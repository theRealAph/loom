/*
 * Copyright (c) 1999, 2019, Oracle and/or its affiliates. All rights reserved.
 * DO NOT ALTER OR REMOVE COPYRIGHT NOTICES OR THIS FILE HEADER.
 *
 * This code is free software; you can redistribute it and/or modify it
 * under the terms of the GNU General Public License version 2 only, as
 * published by the Free Software Foundation.
 *
 * This code is distributed in the hope that it will be useful, but WITHOUT
 * ANY WARRANTY; without even the implied warranty of MERCHANTABILITY or
 * FITNESS FOR A PARTICULAR PURPOSE.  See the GNU General Public License
 * version 2 for more details (a copy is included in the LICENSE file that
 * accompanied this code).
 *
 * You should have received a copy of the GNU General Public License version
 * 2 along with this work; if not, write to the Free Software Foundation,
 * Inc., 51 Franklin St, Fifth Floor, Boston, MA 02110-1301 USA.
 *
 * Please contact Oracle, 500 Oracle Parkway, Redwood Shores, CA 94065 USA
 * or visit www.oracle.com if you need additional information or have any
 * questions.
 *
 */

#ifndef OS_CPU_LINUX_X86_OS_LINUX_X86_HPP
#define OS_CPU_LINUX_X86_OS_LINUX_X86_HPP

  static void setup_fpu();
  static bool supports_sse();

  static jlong rdtsc();

  static bool is_allocatable(size_t bytes);

  // Used to register dynamic code cache area with the OS
  // Note: Currently only used in 64 bit Windows implementations
  static bool register_code_area(char *low, char *high) { return true; }

  /*
   * Work-around for broken NX emulation using CS limit, Red Hat patch "Exec-Shield"
   * (IA32 only).
   *
   * Map and execute at a high VA to prevent CS lazy updates race with SMP MM
   * invalidation.Further code generation by the JVM will no longer cause CS limit
   * updates.
   *
   * Affects IA32: RHEL 5 & 6, Ubuntu 10.04 (LTS), 10.10, 11.04, 11.10, 12.04.
   * @see JDK-8023956
   */
  static void workaround_expand_exec_shield_cs_limit();

<<<<<<< HEAD
  static int getProcessorId();

#endif // OS_CPU_LINUX_X86_VM_OS_LINUX_X86_HPP
=======
#endif // OS_CPU_LINUX_X86_OS_LINUX_X86_HPP
>>>>>>> 4128d632
<|MERGE_RESOLUTION|>--- conflicted
+++ resolved
@@ -49,10 +49,6 @@
    */
   static void workaround_expand_exec_shield_cs_limit();
 
-<<<<<<< HEAD
   static int getProcessorId();
 
-#endif // OS_CPU_LINUX_X86_VM_OS_LINUX_X86_HPP
-=======
-#endif // OS_CPU_LINUX_X86_OS_LINUX_X86_HPP
->>>>>>> 4128d632
+#endif // OS_CPU_LINUX_X86_OS_LINUX_X86_HPP