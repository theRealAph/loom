--- conflicted
+++ resolved
@@ -363,25 +363,6 @@
   return sz;
 }
 
-size_t os::committed_stack_size(address bottom, size_t size) {
-  MEMORY_BASIC_INFORMATION minfo;
-  address top = bottom + size;
-  size_t committed_size = 0;
-
-  while (committed_size < size) {
-    // top is exclusive
-    VirtualQuery(top - 1, &minfo, sizeof(minfo));
-    if ((minfo.State & MEM_COMMIT) != 0) {
-      committed_size += minfo.RegionSize;
-      top -= minfo.RegionSize;
-    } else {
-      break;
-    }
-  }
-
-  return MIN2(committed_size, size);
-}
-
 struct tm* os::localtime_pd(const time_t* clock, struct tm* res) {
   const struct tm* time_struct_ptr = localtime(clock);
   if (time_struct_ptr != NULL) {
@@ -1537,11 +1518,7 @@
     result = _vsnprintf(buf, len, fmt, args);
     // If output (including NUL terminator) is truncated, the buffer
     // won't be NUL terminated.  Add the trailing NUL specified by C99.
-<<<<<<< HEAD
-    if ((result < 0) || (result >= len)) {
-=======
     if ((result < 0) || ((size_t)result >= len)) {
->>>>>>> f48c3398
       buf[len - 1] = '\0';
     }
   }
