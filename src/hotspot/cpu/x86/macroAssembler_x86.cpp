/*
 * Copyright (c) 1997, 2019, Oracle and/or its affiliates. All rights reserved.
 * DO NOT ALTER OR REMOVE COPYRIGHT NOTICES OR THIS FILE HEADER.
 *
 * This code is free software; you can redistribute it and/or modify it
 * under the terms of the GNU General Public License version 2 only, as
 * published by the Free Software Foundation.
 *
 * This code is distributed in the hope that it will be useful, but WITHOUT
 * ANY WARRANTY; without even the implied warranty of MERCHANTABILITY or
 * FITNESS FOR A PARTICULAR PURPOSE.  See the GNU General Public License
 * version 2 for more details (a copy is included in the LICENSE file that
 * accompanied this code).
 *
 * You should have received a copy of the GNU General Public License version
 * 2 along with this work; if not, write to the Free Software Foundation,
 * Inc., 51 Franklin St, Fifth Floor, Boston, MA 02110-1301 USA.
 *
 * Please contact Oracle, 500 Oracle Parkway, Redwood Shores, CA 94065 USA
 * or visit www.oracle.com if you need additional information or have any
 * questions.
 *
 */

#include "precompiled.hpp"
#include "jvm.h"
#include "asm/assembler.hpp"
#include "asm/assembler.inline.hpp"
#include "compiler/disassembler.hpp"
#include "gc/shared/barrierSet.hpp"
#include "gc/shared/barrierSetAssembler.hpp"
#include "gc/shared/collectedHeap.inline.hpp"
#include "interpreter/interpreter.hpp"
#include "memory/resourceArea.hpp"
#include "memory/universe.hpp"
#include "oops/accessDecorators.hpp"
#include "oops/compressedOops.inline.hpp"
#include "oops/klass.inline.hpp"
#include "prims/methodHandles.hpp"
#include "runtime/biasedLocking.hpp"
#include "runtime/flags/flagSetting.hpp"
#include "runtime/interfaceSupport.inline.hpp"
#include "runtime/objectMonitor.hpp"
#include "runtime/os.hpp"
#include "runtime/safepoint.hpp"
#include "runtime/safepointMechanism.hpp"
#include "runtime/sharedRuntime.hpp"
#include "runtime/stubRoutines.hpp"
#include "runtime/thread.hpp"
#include "utilities/macros.hpp"
#include "crc32c.h"
#ifdef COMPILER2
#include "opto/intrinsicnode.hpp"
#endif

#include "runtime/continuation.hpp" // TODO LOOM remove after testing CONT_DOUBLE_NOP

#ifdef PRODUCT
#define BLOCK_COMMENT(str) /* nothing */
#define STOP(error) stop(error)
#else
#define BLOCK_COMMENT(str) block_comment(str)
#define STOP(error) block_comment(error); stop(error)
#endif

#define BIND(label) bind(label); BLOCK_COMMENT(#label ":")

#ifdef ASSERT
bool AbstractAssembler::pd_check_instruction_mark() { return true; }
#endif

static Assembler::Condition reverse[] = {
    Assembler::noOverflow     /* overflow      = 0x0 */ ,
    Assembler::overflow       /* noOverflow    = 0x1 */ ,
    Assembler::aboveEqual     /* carrySet      = 0x2, below         = 0x2 */ ,
    Assembler::below          /* aboveEqual    = 0x3, carryClear    = 0x3 */ ,
    Assembler::notZero        /* zero          = 0x4, equal         = 0x4 */ ,
    Assembler::zero           /* notZero       = 0x5, notEqual      = 0x5 */ ,
    Assembler::above          /* belowEqual    = 0x6 */ ,
    Assembler::belowEqual     /* above         = 0x7 */ ,
    Assembler::positive       /* negative      = 0x8 */ ,
    Assembler::negative       /* positive      = 0x9 */ ,
    Assembler::noParity       /* parity        = 0xa */ ,
    Assembler::parity         /* noParity      = 0xb */ ,
    Assembler::greaterEqual   /* less          = 0xc */ ,
    Assembler::less           /* greaterEqual  = 0xd */ ,
    Assembler::greater        /* lessEqual     = 0xe */ ,
    Assembler::lessEqual      /* greater       = 0xf, */

};


// Implementation of MacroAssembler

// First all the versions that have distinct versions depending on 32/64 bit
// Unless the difference is trivial (1 line or so).

#ifndef _LP64

// 32bit versions

Address MacroAssembler::as_Address(AddressLiteral adr) {
  return Address(adr.target(), adr.rspec());
}

Address MacroAssembler::as_Address(ArrayAddress adr) {
  return Address::make_array(adr);
}

void MacroAssembler::call_VM_leaf_base(address entry_point,
                                       int number_of_arguments) {
  call(RuntimeAddress(entry_point));
  increment(rsp, number_of_arguments * wordSize);
}

void MacroAssembler::cmpklass(Address src1, Metadata* obj) {
  cmp_literal32(src1, (int32_t)obj, metadata_Relocation::spec_for_immediate());
}

void MacroAssembler::cmpklass(Register src1, Metadata* obj) {
  cmp_literal32(src1, (int32_t)obj, metadata_Relocation::spec_for_immediate());
}

void MacroAssembler::cmpoop_raw(Address src1, jobject obj) {
  cmp_literal32(src1, (int32_t)obj, oop_Relocation::spec_for_immediate());
}

void MacroAssembler::cmpoop_raw(Register src1, jobject obj) {
  cmp_literal32(src1, (int32_t)obj, oop_Relocation::spec_for_immediate());
}

void MacroAssembler::cmpoop(Address src1, jobject obj) {
  BarrierSetAssembler* bs = BarrierSet::barrier_set()->barrier_set_assembler();
  bs->obj_equals(this, src1, obj);
}

void MacroAssembler::cmpoop(Register src1, jobject obj) {
  BarrierSetAssembler* bs = BarrierSet::barrier_set()->barrier_set_assembler();
  bs->obj_equals(this, src1, obj);
}

void MacroAssembler::extend_sign(Register hi, Register lo) {
  // According to Intel Doc. AP-526, "Integer Divide", p.18.
  if (VM_Version::is_P6() && hi == rdx && lo == rax) {
    cdql();
  } else {
    movl(hi, lo);
    sarl(hi, 31);
  }
}

void MacroAssembler::jC2(Register tmp, Label& L) {
  // set parity bit if FPU flag C2 is set (via rax)
  save_rax(tmp);
  fwait(); fnstsw_ax();
  sahf();
  restore_rax(tmp);
  // branch
  jcc(Assembler::parity, L);
}

void MacroAssembler::jnC2(Register tmp, Label& L) {
  // set parity bit if FPU flag C2 is set (via rax)
  save_rax(tmp);
  fwait(); fnstsw_ax();
  sahf();
  restore_rax(tmp);
  // branch
  jcc(Assembler::noParity, L);
}

// 32bit can do a case table jump in one instruction but we no longer allow the base
// to be installed in the Address class
void MacroAssembler::jump(ArrayAddress entry) {
  jmp(as_Address(entry));
}

// Note: y_lo will be destroyed
void MacroAssembler::lcmp2int(Register x_hi, Register x_lo, Register y_hi, Register y_lo) {
  // Long compare for Java (semantics as described in JVM spec.)
  Label high, low, done;

  cmpl(x_hi, y_hi);
  jcc(Assembler::less, low);
  jcc(Assembler::greater, high);
  // x_hi is the return register
  xorl(x_hi, x_hi);
  cmpl(x_lo, y_lo);
  jcc(Assembler::below, low);
  jcc(Assembler::equal, done);

  bind(high);
  xorl(x_hi, x_hi);
  increment(x_hi);
  jmp(done);

  bind(low);
  xorl(x_hi, x_hi);
  decrementl(x_hi);

  bind(done);
}

void MacroAssembler::lea(Register dst, AddressLiteral src) {
    mov_literal32(dst, (int32_t)src.target(), src.rspec());
}

void MacroAssembler::lea(Address dst, AddressLiteral adr) {
  // leal(dst, as_Address(adr));
  // see note in movl as to why we must use a move
  mov_literal32(dst, (int32_t) adr.target(), adr.rspec());
}

void MacroAssembler::leave() {
  mov(rsp, rbp);
  pop(rbp);
}

void MacroAssembler::lmul(int x_rsp_offset, int y_rsp_offset) {
  // Multiplication of two Java long values stored on the stack
  // as illustrated below. Result is in rdx:rax.
  //
  // rsp ---> [  ??  ] \               \
  //            ....    | y_rsp_offset  |
  //          [ y_lo ] /  (in bytes)    | x_rsp_offset
  //          [ y_hi ]                  | (in bytes)
  //            ....                    |
  //          [ x_lo ]                 /
  //          [ x_hi ]
  //            ....
  //
  // Basic idea: lo(result) = lo(x_lo * y_lo)
  //             hi(result) = hi(x_lo * y_lo) + lo(x_hi * y_lo) + lo(x_lo * y_hi)
  Address x_hi(rsp, x_rsp_offset + wordSize); Address x_lo(rsp, x_rsp_offset);
  Address y_hi(rsp, y_rsp_offset + wordSize); Address y_lo(rsp, y_rsp_offset);
  Label quick;
  // load x_hi, y_hi and check if quick
  // multiplication is possible
  movl(rbx, x_hi);
  movl(rcx, y_hi);
  movl(rax, rbx);
  orl(rbx, rcx);                                 // rbx, = 0 <=> x_hi = 0 and y_hi = 0
  jcc(Assembler::zero, quick);                   // if rbx, = 0 do quick multiply
  // do full multiplication
  // 1st step
  mull(y_lo);                                    // x_hi * y_lo
  movl(rbx, rax);                                // save lo(x_hi * y_lo) in rbx,
  // 2nd step
  movl(rax, x_lo);
  mull(rcx);                                     // x_lo * y_hi
  addl(rbx, rax);                                // add lo(x_lo * y_hi) to rbx,
  // 3rd step
  bind(quick);                                   // note: rbx, = 0 if quick multiply!
  movl(rax, x_lo);
  mull(y_lo);                                    // x_lo * y_lo
  addl(rdx, rbx);                                // correct hi(x_lo * y_lo)
}

void MacroAssembler::lneg(Register hi, Register lo) {
  negl(lo);
  adcl(hi, 0);
  negl(hi);
}

void MacroAssembler::lshl(Register hi, Register lo) {
  // Java shift left long support (semantics as described in JVM spec., p.305)
  // (basic idea for shift counts s >= n: x << s == (x << n) << (s - n))
  // shift value is in rcx !
  assert(hi != rcx, "must not use rcx");
  assert(lo != rcx, "must not use rcx");
  const Register s = rcx;                        // shift count
  const int      n = BitsPerWord;
  Label L;
  andl(s, 0x3f);                                 // s := s & 0x3f (s < 0x40)
  cmpl(s, n);                                    // if (s < n)
  jcc(Assembler::less, L);                       // else (s >= n)
  movl(hi, lo);                                  // x := x << n
  xorl(lo, lo);
  // Note: subl(s, n) is not needed since the Intel shift instructions work rcx mod n!
  bind(L);                                       // s (mod n) < n
  shldl(hi, lo);                                 // x := x << s
  shll(lo);
}


void MacroAssembler::lshr(Register hi, Register lo, bool sign_extension) {
  // Java shift right long support (semantics as described in JVM spec., p.306 & p.310)
  // (basic idea for shift counts s >= n: x >> s == (x >> n) >> (s - n))
  assert(hi != rcx, "must not use rcx");
  assert(lo != rcx, "must not use rcx");
  const Register s = rcx;                        // shift count
  const int      n = BitsPerWord;
  Label L;
  andl(s, 0x3f);                                 // s := s & 0x3f (s < 0x40)
  cmpl(s, n);                                    // if (s < n)
  jcc(Assembler::less, L);                       // else (s >= n)
  movl(lo, hi);                                  // x := x >> n
  if (sign_extension) sarl(hi, 31);
  else                xorl(hi, hi);
  // Note: subl(s, n) is not needed since the Intel shift instructions work rcx mod n!
  bind(L);                                       // s (mod n) < n
  shrdl(lo, hi);                                 // x := x >> s
  if (sign_extension) sarl(hi);
  else                shrl(hi);
}

void MacroAssembler::movoop(Register dst, jobject obj) {
  mov_literal32(dst, (int32_t)obj, oop_Relocation::spec_for_immediate());
}

void MacroAssembler::movoop(Address dst, jobject obj) {
  mov_literal32(dst, (int32_t)obj, oop_Relocation::spec_for_immediate());
}

void MacroAssembler::mov_metadata(Register dst, Metadata* obj) {
  mov_literal32(dst, (int32_t)obj, metadata_Relocation::spec_for_immediate());
}

void MacroAssembler::mov_metadata(Address dst, Metadata* obj) {
  mov_literal32(dst, (int32_t)obj, metadata_Relocation::spec_for_immediate());
}

void MacroAssembler::movptr(Register dst, AddressLiteral src, Register scratch) {
  // scratch register is not used,
  // it is defined to match parameters of 64-bit version of this method.
  if (src.is_lval()) {
    mov_literal32(dst, (intptr_t)src.target(), src.rspec());
  } else {
    movl(dst, as_Address(src));
  }
}

void MacroAssembler::movptr(ArrayAddress dst, Register src) {
  movl(as_Address(dst), src);
}

void MacroAssembler::movptr(Register dst, ArrayAddress src) {
  movl(dst, as_Address(src));
}

// src should NEVER be a real pointer. Use AddressLiteral for true pointers
void MacroAssembler::movptr(Address dst, intptr_t src) {
  movl(dst, src);
}


void MacroAssembler::pop_callee_saved_registers() {
  pop(rcx);
  pop(rdx);
  pop(rdi);
  pop(rsi);
}

void MacroAssembler::pop_fTOS() {
  fld_d(Address(rsp, 0));
  addl(rsp, 2 * wordSize);
}

void MacroAssembler::push_callee_saved_registers() {
  push(rsi);
  push(rdi);
  push(rdx);
  push(rcx);
}

void MacroAssembler::push_fTOS() {
  subl(rsp, 2 * wordSize);
  fstp_d(Address(rsp, 0));
}


void MacroAssembler::pushoop(jobject obj) {
  push_literal32((int32_t)obj, oop_Relocation::spec_for_immediate());
}

void MacroAssembler::pushklass(Metadata* obj) {
  push_literal32((int32_t)obj, metadata_Relocation::spec_for_immediate());
}

void MacroAssembler::pushptr(AddressLiteral src) {
  if (src.is_lval()) {
    push_literal32((int32_t)src.target(), src.rspec());
  } else {
    pushl(as_Address(src));
  }
}

void MacroAssembler::set_word_if_not_zero(Register dst) {
  xorl(dst, dst);
  set_byte_if_not_zero(dst);
}

static void pass_arg0(MacroAssembler* masm, Register arg) {
  masm->push(arg);
}

static void pass_arg1(MacroAssembler* masm, Register arg) {
  masm->push(arg);
}

static void pass_arg2(MacroAssembler* masm, Register arg) {
  masm->push(arg);
}

static void pass_arg3(MacroAssembler* masm, Register arg) {
  masm->push(arg);
}

#ifndef PRODUCT
extern "C" void findpc(intptr_t x);
#endif

void MacroAssembler::debug32(int rdi, int rsi, int rbp, int rsp, int rbx, int rdx, int rcx, int rax, int eip, char* msg) {
  // In order to get locks to work, we need to fake a in_VM state
  JavaThread* thread = JavaThread::current();
  JavaThreadState saved_state = thread->thread_state();
  thread->set_thread_state(_thread_in_vm);
  if (ShowMessageBoxOnError) {
    JavaThread* thread = JavaThread::current();
    JavaThreadState saved_state = thread->thread_state();
    thread->set_thread_state(_thread_in_vm);
    if (CountBytecodes || TraceBytecodes || StopInterpreterAt) {
      ttyLocker ttyl;
      BytecodeCounter::print();
    }
    // To see where a verify_oop failed, get $ebx+40/X for this frame.
    // This is the value of eip which points to where verify_oop will return.
    if (os::message_box(msg, "Execution stopped, print registers?")) {
      print_state32(rdi, rsi, rbp, rsp, rbx, rdx, rcx, rax, eip);
      BREAKPOINT;
    }
  }
  fatal("DEBUG MESSAGE: %s", msg);
}

void MacroAssembler::print_state32(int rdi, int rsi, int rbp, int rsp, int rbx, int rdx, int rcx, int rax, int eip) {
  ttyLocker ttyl;
  FlagSetting fs(Debugging, true);
  tty->print_cr("eip = 0x%08x", eip);
#ifndef PRODUCT
  if ((WizardMode || Verbose) && PrintMiscellaneous) {
    tty->cr();
    findpc(eip);
    tty->cr();
  }
#endif
#define PRINT_REG(rax) \
  { tty->print("%s = ", #rax); os::print_location(tty, rax); }
  PRINT_REG(rax);
  PRINT_REG(rbx);
  PRINT_REG(rcx);
  PRINT_REG(rdx);
  PRINT_REG(rdi);
  PRINT_REG(rsi);
  PRINT_REG(rbp);
  PRINT_REG(rsp);
#undef PRINT_REG
  // Print some words near top of staack.
  int* dump_sp = (int*) rsp;
  for (int col1 = 0; col1 < 8; col1++) {
    tty->print("(rsp+0x%03x) 0x%08x: ", (int)((intptr_t)dump_sp - (intptr_t)rsp), (intptr_t)dump_sp);
    os::print_location(tty, *dump_sp++);
  }
  for (int row = 0; row < 16; row++) {
    tty->print("(rsp+0x%03x) 0x%08x: ", (int)((intptr_t)dump_sp - (intptr_t)rsp), (intptr_t)dump_sp);
    for (int col = 0; col < 8; col++) {
      tty->print(" 0x%08x", *dump_sp++);
    }
    tty->cr();
  }
  // Print some instructions around pc:
  Disassembler::decode((address)eip-64, (address)eip);
  tty->print_cr("--------");
  Disassembler::decode((address)eip, (address)eip+32);
}

void MacroAssembler::stop(const char* msg) {
  ExternalAddress message((address)msg);
  // push address of message
  pushptr(message.addr());
  { Label L; call(L, relocInfo::none); bind(L); }     // push eip
  pusha();                                            // push registers
  call(RuntimeAddress(CAST_FROM_FN_PTR(address, MacroAssembler::debug32)));
  hlt();
}

void MacroAssembler::warn(const char* msg) {
  push_CPU_state();

  ExternalAddress message((address) msg);
  // push address of message
  pushptr(message.addr());

  call(RuntimeAddress(CAST_FROM_FN_PTR(address, warning)));
  addl(rsp, wordSize);       // discard argument
  pop_CPU_state();
}

void MacroAssembler::print_state() {
  { Label L; call(L, relocInfo::none); bind(L); }     // push eip
  pusha();                                            // push registers

  push_CPU_state();
  call(RuntimeAddress(CAST_FROM_FN_PTR(address, MacroAssembler::print_state32)));
  pop_CPU_state();

  popa();
  addl(rsp, wordSize);
}

#else // _LP64

// 64 bit versions

Address MacroAssembler::as_Address(AddressLiteral adr) {
  // amd64 always does this as a pc-rel
  // we can be absolute or disp based on the instruction type
  // jmp/call are displacements others are absolute
  assert(!adr.is_lval(), "must be rval");
  assert(reachable(adr), "must be");
  return Address((int32_t)(intptr_t)(adr.target() - pc()), adr.target(), adr.reloc());

}

Address MacroAssembler::as_Address(ArrayAddress adr) {
  AddressLiteral base = adr.base();
  lea(rscratch1, base);
  Address index = adr.index();
  assert(index._disp == 0, "must not have disp"); // maybe it can?
  Address array(rscratch1, index._index, index._scale, index._disp);
  return array;
}

void MacroAssembler::call_VM_leaf_base(address entry_point, int num_args) {
  Label L, E;

#ifdef _WIN64
  // Windows always allocates space for it's register args
  assert(num_args <= 4, "only register arguments supported");
  subq(rsp,  frame::arg_reg_save_area_bytes);
#endif

  // Align stack if necessary
  testl(rsp, 15);
  jcc(Assembler::zero, L);

  subq(rsp, 8);
  {
    call(RuntimeAddress(entry_point));
    oopmap_metadata(-1);
  }
  addq(rsp, 8);
  jmp(E);

  bind(L);
  {
    call(RuntimeAddress(entry_point));
    oopmap_metadata(-1);
  }

  bind(E);

#ifdef _WIN64
  // restore stack pointer
  addq(rsp, frame::arg_reg_save_area_bytes);
#endif

}

void MacroAssembler::cmp64(Register src1, AddressLiteral src2) {
  assert(!src2.is_lval(), "should use cmpptr");

  if (reachable(src2)) {
    cmpq(src1, as_Address(src2));
  } else {
    lea(rscratch1, src2);
    Assembler::cmpq(src1, Address(rscratch1, 0));
  }
}

int MacroAssembler::corrected_idivq(Register reg) {
  // Full implementation of Java ldiv and lrem; checks for special
  // case as described in JVM spec., p.243 & p.271.  The function
  // returns the (pc) offset of the idivl instruction - may be needed
  // for implicit exceptions.
  //
  //         normal case                           special case
  //
  // input : rax: dividend                         min_long
  //         reg: divisor   (may not be eax/edx)   -1
  //
  // output: rax: quotient  (= rax idiv reg)       min_long
  //         rdx: remainder (= rax irem reg)       0
  assert(reg != rax && reg != rdx, "reg cannot be rax or rdx register");
  static const int64_t min_long = 0x8000000000000000;
  Label normal_case, special_case;

  // check for special case
  cmp64(rax, ExternalAddress((address) &min_long));
  jcc(Assembler::notEqual, normal_case);
  xorl(rdx, rdx); // prepare rdx for possible special case (where
                  // remainder = 0)
  cmpq(reg, -1);
  jcc(Assembler::equal, special_case);

  // handle normal case
  bind(normal_case);
  cdqq();
  int idivq_offset = offset();
  idivq(reg);

  // normal and special case exit
  bind(special_case);

  return idivq_offset;
}

void MacroAssembler::decrementq(Register reg, int value) {
  if (value == min_jint) { subq(reg, value); return; }
  if (value <  0) { incrementq(reg, -value); return; }
  if (value == 0) {                        ; return; }
  if (value == 1 && UseIncDec) { decq(reg) ; return; }
  /* else */      { subq(reg, value)       ; return; }
}

void MacroAssembler::decrementq(Address dst, int value) {
  if (value == min_jint) { subq(dst, value); return; }
  if (value <  0) { incrementq(dst, -value); return; }
  if (value == 0) {                        ; return; }
  if (value == 1 && UseIncDec) { decq(dst) ; return; }
  /* else */      { subq(dst, value)       ; return; }
}

void MacroAssembler::incrementq(AddressLiteral dst) {
  if (reachable(dst)) {
    incrementq(as_Address(dst));
  } else {
    lea(rscratch1, dst);
    incrementq(Address(rscratch1, 0));
  }
}

void MacroAssembler::incrementq(Register reg, int value) {
  if (value == min_jint) { addq(reg, value); return; }
  if (value <  0) { decrementq(reg, -value); return; }
  if (value == 0) {                        ; return; }
  if (value == 1 && UseIncDec) { incq(reg) ; return; }
  /* else */      { addq(reg, value)       ; return; }
}

void MacroAssembler::incrementq(Address dst, int value) {
  if (value == min_jint) { addq(dst, value); return; }
  if (value <  0) { decrementq(dst, -value); return; }
  if (value == 0) {                        ; return; }
  if (value == 1 && UseIncDec) { incq(dst) ; return; }
  /* else */      { addq(dst, value)       ; return; }
}

// 32bit can do a case table jump in one instruction but we no longer allow the base
// to be installed in the Address class
void MacroAssembler::jump(ArrayAddress entry) {
  lea(rscratch1, entry.base());
  Address dispatch = entry.index();
  assert(dispatch._base == noreg, "must be");
  dispatch._base = rscratch1;
  jmp(dispatch);
}

void MacroAssembler::lcmp2int(Register x_hi, Register x_lo, Register y_hi, Register y_lo) {
  ShouldNotReachHere(); // 64bit doesn't use two regs
  cmpq(x_lo, y_lo);
}

void MacroAssembler::lea(Register dst, AddressLiteral src) {
    mov_literal64(dst, (intptr_t)src.target(), src.rspec());
}

void MacroAssembler::lea(Address dst, AddressLiteral adr) {
  mov_literal64(rscratch1, (intptr_t)adr.target(), adr.rspec());
  movptr(dst, rscratch1);
}

void MacroAssembler::leave() {
  // %%% is this really better? Why not on 32bit too?
  emit_int8((unsigned char)0xC9); // LEAVE
}

void MacroAssembler::lneg(Register hi, Register lo) {
  ShouldNotReachHere(); // 64bit doesn't use two regs
  negq(lo);
}

void MacroAssembler::movoop(Register dst, jobject obj) {
  mov_literal64(dst, (intptr_t)obj, oop_Relocation::spec_for_immediate());
}

void MacroAssembler::movoop(Address dst, jobject obj) {
  mov_literal64(rscratch1, (intptr_t)obj, oop_Relocation::spec_for_immediate());
  movq(dst, rscratch1);
}

void MacroAssembler::mov_metadata(Register dst, Metadata* obj) {
  mov_literal64(dst, (intptr_t)obj, metadata_Relocation::spec_for_immediate());
}

void MacroAssembler::mov_metadata(Address dst, Metadata* obj) {
  mov_literal64(rscratch1, (intptr_t)obj, metadata_Relocation::spec_for_immediate());
  movq(dst, rscratch1);
}

void MacroAssembler::movptr(Register dst, AddressLiteral src, Register scratch) {
  if (src.is_lval()) {
    mov_literal64(dst, (intptr_t)src.target(), src.rspec());
  } else {
    if (reachable(src)) {
      movq(dst, as_Address(src));
    } else {
      lea(scratch, src);
      movq(dst, Address(scratch, 0));
    }
  }
}

void MacroAssembler::movptr(ArrayAddress dst, Register src) {
  movq(as_Address(dst), src);
}

void MacroAssembler::movptr(Register dst, ArrayAddress src) {
  movq(dst, as_Address(src));
}

// src should NEVER be a real pointer. Use AddressLiteral for true pointers
void MacroAssembler::movptr(Address dst, intptr_t src) {
  mov64(rscratch1, src);
  movq(dst, rscratch1);
}

// These are mostly for initializing NULL
void MacroAssembler::movptr(Address dst, int32_t src) {
  movslq(dst, src);
}

void MacroAssembler::movptr(Register dst, int32_t src) {
  mov64(dst, (intptr_t)src);
}

void MacroAssembler::pushoop(jobject obj) {
  movoop(rscratch1, obj);
  push(rscratch1);
}

void MacroAssembler::pushklass(Metadata* obj) {
  mov_metadata(rscratch1, obj);
  push(rscratch1);
}

void MacroAssembler::pushptr(AddressLiteral src) {
  lea(rscratch1, src);
  if (src.is_lval()) {
    push(rscratch1);
  } else {
    pushq(Address(rscratch1, 0));
  }
}

void MacroAssembler::reset_last_Java_frame(bool clear_fp) {
  mov64(rscratch1, NULL_WORD);
  // we must set sp to zero to clear frame
  movptr(Address(r15_thread, JavaThread::last_Java_sp_offset()), rscratch1);
  // must clear fp, so that compiled frames are not confused; it is
  // possible that we need it only for debugging
  if (clear_fp) {
    movptr(Address(r15_thread, JavaThread::last_Java_fp_offset()), rscratch1);
  }

  // Always clear the pc because it could have been set by make_walkable()
  movptr(Address(r15_thread, JavaThread::last_Java_pc_offset()), rscratch1);
  vzeroupper();
}

void MacroAssembler::set_last_Java_frame(Register last_java_sp,
                                         Register last_java_fp,
                                         address  last_java_pc) {
  vzeroupper();
  // determine last_java_sp register
  if (!last_java_sp->is_valid()) {
    last_java_sp = rsp;
  }

  // last_java_fp is optional
  if (last_java_fp->is_valid()) {
    movptr(Address(r15_thread, JavaThread::last_Java_fp_offset()),
           last_java_fp);
  }

  // last_java_pc is optional
  if (last_java_pc != NULL) {
    Address java_pc(r15_thread,
                    JavaThread::frame_anchor_offset() + JavaFrameAnchor::last_Java_pc_offset());
    lea(rscratch1, InternalAddress(last_java_pc));
    movptr(java_pc, rscratch1);
  }

  movptr(Address(r15_thread, JavaThread::last_Java_sp_offset()), last_java_sp);
}

static void pass_arg0(MacroAssembler* masm, Register arg) {
  if (c_rarg0 != arg ) {
    masm->mov(c_rarg0, arg);
  }
}

static void pass_arg1(MacroAssembler* masm, Register arg) {
  if (c_rarg1 != arg ) {
    masm->mov(c_rarg1, arg);
  }
}

static void pass_arg2(MacroAssembler* masm, Register arg) {
  if (c_rarg2 != arg ) {
    masm->mov(c_rarg2, arg);
  }
}

static void pass_arg3(MacroAssembler* masm, Register arg) {
  if (c_rarg3 != arg ) {
    masm->mov(c_rarg3, arg);
  }
}

void MacroAssembler::stop(const char* msg) {
  if (ShowMessageBoxOnError) {
    address rip = pc();
    pusha(); // get regs on stack
    lea(c_rarg1, InternalAddress(rip));
    movq(c_rarg2, rsp); // pass pointer to regs array
  }
  lea(c_rarg0, ExternalAddress((address) msg));
  andq(rsp, -16); // align stack as required by ABI
  call(RuntimeAddress(CAST_FROM_FN_PTR(address, MacroAssembler::debug64)));
  hlt();
}

void MacroAssembler::warn(const char* msg) {
  push(rbp);
  movq(rbp, rsp);
  andq(rsp, -16);     // align stack as required by push_CPU_state and call
  push_CPU_state();   // keeps alignment at 16 bytes
  lea(c_rarg0, ExternalAddress((address) msg));
  lea(rax, ExternalAddress(CAST_FROM_FN_PTR(address, warning)));
  call(rax);
  pop_CPU_state();
  mov(rsp, rbp);
  pop(rbp);
}

void MacroAssembler::print_state() {
  address rip = pc();
  pusha();            // get regs on stack
  push(rbp);
  movq(rbp, rsp);
  andq(rsp, -16);     // align stack as required by push_CPU_state and call
  push_CPU_state();   // keeps alignment at 16 bytes

  lea(c_rarg0, InternalAddress(rip));
  lea(c_rarg1, Address(rbp, wordSize)); // pass pointer to regs array
  call_VM_leaf(CAST_FROM_FN_PTR(address, MacroAssembler::print_state64), c_rarg0, c_rarg1);

  pop_CPU_state();
  mov(rsp, rbp);
  pop(rbp);
  popa();
}

#ifndef PRODUCT
extern "C" void findpc(intptr_t x);
#endif

void MacroAssembler::debug64(char* msg, int64_t pc, int64_t regs[]) {
  // In order to get locks to work, we need to fake a in_VM state
  if (ShowMessageBoxOnError) {
    JavaThread* thread = JavaThread::current();
    JavaThreadState saved_state = thread->thread_state();
    thread->set_thread_state(_thread_in_vm);
#ifndef PRODUCT
    if (CountBytecodes || TraceBytecodes || StopInterpreterAt) {
      ttyLocker ttyl;
      BytecodeCounter::print();
    }
#endif
    // To see where a verify_oop failed, get $ebx+40/X for this frame.
    // XXX correct this offset for amd64
    // This is the value of eip which points to where verify_oop will return.
    if (os::message_box(msg, "Execution stopped, print registers?")) {
      print_state64(pc, regs);
      BREAKPOINT;
    }
  }
  fatal("DEBUG MESSAGE: %s", msg);
}

void MacroAssembler::print_state64(int64_t pc, int64_t regs[]) {
  ttyLocker ttyl;
  FlagSetting fs(Debugging, true);
  tty->print_cr("rip = 0x%016lx", (intptr_t)pc);
#ifndef PRODUCT
  tty->cr();
  findpc(pc);
  tty->cr();
#endif
#define PRINT_REG(rax, value) \
  { tty->print("%s = ", #rax); os::print_location(tty, value); }
  PRINT_REG(rax, regs[15]);
  PRINT_REG(rbx, regs[12]);
  PRINT_REG(rcx, regs[14]);
  PRINT_REG(rdx, regs[13]);
  PRINT_REG(rdi, regs[8]);
  PRINT_REG(rsi, regs[9]);
  PRINT_REG(rbp, regs[10]);
  PRINT_REG(rsp, regs[11]);
  PRINT_REG(r8 , regs[7]);
  PRINT_REG(r9 , regs[6]);
  PRINT_REG(r10, regs[5]);
  PRINT_REG(r11, regs[4]);
  PRINT_REG(r12, regs[3]);
  PRINT_REG(r13, regs[2]);
  PRINT_REG(r14, regs[1]);
  PRINT_REG(r15, regs[0]);
#undef PRINT_REG
  // Print some words near top of staack.
  int64_t* rsp = (int64_t*) regs[11];
  int64_t* dump_sp = rsp;
  for (int col1 = 0; col1 < 8; col1++) {
    tty->print("(rsp+0x%03x) 0x%016lx: ", (int)((intptr_t)dump_sp - (intptr_t)rsp), (intptr_t)dump_sp);
    os::print_location(tty, *dump_sp++);
  }
  for (int row = 0; row < 25; row++) {
    tty->print("(rsp+0x%03x) 0x%016lx: ", (int)((intptr_t)dump_sp - (intptr_t)rsp), (intptr_t)dump_sp);
    for (int col = 0; col < 4; col++) {
      tty->print(" 0x%016lx", (intptr_t)*dump_sp++);
    }
    tty->cr();
  }
  // Print some instructions around pc:
  Disassembler::decode((address)pc-64, (address)pc);
  tty->print_cr("--------");
  Disassembler::decode((address)pc, (address)pc+32);
}

#endif // _LP64

// Now versions that are common to 32/64 bit

void MacroAssembler::oopmap_metadata(int index) {
  // if (index != -1) tty->print_cr("oopmap_metadata %d", index);
  // mov64(r10, 1234); // TODO: Add a new relocInfo with external semantics. see relocInfo::metadata_type
}

void MacroAssembler::addptr(Register dst, int32_t imm32) {
  LP64_ONLY(addq(dst, imm32)) NOT_LP64(addl(dst, imm32));
}

void MacroAssembler::addptr(Register dst, Register src) {
  LP64_ONLY(addq(dst, src)) NOT_LP64(addl(dst, src));
}

void MacroAssembler::addptr(Address dst, Register src) {
  LP64_ONLY(addq(dst, src)) NOT_LP64(addl(dst, src));
}

void MacroAssembler::addsd(XMMRegister dst, AddressLiteral src) {
  if (reachable(src)) {
    Assembler::addsd(dst, as_Address(src));
  } else {
    lea(rscratch1, src);
    Assembler::addsd(dst, Address(rscratch1, 0));
  }
}

void MacroAssembler::addss(XMMRegister dst, AddressLiteral src) {
  if (reachable(src)) {
    addss(dst, as_Address(src));
  } else {
    lea(rscratch1, src);
    addss(dst, Address(rscratch1, 0));
  }
}

void MacroAssembler::addpd(XMMRegister dst, AddressLiteral src) {
  if (reachable(src)) {
    Assembler::addpd(dst, as_Address(src));
  } else {
    lea(rscratch1, src);
    Assembler::addpd(dst, Address(rscratch1, 0));
  }
}

void MacroAssembler::align(int modulus) {
  align(modulus, offset());
}

void MacroAssembler::align(int modulus, int target) {
  if (target % modulus != 0) {
    nop(modulus - (target % modulus));
  }
}

void MacroAssembler::push_f(XMMRegister r) {
  subptr(rsp, wordSize);
  movflt(Address(rsp, 0), r);
}

void MacroAssembler::pop_f(XMMRegister r) {
  movflt(r, Address(rsp, 0));
  addptr(rsp, wordSize);
}

void MacroAssembler::push_d(XMMRegister r) {
  subptr(rsp, 2 * wordSize);
  movdbl(Address(rsp, 0), r);
}

void MacroAssembler::pop_d(XMMRegister r) {
  movdbl(r, Address(rsp, 0));
  addptr(rsp, 2 * Interpreter::stackElementSize);
}

void MacroAssembler::andpd(XMMRegister dst, AddressLiteral src, Register scratch_reg) {
  // Used in sign-masking with aligned address.
  assert((UseAVX > 0) || (((intptr_t)src.target() & 15) == 0), "SSE mode requires address alignment 16 bytes");
  if (reachable(src)) {
    Assembler::andpd(dst, as_Address(src));
  } else {
    lea(scratch_reg, src);
    Assembler::andpd(dst, Address(scratch_reg, 0));
  }
}

void MacroAssembler::andps(XMMRegister dst, AddressLiteral src, Register scratch_reg) {
  // Used in sign-masking with aligned address.
  assert((UseAVX > 0) || (((intptr_t)src.target() & 15) == 0), "SSE mode requires address alignment 16 bytes");
  if (reachable(src)) {
    Assembler::andps(dst, as_Address(src));
  } else {
    lea(scratch_reg, src);
    Assembler::andps(dst, Address(scratch_reg, 0));
  }
}

void MacroAssembler::andptr(Register dst, int32_t imm32) {
  LP64_ONLY(andq(dst, imm32)) NOT_LP64(andl(dst, imm32));
}

void MacroAssembler::atomic_incl(Address counter_addr) {
  lock();
  incrementl(counter_addr);
}

void MacroAssembler::atomic_incl(AddressLiteral counter_addr, Register scr) {
  if (reachable(counter_addr)) {
    atomic_incl(as_Address(counter_addr));
  } else {
    lea(scr, counter_addr);
    atomic_incl(Address(scr, 0));
  }
}

#ifdef _LP64
void MacroAssembler::atomic_incq(Address counter_addr) {
  lock();
  incrementq(counter_addr);
}

void MacroAssembler::atomic_incq(AddressLiteral counter_addr, Register scr) {
  if (reachable(counter_addr)) {
    atomic_incq(as_Address(counter_addr));
  } else {
    lea(scr, counter_addr);
    atomic_incq(Address(scr, 0));
  }
}
#endif

// Writes to stack successive pages until offset reached to check for
// stack overflow + shadow pages.  This clobbers tmp.
void MacroAssembler::bang_stack_size(Register size, Register tmp) {
  movptr(tmp, rsp);
  // Bang stack for total size given plus shadow page size.
  // Bang one page at a time because large size can bang beyond yellow and
  // red zones.
  Label loop;
  bind(loop);
  movl(Address(tmp, (-os::vm_page_size())), size );
  subptr(tmp, os::vm_page_size());
  subl(size, os::vm_page_size());
  jcc(Assembler::greater, loop);

  // Bang down shadow pages too.
  // At this point, (tmp-0) is the last address touched, so don't
  // touch it again.  (It was touched as (tmp-pagesize) but then tmp
  // was post-decremented.)  Skip this address by starting at i=1, and
  // touch a few more pages below.  N.B.  It is important to touch all
  // the way down including all pages in the shadow zone.
  for (int i = 1; i < ((int)JavaThread::stack_shadow_zone_size() / os::vm_page_size()); i++) {
    // this could be any sized move but this is can be a debugging crumb
    // so the bigger the better.
    movptr(Address(tmp, (-i*os::vm_page_size())), size );
  }
}

void MacroAssembler::reserved_stack_check() {
    // testing if reserved zone needs to be enabled
    Label no_reserved_zone_enabling;
    Register thread = NOT_LP64(rsi) LP64_ONLY(r15_thread);
    NOT_LP64(get_thread(rsi);)

    cmpptr(rsp, Address(thread, JavaThread::reserved_stack_activation_offset()));
    jcc(Assembler::below, no_reserved_zone_enabling);

    call_VM_leaf(CAST_FROM_FN_PTR(address, SharedRuntime::enable_stack_reserved_zone), thread);
    jump(RuntimeAddress(StubRoutines::throw_delayed_StackOverflowError_entry()));
    should_not_reach_here();

    bind(no_reserved_zone_enabling);
}

int MacroAssembler::biased_locking_enter(Register lock_reg,
                                         Register obj_reg,
                                         Register swap_reg,
                                         Register tmp_reg,
                                         bool swap_reg_contains_mark,
                                         Label& done,
                                         Label* slow_case,
                                         BiasedLockingCounters* counters) {
  assert(UseBiasedLocking, "why call this otherwise?");
  assert(swap_reg == rax, "swap_reg must be rax for cmpxchgq");
  assert(tmp_reg != noreg, "tmp_reg must be supplied");
  assert_different_registers(lock_reg, obj_reg, swap_reg, tmp_reg);
  assert(markWord::age_shift == markWord::lock_bits + markWord::biased_lock_bits, "biased locking makes assumptions about bit layout");
  Address mark_addr      (obj_reg, oopDesc::mark_offset_in_bytes());
  NOT_LP64( Address saved_mark_addr(lock_reg, 0); )

  if (PrintBiasedLockingStatistics && counters == NULL) {
    counters = BiasedLocking::counters();
  }
  // Biased locking
  // See whether the lock is currently biased toward our thread and
  // whether the epoch is still valid
  // Note that the runtime guarantees sufficient alignment of JavaThread
  // pointers to allow age to be placed into low bits
  // First check to see whether biasing is even enabled for this object
  Label cas_label;
  int null_check_offset = -1;
  if (!swap_reg_contains_mark) {
    null_check_offset = offset();
    movptr(swap_reg, mark_addr);
  }
  movptr(tmp_reg, swap_reg);
  andptr(tmp_reg, markWord::biased_lock_mask_in_place);
  cmpptr(tmp_reg, markWord::biased_lock_pattern);
  jcc(Assembler::notEqual, cas_label);
  // The bias pattern is present in the object's header. Need to check
  // whether the bias owner and the epoch are both still current.
#ifndef _LP64
  // Note that because there is no current thread register on x86_32 we
  // need to store off the mark word we read out of the object to
  // avoid reloading it and needing to recheck invariants below. This
  // store is unfortunate but it makes the overall code shorter and
  // simpler.
  movptr(saved_mark_addr, swap_reg);
#endif
  if (swap_reg_contains_mark) {
    null_check_offset = offset();
  }
  load_prototype_header(tmp_reg, obj_reg);
#ifdef _LP64
  orptr(tmp_reg, r15_thread);
  xorptr(tmp_reg, swap_reg);
  Register header_reg = tmp_reg;
#else
  xorptr(tmp_reg, swap_reg);
  get_thread(swap_reg);
  xorptr(swap_reg, tmp_reg);
  Register header_reg = swap_reg;
#endif
  andptr(header_reg, ~((int) markWord::age_mask_in_place));
  if (counters != NULL) {
    cond_inc32(Assembler::zero,
               ExternalAddress((address) counters->biased_lock_entry_count_addr()));
  }
  jcc(Assembler::equal, done);

  Label try_revoke_bias;
  Label try_rebias;

  // At this point we know that the header has the bias pattern and
  // that we are not the bias owner in the current epoch. We need to
  // figure out more details about the state of the header in order to
  // know what operations can be legally performed on the object's
  // header.

  // If the low three bits in the xor result aren't clear, that means
  // the prototype header is no longer biased and we have to revoke
  // the bias on this object.
  testptr(header_reg, markWord::biased_lock_mask_in_place);
  jccb(Assembler::notZero, try_revoke_bias);

  // Biasing is still enabled for this data type. See whether the
  // epoch of the current bias is still valid, meaning that the epoch
  // bits of the mark word are equal to the epoch bits of the
  // prototype header. (Note that the prototype header's epoch bits
  // only change at a safepoint.) If not, attempt to rebias the object
  // toward the current thread. Note that we must be absolutely sure
  // that the current epoch is invalid in order to do this because
  // otherwise the manipulations it performs on the mark word are
  // illegal.
  testptr(header_reg, markWord::epoch_mask_in_place);
  jccb(Assembler::notZero, try_rebias);

  // The epoch of the current bias is still valid but we know nothing
  // about the owner; it might be set or it might be clear. Try to
  // acquire the bias of the object using an atomic operation. If this
  // fails we will go in to the runtime to revoke the object's bias.
  // Note that we first construct the presumed unbiased header so we
  // don't accidentally blow away another thread's valid bias.
  NOT_LP64( movptr(swap_reg, saved_mark_addr); )
  andptr(swap_reg,
         markWord::biased_lock_mask_in_place | markWord::age_mask_in_place | markWord::epoch_mask_in_place);
#ifdef _LP64
  movptr(tmp_reg, swap_reg);
  orptr(tmp_reg, r15_thread);
#else
  get_thread(tmp_reg);
  orptr(tmp_reg, swap_reg);
#endif
  lock();
  cmpxchgptr(tmp_reg, mark_addr); // compare tmp_reg and swap_reg
  // If the biasing toward our thread failed, this means that
  // another thread succeeded in biasing it toward itself and we
  // need to revoke that bias. The revocation will occur in the
  // interpreter runtime in the slow case.
  if (counters != NULL) {
    cond_inc32(Assembler::zero,
               ExternalAddress((address) counters->anonymously_biased_lock_entry_count_addr()));
  }
  if (slow_case != NULL) {
    jcc(Assembler::notZero, *slow_case);
  }
  jmp(done);

  bind(try_rebias);
  // At this point we know the epoch has expired, meaning that the
  // current "bias owner", if any, is actually invalid. Under these
  // circumstances _only_, we are allowed to use the current header's
  // value as the comparison value when doing the cas to acquire the
  // bias in the current epoch. In other words, we allow transfer of
  // the bias from one thread to another directly in this situation.
  //
  // FIXME: due to a lack of registers we currently blow away the age
  // bits in this situation. Should attempt to preserve them.
  load_prototype_header(tmp_reg, obj_reg);
#ifdef _LP64
  orptr(tmp_reg, r15_thread);
#else
  get_thread(swap_reg);
  orptr(tmp_reg, swap_reg);
  movptr(swap_reg, saved_mark_addr);
#endif
  lock();
  cmpxchgptr(tmp_reg, mark_addr); // compare tmp_reg and swap_reg
  // If the biasing toward our thread failed, then another thread
  // succeeded in biasing it toward itself and we need to revoke that
  // bias. The revocation will occur in the runtime in the slow case.
  if (counters != NULL) {
    cond_inc32(Assembler::zero,
               ExternalAddress((address) counters->rebiased_lock_entry_count_addr()));
  }
  if (slow_case != NULL) {
    jcc(Assembler::notZero, *slow_case);
  }
  jmp(done);

  bind(try_revoke_bias);
  // The prototype mark in the klass doesn't have the bias bit set any
  // more, indicating that objects of this data type are not supposed
  // to be biased any more. We are going to try to reset the mark of
  // this object to the prototype value and fall through to the
  // CAS-based locking scheme. Note that if our CAS fails, it means
  // that another thread raced us for the privilege of revoking the
  // bias of this particular object, so it's okay to continue in the
  // normal locking code.
  //
  // FIXME: due to a lack of registers we currently blow away the age
  // bits in this situation. Should attempt to preserve them.
  NOT_LP64( movptr(swap_reg, saved_mark_addr); )
  load_prototype_header(tmp_reg, obj_reg);
  lock();
  cmpxchgptr(tmp_reg, mark_addr); // compare tmp_reg and swap_reg
  // Fall through to the normal CAS-based lock, because no matter what
  // the result of the above CAS, some thread must have succeeded in
  // removing the bias bit from the object's header.
  if (counters != NULL) {
    cond_inc32(Assembler::zero,
               ExternalAddress((address) counters->revoked_lock_entry_count_addr()));
  }

  bind(cas_label);

  return null_check_offset;
}

void MacroAssembler::biased_locking_exit(Register obj_reg, Register temp_reg, Label& done) {
  assert(UseBiasedLocking, "why call this otherwise?");

  // Check for biased locking unlock case, which is a no-op
  // Note: we do not have to check the thread ID for two reasons.
  // First, the interpreter checks for IllegalMonitorStateException at
  // a higher level. Second, if the bias was revoked while we held the
  // lock, the object could not be rebiased toward another thread, so
  // the bias bit would be clear.
  movptr(temp_reg, Address(obj_reg, oopDesc::mark_offset_in_bytes()));
  andptr(temp_reg, markWord::biased_lock_mask_in_place);
  cmpptr(temp_reg, markWord::biased_lock_pattern);
  jcc(Assembler::equal, done);
}

#ifdef COMPILER2

#if INCLUDE_RTM_OPT

// Update rtm_counters based on abort status
// input: abort_status
//        rtm_counters (RTMLockingCounters*)
// flags are killed
void MacroAssembler::rtm_counters_update(Register abort_status, Register rtm_counters) {

  atomic_incptr(Address(rtm_counters, RTMLockingCounters::abort_count_offset()));
  if (PrintPreciseRTMLockingStatistics) {
    for (int i = 0; i < RTMLockingCounters::ABORT_STATUS_LIMIT; i++) {
      Label check_abort;
      testl(abort_status, (1<<i));
      jccb(Assembler::equal, check_abort);
      atomic_incptr(Address(rtm_counters, RTMLockingCounters::abortX_count_offset() + (i * sizeof(uintx))));
      bind(check_abort);
    }
  }
}

// Branch if (random & (count-1) != 0), count is 2^n
// tmp, scr and flags are killed
void MacroAssembler::branch_on_random_using_rdtsc(Register tmp, Register scr, int count, Label& brLabel) {
  assert(tmp == rax, "");
  assert(scr == rdx, "");
  rdtsc(); // modifies EDX:EAX
  andptr(tmp, count-1);
  jccb(Assembler::notZero, brLabel);
}

// Perform abort ratio calculation, set no_rtm bit if high ratio
// input:  rtm_counters_Reg (RTMLockingCounters* address)
// tmpReg, rtm_counters_Reg and flags are killed
void MacroAssembler::rtm_abort_ratio_calculation(Register tmpReg,
                                                 Register rtm_counters_Reg,
                                                 RTMLockingCounters* rtm_counters,
                                                 Metadata* method_data) {
  Label L_done, L_check_always_rtm1, L_check_always_rtm2;

  if (RTMLockingCalculationDelay > 0) {
    // Delay calculation
    movptr(tmpReg, ExternalAddress((address) RTMLockingCounters::rtm_calculation_flag_addr()), tmpReg);
    testptr(tmpReg, tmpReg);
    jccb(Assembler::equal, L_done);
  }
  // Abort ratio calculation only if abort_count > RTMAbortThreshold
  //   Aborted transactions = abort_count * 100
  //   All transactions = total_count *  RTMTotalCountIncrRate
  //   Set no_rtm bit if (Aborted transactions >= All transactions * RTMAbortRatio)

  movptr(tmpReg, Address(rtm_counters_Reg, RTMLockingCounters::abort_count_offset()));
  cmpptr(tmpReg, RTMAbortThreshold);
  jccb(Assembler::below, L_check_always_rtm2);
  imulptr(tmpReg, tmpReg, 100);

  Register scrReg = rtm_counters_Reg;
  movptr(scrReg, Address(rtm_counters_Reg, RTMLockingCounters::total_count_offset()));
  imulptr(scrReg, scrReg, RTMTotalCountIncrRate);
  imulptr(scrReg, scrReg, RTMAbortRatio);
  cmpptr(tmpReg, scrReg);
  jccb(Assembler::below, L_check_always_rtm1);
  if (method_data != NULL) {
    // set rtm_state to "no rtm" in MDO
    mov_metadata(tmpReg, method_data);
    lock();
    orl(Address(tmpReg, MethodData::rtm_state_offset_in_bytes()), NoRTM);
  }
  jmpb(L_done);
  bind(L_check_always_rtm1);
  // Reload RTMLockingCounters* address
  lea(rtm_counters_Reg, ExternalAddress((address)rtm_counters));
  bind(L_check_always_rtm2);
  movptr(tmpReg, Address(rtm_counters_Reg, RTMLockingCounters::total_count_offset()));
  cmpptr(tmpReg, RTMLockingThreshold / RTMTotalCountIncrRate);
  jccb(Assembler::below, L_done);
  if (method_data != NULL) {
    // set rtm_state to "always rtm" in MDO
    mov_metadata(tmpReg, method_data);
    lock();
    orl(Address(tmpReg, MethodData::rtm_state_offset_in_bytes()), UseRTM);
  }
  bind(L_done);
}

// Update counters and perform abort ratio calculation
// input:  abort_status_Reg
// rtm_counters_Reg, flags are killed
void MacroAssembler::rtm_profiling(Register abort_status_Reg,
                                   Register rtm_counters_Reg,
                                   RTMLockingCounters* rtm_counters,
                                   Metadata* method_data,
                                   bool profile_rtm) {

  assert(rtm_counters != NULL, "should not be NULL when profiling RTM");
  // update rtm counters based on rax value at abort
  // reads abort_status_Reg, updates flags
  lea(rtm_counters_Reg, ExternalAddress((address)rtm_counters));
  rtm_counters_update(abort_status_Reg, rtm_counters_Reg);
  if (profile_rtm) {
    // Save abort status because abort_status_Reg is used by following code.
    if (RTMRetryCount > 0) {
      push(abort_status_Reg);
    }
    assert(rtm_counters != NULL, "should not be NULL when profiling RTM");
    rtm_abort_ratio_calculation(abort_status_Reg, rtm_counters_Reg, rtm_counters, method_data);
    // restore abort status
    if (RTMRetryCount > 0) {
      pop(abort_status_Reg);
    }
  }
}

// Retry on abort if abort's status is 0x6: can retry (0x2) | memory conflict (0x4)
// inputs: retry_count_Reg
//       : abort_status_Reg
// output: retry_count_Reg decremented by 1
// flags are killed
void MacroAssembler::rtm_retry_lock_on_abort(Register retry_count_Reg, Register abort_status_Reg, Label& retryLabel) {
  Label doneRetry;
  assert(abort_status_Reg == rax, "");
  // The abort reason bits are in eax (see all states in rtmLocking.hpp)
  // 0x6 = conflict on which we can retry (0x2) | memory conflict (0x4)
  // if reason is in 0x6 and retry count != 0 then retry
  andptr(abort_status_Reg, 0x6);
  jccb(Assembler::zero, doneRetry);
  testl(retry_count_Reg, retry_count_Reg);
  jccb(Assembler::zero, doneRetry);
  pause();
  decrementl(retry_count_Reg);
  jmp(retryLabel);
  bind(doneRetry);
}

// Spin and retry if lock is busy,
// inputs: box_Reg (monitor address)
//       : retry_count_Reg
// output: retry_count_Reg decremented by 1
//       : clear z flag if retry count exceeded
// tmp_Reg, scr_Reg, flags are killed
void MacroAssembler::rtm_retry_lock_on_busy(Register retry_count_Reg, Register box_Reg,
                                            Register tmp_Reg, Register scr_Reg, Label& retryLabel) {
  Label SpinLoop, SpinExit, doneRetry;
  int owner_offset = OM_OFFSET_NO_MONITOR_VALUE_TAG(owner);

  testl(retry_count_Reg, retry_count_Reg);
  jccb(Assembler::zero, doneRetry);
  decrementl(retry_count_Reg);
  movptr(scr_Reg, RTMSpinLoopCount);

  bind(SpinLoop);
  pause();
  decrementl(scr_Reg);
  jccb(Assembler::lessEqual, SpinExit);
  movptr(tmp_Reg, Address(box_Reg, owner_offset));
  testptr(tmp_Reg, tmp_Reg);
  jccb(Assembler::notZero, SpinLoop);

  bind(SpinExit);
  jmp(retryLabel);
  bind(doneRetry);
  incrementl(retry_count_Reg); // clear z flag
}

// Use RTM for normal stack locks
// Input: objReg (object to lock)
void MacroAssembler::rtm_stack_locking(Register objReg, Register tmpReg, Register scrReg,
                                       Register retry_on_abort_count_Reg,
                                       RTMLockingCounters* stack_rtm_counters,
                                       Metadata* method_data, bool profile_rtm,
                                       Label& DONE_LABEL, Label& IsInflated) {
  assert(UseRTMForStackLocks, "why call this otherwise?");
  assert(!UseBiasedLocking, "Biased locking is not supported with RTM locking");
  assert(tmpReg == rax, "");
  assert(scrReg == rdx, "");
  Label L_rtm_retry, L_decrement_retry, L_on_abort;

  if (RTMRetryCount > 0) {
    movl(retry_on_abort_count_Reg, RTMRetryCount); // Retry on abort
    bind(L_rtm_retry);
  }
  movptr(tmpReg, Address(objReg, oopDesc::mark_offset_in_bytes()));
  testptr(tmpReg, markWord::monitor_value);  // inflated vs stack-locked|neutral|biased
  jcc(Assembler::notZero, IsInflated);

  if (PrintPreciseRTMLockingStatistics || profile_rtm) {
    Label L_noincrement;
    if (RTMTotalCountIncrRate > 1) {
      // tmpReg, scrReg and flags are killed
      branch_on_random_using_rdtsc(tmpReg, scrReg, RTMTotalCountIncrRate, L_noincrement);
    }
    assert(stack_rtm_counters != NULL, "should not be NULL when profiling RTM");
    atomic_incptr(ExternalAddress((address)stack_rtm_counters->total_count_addr()), scrReg);
    bind(L_noincrement);
  }
  xbegin(L_on_abort);
  movptr(tmpReg, Address(objReg, oopDesc::mark_offset_in_bytes()));       // fetch markword
  andptr(tmpReg, markWord::biased_lock_mask_in_place); // look at 3 lock bits
  cmpptr(tmpReg, markWord::unlocked_value);            // bits = 001 unlocked
  jcc(Assembler::equal, DONE_LABEL);        // all done if unlocked

  Register abort_status_Reg = tmpReg; // status of abort is stored in RAX
  if (UseRTMXendForLockBusy) {
    xend();
    movptr(abort_status_Reg, 0x2);   // Set the abort status to 2 (so we can retry)
    jmp(L_decrement_retry);
  }
  else {
    xabort(0);
  }
  bind(L_on_abort);
  if (PrintPreciseRTMLockingStatistics || profile_rtm) {
    rtm_profiling(abort_status_Reg, scrReg, stack_rtm_counters, method_data, profile_rtm);
  }
  bind(L_decrement_retry);
  if (RTMRetryCount > 0) {
    // retry on lock abort if abort status is 'can retry' (0x2) or 'memory conflict' (0x4)
    rtm_retry_lock_on_abort(retry_on_abort_count_Reg, abort_status_Reg, L_rtm_retry);
  }
}

// Use RTM for inflating locks
// inputs: objReg (object to lock)
//         boxReg (on-stack box address (displaced header location) - KILLED)
//         tmpReg (ObjectMonitor address + markWord::monitor_value)
void MacroAssembler::rtm_inflated_locking(Register objReg, Register boxReg, Register tmpReg,
                                          Register scrReg, Register retry_on_busy_count_Reg,
                                          Register retry_on_abort_count_Reg,
                                          RTMLockingCounters* rtm_counters,
                                          Metadata* method_data, bool profile_rtm,
                                          Label& DONE_LABEL) {
  assert(UseRTMLocking, "why call this otherwise?");
  assert(tmpReg == rax, "");
  assert(scrReg == rdx, "");
  Label L_rtm_retry, L_decrement_retry, L_on_abort;
  int owner_offset = OM_OFFSET_NO_MONITOR_VALUE_TAG(owner);

  // Without cast to int32_t this style of movptr will destroy r10 which is typically obj.
  movptr(Address(boxReg, 0), (int32_t)intptr_t(markWord::unused_mark().value()));
  movptr(boxReg, tmpReg); // Save ObjectMonitor address

  if (RTMRetryCount > 0) {
    movl(retry_on_busy_count_Reg, RTMRetryCount);  // Retry on lock busy
    movl(retry_on_abort_count_Reg, RTMRetryCount); // Retry on abort
    bind(L_rtm_retry);
  }
  if (PrintPreciseRTMLockingStatistics || profile_rtm) {
    Label L_noincrement;
    if (RTMTotalCountIncrRate > 1) {
      // tmpReg, scrReg and flags are killed
      branch_on_random_using_rdtsc(tmpReg, scrReg, RTMTotalCountIncrRate, L_noincrement);
    }
    assert(rtm_counters != NULL, "should not be NULL when profiling RTM");
    atomic_incptr(ExternalAddress((address)rtm_counters->total_count_addr()), scrReg);
    bind(L_noincrement);
  }
  xbegin(L_on_abort);
  movptr(tmpReg, Address(objReg, oopDesc::mark_offset_in_bytes()));
  movptr(tmpReg, Address(tmpReg, owner_offset));
  testptr(tmpReg, tmpReg);
  jcc(Assembler::zero, DONE_LABEL);
  if (UseRTMXendForLockBusy) {
    xend();
    jmp(L_decrement_retry);
  }
  else {
    xabort(0);
  }
  bind(L_on_abort);
  Register abort_status_Reg = tmpReg; // status of abort is stored in RAX
  if (PrintPreciseRTMLockingStatistics || profile_rtm) {
    rtm_profiling(abort_status_Reg, scrReg, rtm_counters, method_data, profile_rtm);
  }
  if (RTMRetryCount > 0) {
    // retry on lock abort if abort status is 'can retry' (0x2) or 'memory conflict' (0x4)
    rtm_retry_lock_on_abort(retry_on_abort_count_Reg, abort_status_Reg, L_rtm_retry);
  }

  movptr(tmpReg, Address(boxReg, owner_offset)) ;
  testptr(tmpReg, tmpReg) ;
  jccb(Assembler::notZero, L_decrement_retry) ;

  // Appears unlocked - try to swing _owner from null to non-null.
  // Invariant: tmpReg == 0.  tmpReg is EAX which is the implicit cmpxchg comparand.
#ifdef _LP64
  Register threadReg = r15_thread;
#else
  get_thread(scrReg);
  Register threadReg = scrReg;
#endif
  lock();
  cmpxchgptr(threadReg, Address(boxReg, owner_offset)); // Updates tmpReg

  if (RTMRetryCount > 0) {
    // success done else retry
    jccb(Assembler::equal, DONE_LABEL) ;
    bind(L_decrement_retry);
    // Spin and retry if lock is busy.
    rtm_retry_lock_on_busy(retry_on_busy_count_Reg, boxReg, tmpReg, scrReg, L_rtm_retry);
  }
  else {
    bind(L_decrement_retry);
  }
}

#endif //  INCLUDE_RTM_OPT

// fast_lock and fast_unlock used by C2

// Because the transitions from emitted code to the runtime
// monitorenter/exit helper stubs are so slow it's critical that
// we inline both the stack-locking fast path and the inflated fast path.
//
// See also: cmpFastLock and cmpFastUnlock.
//
// What follows is a specialized inline transliteration of the code
// in enter() and exit(). If we're concerned about I$ bloat another
// option would be to emit TrySlowEnter and TrySlowExit methods
// at startup-time.  These methods would accept arguments as
// (rax,=Obj, rbx=Self, rcx=box, rdx=Scratch) and return success-failure
// indications in the icc.ZFlag.  fast_lock and fast_unlock would simply
// marshal the arguments and emit calls to TrySlowEnter and TrySlowExit.
// In practice, however, the # of lock sites is bounded and is usually small.
// Besides the call overhead, TrySlowEnter and TrySlowExit might suffer
// if the processor uses simple bimodal branch predictors keyed by EIP
// Since the helper routines would be called from multiple synchronization
// sites.
//
// An even better approach would be write "MonitorEnter()" and "MonitorExit()"
// in java - using j.u.c and unsafe - and just bind the lock and unlock sites
// to those specialized methods.  That'd give us a mostly platform-independent
// implementation that the JITs could optimize and inline at their pleasure.
// Done correctly, the only time we'd need to cross to native could would be
// to park() or unpark() threads.  We'd also need a few more unsafe operators
// to (a) prevent compiler-JIT reordering of non-volatile accesses, and
// (b) explicit barriers or fence operations.
//
// TODO:
//
// *  Arrange for C2 to pass "Self" into fast_lock and fast_unlock in one of the registers (scr).
//    This avoids manifesting the Self pointer in the fast_lock and fast_unlock terminals.
//    Given TLAB allocation, Self is usually manifested in a register, so passing it into
//    the lock operators would typically be faster than reifying Self.
//
// *  Ideally I'd define the primitives as:
//       fast_lock   (nax Obj, nax box, EAX tmp, nax scr) where box, tmp and scr are KILLED.
//       fast_unlock (nax Obj, EAX box, nax tmp) where box and tmp are KILLED
//    Unfortunately ADLC bugs prevent us from expressing the ideal form.
//    Instead, we're stuck with a rather awkward and brittle register assignments below.
//    Furthermore the register assignments are overconstrained, possibly resulting in
//    sub-optimal code near the synchronization site.
//
// *  Eliminate the sp-proximity tests and just use "== Self" tests instead.
//    Alternately, use a better sp-proximity test.
//
// *  Currently ObjectMonitor._Owner can hold either an sp value or a (THREAD *) value.
//    Either one is sufficient to uniquely identify a thread.
//    TODO: eliminate use of sp in _owner and use get_thread(tr) instead.
//
// *  Intrinsify notify() and notifyAll() for the common cases where the
//    object is locked by the calling thread but the waitlist is empty.
//    avoid the expensive JNI call to JVM_Notify() and JVM_NotifyAll().
//
// *  use jccb and jmpb instead of jcc and jmp to improve code density.
//    But beware of excessive branch density on AMD Opterons.
//
// *  Both fast_lock and fast_unlock set the ICC.ZF to indicate success
//    or failure of the fast path.  If the fast path fails then we pass
//    control to the slow path, typically in C.  In fast_lock and
//    fast_unlock we often branch to DONE_LABEL, just to find that C2
//    will emit a conditional branch immediately after the node.
//    So we have branches to branches and lots of ICC.ZF games.
//    Instead, it might be better to have C2 pass a "FailureLabel"
//    into fast_lock and fast_unlock.  In the case of success, control
//    will drop through the node.  ICC.ZF is undefined at exit.
//    In the case of failure, the node will branch directly to the
//    FailureLabel


// obj: object to lock
// box: on-stack box address (displaced header location) - KILLED
// rax,: tmp -- KILLED
// scr: tmp -- KILLED
void MacroAssembler::fast_lock(Register objReg, Register boxReg, Register tmpReg,
                               Register scrReg, Register cx1Reg, Register cx2Reg,
                               BiasedLockingCounters* counters,
                               RTMLockingCounters* rtm_counters,
                               RTMLockingCounters* stack_rtm_counters,
                               Metadata* method_data,
                               bool use_rtm, bool profile_rtm) {
  // Ensure the register assignments are disjoint
  assert(tmpReg == rax, "");

  if (use_rtm) {
    assert_different_registers(objReg, boxReg, tmpReg, scrReg, cx1Reg, cx2Reg);
  } else {
    assert(cx1Reg == noreg, "");
    assert(cx2Reg == noreg, "");
    assert_different_registers(objReg, boxReg, tmpReg, scrReg);
  }

  if (counters != NULL) {
    atomic_incl(ExternalAddress((address)counters->total_entry_count_addr()), scrReg);
  }

  // Possible cases that we'll encounter in fast_lock
  // ------------------------------------------------
  // * Inflated
  //    -- unlocked
  //    -- Locked
  //       = by self
  //       = by other
  // * biased
  //    -- by Self
  //    -- by other
  // * neutral
  // * stack-locked
  //    -- by self
  //       = sp-proximity test hits
  //       = sp-proximity test generates false-negative
  //    -- by other
  //

  Label IsInflated, DONE_LABEL;

  // it's stack-locked, biased or neutral
  // TODO: optimize away redundant LDs of obj->mark and improve the markword triage
  // order to reduce the number of conditional branches in the most common cases.
  // Beware -- there's a subtle invariant that fetch of the markword
  // at [FETCH], below, will never observe a biased encoding (*101b).
  // If this invariant is not held we risk exclusion (safety) failure.
  if (UseBiasedLocking && !UseOptoBiasInlining) {
    biased_locking_enter(boxReg, objReg, tmpReg, scrReg, false, DONE_LABEL, NULL, counters);
  }

#if INCLUDE_RTM_OPT
  if (UseRTMForStackLocks && use_rtm) {
    rtm_stack_locking(objReg, tmpReg, scrReg, cx2Reg,
                      stack_rtm_counters, method_data, profile_rtm,
                      DONE_LABEL, IsInflated);
  }
#endif // INCLUDE_RTM_OPT

  movptr(tmpReg, Address(objReg, oopDesc::mark_offset_in_bytes()));          // [FETCH]
  testptr(tmpReg, markWord::monitor_value); // inflated vs stack-locked|neutral|biased
  jccb(Assembler::notZero, IsInflated);

  // Attempt stack-locking ...
  orptr (tmpReg, markWord::unlocked_value);
  movptr(Address(boxReg, 0), tmpReg);          // Anticipate successful CAS
  lock();
  cmpxchgptr(boxReg, Address(objReg, oopDesc::mark_offset_in_bytes()));      // Updates tmpReg
  if (counters != NULL) {
    cond_inc32(Assembler::equal,
               ExternalAddress((address)counters->fast_path_entry_count_addr()));
  }
  jcc(Assembler::equal, DONE_LABEL);           // Success

  // Recursive locking.
  // The object is stack-locked: markword contains stack pointer to BasicLock.
  // Locked by current thread if difference with current SP is less than one page.
  subptr(tmpReg, rsp);
  // Next instruction set ZFlag == 1 (Success) if difference is less then one page.
  andptr(tmpReg, (int32_t) (NOT_LP64(0xFFFFF003) LP64_ONLY(7 - os::vm_page_size())) );
  movptr(Address(boxReg, 0), tmpReg);
  if (counters != NULL) {
    cond_inc32(Assembler::equal,
               ExternalAddress((address)counters->fast_path_entry_count_addr()));
  }
  jmp(DONE_LABEL);

  bind(IsInflated);
  // The object is inflated. tmpReg contains pointer to ObjectMonitor* + markWord::monitor_value

#if INCLUDE_RTM_OPT
  // Use the same RTM locking code in 32- and 64-bit VM.
  if (use_rtm) {
    rtm_inflated_locking(objReg, boxReg, tmpReg, scrReg, cx1Reg, cx2Reg,
                         rtm_counters, method_data, profile_rtm, DONE_LABEL);
  } else {
#endif // INCLUDE_RTM_OPT

#ifndef _LP64
  // The object is inflated.

  // boxReg refers to the on-stack BasicLock in the current frame.
  // We'd like to write:
  //   set box->_displaced_header = markWord::unused_mark().  Any non-0 value suffices.
  // This is convenient but results a ST-before-CAS penalty.  The following CAS suffers
  // additional latency as we have another ST in the store buffer that must drain.

  // avoid ST-before-CAS
  // register juggle because we need tmpReg for cmpxchgptr below
  movptr(scrReg, boxReg);
  movptr(boxReg, tmpReg);                   // consider: LEA box, [tmp-2]

  // Optimistic form: consider XORL tmpReg,tmpReg
  movptr(tmpReg, NULL_WORD);

  // Appears unlocked - try to swing _owner from null to non-null.
  // Ideally, I'd manifest "Self" with get_thread and then attempt
  // to CAS the register containing Self into m->Owner.
  // But we don't have enough registers, so instead we can either try to CAS
  // rsp or the address of the box (in scr) into &m->owner.  If the CAS succeeds
  // we later store "Self" into m->Owner.  Transiently storing a stack address
  // (rsp or the address of the box) into  m->owner is harmless.
  // Invariant: tmpReg == 0.  tmpReg is EAX which is the implicit cmpxchg comparand.
  lock();
  cmpxchgptr(scrReg, Address(boxReg, OM_OFFSET_NO_MONITOR_VALUE_TAG(owner)));
  movptr(Address(scrReg, 0), 3);          // box->_displaced_header = 3
  // If we weren't able to swing _owner from NULL to the BasicLock
  // then take the slow path.
  jccb  (Assembler::notZero, DONE_LABEL);
  // update _owner from BasicLock to thread
  get_thread (scrReg);                    // beware: clobbers ICCs
  movptr(Address(boxReg, OM_OFFSET_NO_MONITOR_VALUE_TAG(owner)), scrReg);
  xorptr(boxReg, boxReg);                 // set icc.ZFlag = 1 to indicate success

  // If the CAS fails we can either retry or pass control to the slow path.
  // We use the latter tactic.
  // Pass the CAS result in the icc.ZFlag into DONE_LABEL
  // If the CAS was successful ...
  //   Self has acquired the lock
  //   Invariant: m->_recursions should already be 0, so we don't need to explicitly set it.
  // Intentional fall-through into DONE_LABEL ...
#else // _LP64
  // It's inflated and we use scrReg for ObjectMonitor* in this section.
  movq(scrReg, tmpReg);
  xorq(tmpReg, tmpReg);
  lock();
  cmpxchgptr(r15_thread, Address(scrReg, OM_OFFSET_NO_MONITOR_VALUE_TAG(owner)));
  // Unconditionally set box->_displaced_header = markWord::unused_mark().
  // Without cast to int32_t this style of movptr will destroy r10 which is typically obj.
  movptr(Address(boxReg, 0), (int32_t)intptr_t(markWord::unused_mark().value()));
  // Intentional fall-through into DONE_LABEL ...
  // Propagate ICC.ZF from CAS above into DONE_LABEL.
#endif // _LP64
#if INCLUDE_RTM_OPT
  } // use_rtm()
#endif
  // DONE_LABEL is a hot target - we'd really like to place it at the
  // start of cache line by padding with NOPs.
  // See the AMD and Intel software optimization manuals for the
  // most efficient "long" NOP encodings.
  // Unfortunately none of our alignment mechanisms suffice.
  bind(DONE_LABEL);
  // At DONE_LABEL the icc ZFlag is set as follows ...
  // fast_unlock uses the same protocol.
  // ZFlag == 1 -> Success
<<<<<<< HEAD
  // ZFlag == 0 -> Failure - force control through the slow-path
  
  Label FAILED;
  jcc(Assembler::notZero, FAILED);
  testl (boxReg, 0);                      // set ICC.ZF=1 to indicate success
  bind(FAILED);
=======
  // ZFlag == 0 -> Failure - force control through the slow path
>>>>>>> ee140f7f
}

// obj: object to unlock
// box: box address (displaced header location), killed.  Must be EAX.
// tmp: killed, cannot be obj nor box.
//
// Some commentary on balanced locking:
//
// fast_lock and fast_unlock are emitted only for provably balanced lock sites.
// Methods that don't have provably balanced locking are forced to run in the
// interpreter - such methods won't be compiled to use fast_lock and fast_unlock.
// The interpreter provides two properties:
// I1:  At return-time the interpreter automatically and quietly unlocks any
//      objects acquired the current activation (frame).  Recall that the
//      interpreter maintains an on-stack list of locks currently held by
//      a frame.
// I2:  If a method attempts to unlock an object that is not held by the
//      the frame the interpreter throws IMSX.
//
// Lets say A(), which has provably balanced locking, acquires O and then calls B().
// B() doesn't have provably balanced locking so it runs in the interpreter.
// Control returns to A() and A() unlocks O.  By I1 and I2, above, we know that O
// is still locked by A().
//
// The only other source of unbalanced locking would be JNI.  The "Java Native Interface:
// Programmer's Guide and Specification" claims that an object locked by jni_monitorenter
// should not be unlocked by "normal" java-level locking and vice-versa.  The specification
// doesn't specify what will occur if a program engages in such mixed-mode locking, however.
// Arguably given that the spec legislates the JNI case as undefined our implementation
// could reasonably *avoid* checking owner in fast_unlock().
// In the interest of performance we elide m->Owner==Self check in unlock.
// A perfectly viable alternative is to elide the owner check except when
// Xcheck:jni is enabled.

void MacroAssembler::fast_unlock(Register objReg, Register boxReg, Register tmpReg, bool use_rtm) {
  assert(boxReg == rax, "");
  assert_different_registers(objReg, boxReg, tmpReg);

  Label DONE_LABEL, Stacked, CheckSucc;

  // Critically, the biased locking test must have precedence over
  // and appear before the (box->dhw == 0) recursive stack-lock test.
  if (UseBiasedLocking && !UseOptoBiasInlining) {
    biased_locking_exit(objReg, tmpReg, DONE_LABEL);
  }

#if INCLUDE_RTM_OPT
  if (UseRTMForStackLocks && use_rtm) {
    assert(!UseBiasedLocking, "Biased locking is not supported with RTM locking");
    Label L_regular_unlock;
    movptr(tmpReg, Address(objReg, oopDesc::mark_offset_in_bytes())); // fetch markword
    andptr(tmpReg, markWord::biased_lock_mask_in_place);              // look at 3 lock bits
    cmpptr(tmpReg, markWord::unlocked_value);                         // bits = 001 unlocked
    jccb(Assembler::notEqual, L_regular_unlock);                      // if !HLE RegularLock
    xend();                                                           // otherwise end...
    jmp(DONE_LABEL);                                                  // ... and we're done
    bind(L_regular_unlock);
  }
#endif

  cmpptr(Address(boxReg, 0), (int32_t)NULL_WORD);                   // Examine the displaced header
  jcc   (Assembler::zero, DONE_LABEL);                              // 0 indicates recursive stack-lock
  movptr(tmpReg, Address(objReg, oopDesc::mark_offset_in_bytes())); // Examine the object's markword
  testptr(tmpReg, markWord::monitor_value);                         // Inflated?
  jccb  (Assembler::zero, Stacked);

  // It's inflated.
#if INCLUDE_RTM_OPT
  if (use_rtm) {
    Label L_regular_inflated_unlock;
    int owner_offset = OM_OFFSET_NO_MONITOR_VALUE_TAG(owner);
    movptr(boxReg, Address(tmpReg, owner_offset));
    testptr(boxReg, boxReg);
    jccb(Assembler::notZero, L_regular_inflated_unlock);
    xend();
    jmpb(DONE_LABEL);
    bind(L_regular_inflated_unlock);
  }
#endif

  // Despite our balanced locking property we still check that m->_owner == Self
  // as java routines or native JNI code called by this thread might
  // have released the lock.
  // Refer to the comments in synchronizer.cpp for how we might encode extra
  // state in _succ so we can avoid fetching EntryList|cxq.
  //
  // I'd like to add more cases in fast_lock() and fast_unlock() --
  // such as recursive enter and exit -- but we have to be wary of
  // I$ bloat, T$ effects and BP$ effects.
  //
  // If there's no contention try a 1-0 exit.  That is, exit without
  // a costly MEMBAR or CAS.  See synchronizer.cpp for details on how
  // we detect and recover from the race that the 1-0 exit admits.
  //
  // Conceptually fast_unlock() must execute a STST|LDST "release" barrier
  // before it STs null into _owner, releasing the lock.  Updates
  // to data protected by the critical section must be visible before
  // we drop the lock (and thus before any other thread could acquire
  // the lock and observe the fields protected by the lock).
  // IA32's memory-model is SPO, so STs are ordered with respect to
  // each other and there's no need for an explicit barrier (fence).
  // See also http://gee.cs.oswego.edu/dl/jmm/cookbook.html.
#ifndef _LP64
  get_thread (boxReg);

  // Note that we could employ various encoding schemes to reduce
  // the number of loads below (currently 4) to just 2 or 3.
  // Refer to the comments in synchronizer.cpp.
  // In practice the chain of fetches doesn't seem to impact performance, however.
  xorptr(boxReg, boxReg);
  orptr(boxReg, Address(tmpReg, OM_OFFSET_NO_MONITOR_VALUE_TAG(recursions)));
  jccb  (Assembler::notZero, DONE_LABEL);
  movptr(boxReg, Address(tmpReg, OM_OFFSET_NO_MONITOR_VALUE_TAG(EntryList)));
  orptr(boxReg, Address(tmpReg, OM_OFFSET_NO_MONITOR_VALUE_TAG(cxq)));
  jccb  (Assembler::notZero, CheckSucc);
  movptr(Address(tmpReg, OM_OFFSET_NO_MONITOR_VALUE_TAG(owner)), NULL_WORD);
  jmpb  (DONE_LABEL);

  bind (Stacked);
  // It's not inflated and it's not recursively stack-locked and it's not biased.
  // It must be stack-locked.
  // Try to reset the header to displaced header.
  // The "box" value on the stack is stable, so we can reload
  // and be assured we observe the same value as above.
  movptr(tmpReg, Address(boxReg, 0));
  lock();
  cmpxchgptr(tmpReg, Address(objReg, oopDesc::mark_offset_in_bytes())); // Uses RAX which is box
  // Intention fall-thru into DONE_LABEL

  // DONE_LABEL is a hot target - we'd really like to place it at the
  // start of cache line by padding with NOPs.
  // See the AMD and Intel software optimization manuals for the
  // most efficient "long" NOP encodings.
  // Unfortunately none of our alignment mechanisms suffice.
  bind (CheckSucc);
#else // _LP64
  // It's inflated
  xorptr(boxReg, boxReg);
  orptr(boxReg, Address(tmpReg, OM_OFFSET_NO_MONITOR_VALUE_TAG(recursions)));
  jccb  (Assembler::notZero, DONE_LABEL);
  movptr(boxReg, Address(tmpReg, OM_OFFSET_NO_MONITOR_VALUE_TAG(cxq)));
  orptr(boxReg, Address(tmpReg, OM_OFFSET_NO_MONITOR_VALUE_TAG(EntryList)));
  jccb  (Assembler::notZero, CheckSucc);
  // Without cast to int32_t this style of movptr will destroy r10 which is typically obj.
  movptr(Address(tmpReg, OM_OFFSET_NO_MONITOR_VALUE_TAG(owner)), (int32_t)NULL_WORD);
  jmpb  (DONE_LABEL);

  // Try to avoid passing control into the slow_path ...
  Label LSuccess, LGoSlowPath ;
  bind  (CheckSucc);

  // The following optional optimization can be elided if necessary
  // Effectively: if (succ == null) goto slow path
  // The code reduces the window for a race, however,
  // and thus benefits performance.
  cmpptr(Address(tmpReg, OM_OFFSET_NO_MONITOR_VALUE_TAG(succ)), (int32_t)NULL_WORD);
  jccb  (Assembler::zero, LGoSlowPath);

  xorptr(boxReg, boxReg);
  // Without cast to int32_t this style of movptr will destroy r10 which is typically obj.
  movptr(Address(tmpReg, OM_OFFSET_NO_MONITOR_VALUE_TAG(owner)), (int32_t)NULL_WORD);

  // Memory barrier/fence
  // Dekker pivot point -- fulcrum : ST Owner; MEMBAR; LD Succ
  // Instead of MFENCE we use a dummy locked add of 0 to the top-of-stack.
  // This is faster on Nehalem and AMD Shanghai/Barcelona.
  // See https://blogs.oracle.com/dave/entry/instruction_selection_for_volatile_fences
  // We might also restructure (ST Owner=0;barrier;LD _Succ) to
  // (mov box,0; xchgq box, &m->Owner; LD _succ) .
  lock(); addl(Address(rsp, 0), 0);

  cmpptr(Address(tmpReg, OM_OFFSET_NO_MONITOR_VALUE_TAG(succ)), (int32_t)NULL_WORD);
  jccb  (Assembler::notZero, LSuccess);

  // Rare inopportune interleaving - race.
  // The successor vanished in the small window above.
  // The lock is contended -- (cxq|EntryList) != null -- and there's no apparent successor.
  // We need to ensure progress and succession.
  // Try to reacquire the lock.
  // If that fails then the new owner is responsible for succession and this
  // thread needs to take no further action and can exit via the fast path (success).
  // If the re-acquire succeeds then pass control into the slow path.
  // As implemented, this latter mode is horrible because we generated more
  // coherence traffic on the lock *and* artifically extended the critical section
  // length while by virtue of passing control into the slow path.

  // box is really RAX -- the following CMPXCHG depends on that binding
  // cmpxchg R,[M] is equivalent to rax = CAS(M,rax,R)
  lock();
  cmpxchgptr(r15_thread, Address(tmpReg, OM_OFFSET_NO_MONITOR_VALUE_TAG(owner)));
  // There's no successor so we tried to regrab the lock.
  // If that didn't work, then another thread grabbed the
  // lock so we're done (and exit was a success).
  jccb  (Assembler::notEqual, LSuccess);
  // Intentional fall-through into slow path

  bind  (LGoSlowPath);
  orl   (boxReg, 1);                      // set ICC.ZF=0 to indicate failure
  jmpb  (DONE_LABEL);

  bind  (LSuccess);
  testl (boxReg, 0);                      // set ICC.ZF=1 to indicate success
  jmpb  (DONE_LABEL);

  bind  (Stacked);
  movptr(tmpReg, Address (boxReg, 0));      // re-fetch
  lock();
  cmpxchgptr(tmpReg, Address(objReg, oopDesc::mark_offset_in_bytes())); // Uses RAX which is box

#endif
  bind(DONE_LABEL);
}
#endif // COMPILER2

void MacroAssembler::c2bool(Register x) {
  // implements x == 0 ? 0 : 1
  // note: must only look at least-significant byte of x
  //       since C-style booleans are stored in one byte
  //       only! (was bug)
  andl(x, 0xFF);
  setb(Assembler::notZero, x);
}

// Wouldn't need if AddressLiteral version had new name
void MacroAssembler::call(Label& L, relocInfo::relocType rtype) {
  Assembler::call(L, rtype);
}

void MacroAssembler::call(Register entry) {
  Assembler::call(entry);
}

void MacroAssembler::call(AddressLiteral entry) {
  if (reachable(entry)) {
    Assembler::call_literal(entry.target(), entry.rspec());
  } else {
    lea(rscratch1, entry);
    Assembler::call(rscratch1);
  }
}

void MacroAssembler::ic_call(address entry, jint method_index) {
  RelocationHolder rh = virtual_call_Relocation::spec(pc(), method_index);
  movptr(rax, (intptr_t)Universe::non_oop_word());
  call(AddressLiteral(entry, rh));
}

// Implementation of call_VM versions

void MacroAssembler::call_VM(Register oop_result,
                             address entry_point,
                             bool check_exceptions) {
  Label C, E;
  call(C, relocInfo::none);
  jmp(E);

  bind(C);
  call_VM_helper(oop_result, entry_point, 0, check_exceptions);
  ret(0);

  bind(E);
}

void MacroAssembler::call_VM(Register oop_result,
                             address entry_point,
                             Register arg_1,
                             bool check_exceptions) {
  Label C, E;
  call(C, relocInfo::none);
  jmp(E);

  bind(C);
  pass_arg1(this, arg_1);
  call_VM_helper(oop_result, entry_point, 1, check_exceptions);
  ret(0);

  bind(E);
}

void MacroAssembler::call_VM(Register oop_result,
                             address entry_point,
                             Register arg_1,
                             Register arg_2,
                             bool check_exceptions) {
  Label C, E;
  call(C, relocInfo::none);
  jmp(E);

  bind(C);

  LP64_ONLY(assert(arg_1 != c_rarg2, "smashed arg"));

  pass_arg2(this, arg_2);
  pass_arg1(this, arg_1);
  call_VM_helper(oop_result, entry_point, 2, check_exceptions);
  ret(0);

  bind(E);
}

void MacroAssembler::call_VM(Register oop_result,
                             address entry_point,
                             Register arg_1,
                             Register arg_2,
                             Register arg_3,
                             bool check_exceptions) {
  Label C, E;
  call(C, relocInfo::none);
  jmp(E);

  bind(C);

  LP64_ONLY(assert(arg_1 != c_rarg3, "smashed arg"));
  LP64_ONLY(assert(arg_2 != c_rarg3, "smashed arg"));
  pass_arg3(this, arg_3);

  LP64_ONLY(assert(arg_1 != c_rarg2, "smashed arg"));
  pass_arg2(this, arg_2);

  pass_arg1(this, arg_1);
  call_VM_helper(oop_result, entry_point, 3, check_exceptions);
  ret(0);

  bind(E);
}

void MacroAssembler::call_VM(Register oop_result,
                             Register last_java_sp,
                             address entry_point,
                             int number_of_arguments,
                             bool check_exceptions) {
  Register thread = LP64_ONLY(r15_thread) NOT_LP64(noreg);
  call_VM_base(oop_result, thread, last_java_sp, entry_point, number_of_arguments, check_exceptions);
}

void MacroAssembler::call_VM(Register oop_result,
                             Register last_java_sp,
                             address entry_point,
                             Register arg_1,
                             bool check_exceptions) {
  pass_arg1(this, arg_1);
  call_VM(oop_result, last_java_sp, entry_point, 1, check_exceptions);
}

void MacroAssembler::call_VM(Register oop_result,
                             Register last_java_sp,
                             address entry_point,
                             Register arg_1,
                             Register arg_2,
                             bool check_exceptions) {

  LP64_ONLY(assert(arg_1 != c_rarg2, "smashed arg"));
  pass_arg2(this, arg_2);
  pass_arg1(this, arg_1);
  call_VM(oop_result, last_java_sp, entry_point, 2, check_exceptions);
}

void MacroAssembler::call_VM(Register oop_result,
                             Register last_java_sp,
                             address entry_point,
                             Register arg_1,
                             Register arg_2,
                             Register arg_3,
                             bool check_exceptions) {
  LP64_ONLY(assert(arg_1 != c_rarg3, "smashed arg"));
  LP64_ONLY(assert(arg_2 != c_rarg3, "smashed arg"));
  pass_arg3(this, arg_3);
  LP64_ONLY(assert(arg_1 != c_rarg2, "smashed arg"));
  pass_arg2(this, arg_2);
  pass_arg1(this, arg_1);
  call_VM(oop_result, last_java_sp, entry_point, 3, check_exceptions);
}

void MacroAssembler::super_call_VM(Register oop_result,
                                   Register last_java_sp,
                                   address entry_point,
                                   int number_of_arguments,
                                   bool check_exceptions) {
  Register thread = LP64_ONLY(r15_thread) NOT_LP64(noreg);
  MacroAssembler::call_VM_base(oop_result, thread, last_java_sp, entry_point, number_of_arguments, check_exceptions);
}

void MacroAssembler::super_call_VM(Register oop_result,
                                   Register last_java_sp,
                                   address entry_point,
                                   Register arg_1,
                                   bool check_exceptions) {
  pass_arg1(this, arg_1);
  super_call_VM(oop_result, last_java_sp, entry_point, 1, check_exceptions);
}

void MacroAssembler::super_call_VM(Register oop_result,
                                   Register last_java_sp,
                                   address entry_point,
                                   Register arg_1,
                                   Register arg_2,
                                   bool check_exceptions) {

  LP64_ONLY(assert(arg_1 != c_rarg2, "smashed arg"));
  pass_arg2(this, arg_2);
  pass_arg1(this, arg_1);
  super_call_VM(oop_result, last_java_sp, entry_point, 2, check_exceptions);
}

void MacroAssembler::super_call_VM(Register oop_result,
                                   Register last_java_sp,
                                   address entry_point,
                                   Register arg_1,
                                   Register arg_2,
                                   Register arg_3,
                                   bool check_exceptions) {
  LP64_ONLY(assert(arg_1 != c_rarg3, "smashed arg"));
  LP64_ONLY(assert(arg_2 != c_rarg3, "smashed arg"));
  pass_arg3(this, arg_3);
  LP64_ONLY(assert(arg_1 != c_rarg2, "smashed arg"));
  pass_arg2(this, arg_2);
  pass_arg1(this, arg_1);
  super_call_VM(oop_result, last_java_sp, entry_point, 3, check_exceptions);
}

void MacroAssembler::call_VM_base(Register oop_result,
                                  Register java_thread,
                                  Register last_java_sp,
                                  address  entry_point,
                                  int      number_of_arguments,
                                  bool     check_exceptions) {
  // determine java_thread register
  if (!java_thread->is_valid()) {
#ifdef _LP64
    java_thread = r15_thread;
#else
    java_thread = rdi;
    get_thread(java_thread);
#endif // LP64
  }
  // determine last_java_sp register
  if (!last_java_sp->is_valid()) {
    last_java_sp = rsp;
  }
  // debugging support
  assert(number_of_arguments >= 0   , "cannot have negative number of arguments");
  LP64_ONLY(assert(java_thread == r15_thread, "unexpected register"));
#ifdef ASSERT
  // TraceBytecodes does not use r12 but saves it over the call, so don't verify
  // r12 is the heapbase.
  LP64_ONLY(if ((UseCompressedOops || UseCompressedClassPointers) && !TraceBytecodes) verify_heapbase("call_VM_base: heap base corrupted?");)
#endif // ASSERT

  assert(java_thread != oop_result  , "cannot use the same register for java_thread & oop_result");
  assert(java_thread != last_java_sp, "cannot use the same register for java_thread & last_java_sp");

  // push java thread (becomes first argument of C function)

  NOT_LP64(push(java_thread); number_of_arguments++);
  LP64_ONLY(mov(c_rarg0, r15_thread));

  // set last Java frame before call
  assert(last_java_sp != rbp, "can't use ebp/rbp");

  // Only interpreter should have to set fp
  set_last_Java_frame(java_thread, last_java_sp, rbp, NULL);

  // do the call, remove parameters
  MacroAssembler::call_VM_leaf_base(entry_point, number_of_arguments);

  // restore the thread (cannot use the pushed argument since arguments
  // may be overwritten by C code generated by an optimizing compiler);
  // however can use the register value directly if it is callee saved.
  if (LP64_ONLY(true ||) java_thread == rdi || java_thread == rsi) {
    // rdi & rsi (also r15) are callee saved -> nothing to do
#ifdef ASSERT
    guarantee(java_thread != rax, "change this code");
    push(rax);
    { Label L;
      get_thread(rax);
      cmpptr(java_thread, rax);
      jcc(Assembler::equal, L);
      STOP("MacroAssembler::call_VM_base: rdi not callee saved?");
      bind(L);
    }
    pop(rax);
#endif
  } else {
    get_thread(java_thread);
  }
  // reset last Java frame
  // Only interpreter should have to clear fp
  reset_last_Java_frame(java_thread, true);

   // C++ interp handles this in the interpreter
  check_and_handle_popframe(java_thread);
  check_and_handle_earlyret(java_thread);

  if (check_exceptions) {
    // check for pending exceptions (java_thread is set upon return)
    cmpptr(Address(java_thread, Thread::pending_exception_offset()), (int32_t) NULL_WORD);
#ifndef _LP64
    jump_cc(Assembler::notEqual,
            RuntimeAddress(StubRoutines::forward_exception_entry()));
#else
    // This used to conditionally jump to forward_exception however it is
    // possible if we relocate that the branch will not reach. So we must jump
    // around so we can always reach

    Label ok;
    jcc(Assembler::equal, ok);
    jump(RuntimeAddress(StubRoutines::forward_exception_entry()));
    bind(ok);
#endif // LP64
  }

  // get oop result if there is one and reset the value in the thread
  if (oop_result->is_valid()) {
    get_vm_result(oop_result, java_thread);
  }
}

void MacroAssembler::call_VM_helper(Register oop_result, address entry_point, int number_of_arguments, bool check_exceptions) {

  // Calculate the value for last_Java_sp
  // somewhat subtle. call_VM does an intermediate call
  // which places a return address on the stack just under the
  // stack pointer as the user finsihed with it. This allows
  // use to retrieve last_Java_pc from last_Java_sp[-1].
  // On 32bit we then have to push additional args on the stack to accomplish
  // the actual requested call. On 64bit call_VM only can use register args
  // so the only extra space is the return address that call_VM created.
  // This hopefully explains the calculations here.

#ifdef _LP64
  // We've pushed one address, correct last_Java_sp
  lea(rax, Address(rsp, wordSize));
#else
  lea(rax, Address(rsp, (1 + number_of_arguments) * wordSize));
#endif // LP64

  call_VM_base(oop_result, noreg, rax, entry_point, number_of_arguments, check_exceptions);

}

// Use this method when MacroAssembler version of call_VM_leaf_base() should be called from Interpreter.
void MacroAssembler::call_VM_leaf0(address entry_point) {
  MacroAssembler::call_VM_leaf_base(entry_point, 0);
}

void MacroAssembler::call_VM_leaf(address entry_point, int number_of_arguments) {
  call_VM_leaf_base(entry_point, number_of_arguments);
}

void MacroAssembler::call_VM_leaf(address entry_point, Register arg_0) {
  pass_arg0(this, arg_0);
  call_VM_leaf(entry_point, 1);
}

void MacroAssembler::call_VM_leaf(address entry_point, Register arg_0, Register arg_1) {

  LP64_ONLY(assert(arg_0 != c_rarg1, "smashed arg"));
  pass_arg1(this, arg_1);
  pass_arg0(this, arg_0);
  call_VM_leaf(entry_point, 2);
}

void MacroAssembler::call_VM_leaf(address entry_point, Register arg_0, Register arg_1, Register arg_2) {
  LP64_ONLY(assert(arg_0 != c_rarg2, "smashed arg"));
  LP64_ONLY(assert(arg_1 != c_rarg2, "smashed arg"));
  pass_arg2(this, arg_2);
  LP64_ONLY(assert(arg_0 != c_rarg1, "smashed arg"));
  pass_arg1(this, arg_1);
  pass_arg0(this, arg_0);
  call_VM_leaf(entry_point, 3);
}

void MacroAssembler::super_call_VM_leaf(address entry_point, Register arg_0) {
  pass_arg0(this, arg_0);
  MacroAssembler::call_VM_leaf_base(entry_point, 1);
}

void MacroAssembler::super_call_VM_leaf(address entry_point, Register arg_0, Register arg_1) {

  LP64_ONLY(assert(arg_0 != c_rarg1, "smashed arg"));
  pass_arg1(this, arg_1);
  pass_arg0(this, arg_0);
  MacroAssembler::call_VM_leaf_base(entry_point, 2);
}

void MacroAssembler::super_call_VM_leaf(address entry_point, Register arg_0, Register arg_1, Register arg_2) {
  LP64_ONLY(assert(arg_0 != c_rarg2, "smashed arg"));
  LP64_ONLY(assert(arg_1 != c_rarg2, "smashed arg"));
  pass_arg2(this, arg_2);
  LP64_ONLY(assert(arg_0 != c_rarg1, "smashed arg"));
  pass_arg1(this, arg_1);
  pass_arg0(this, arg_0);
  MacroAssembler::call_VM_leaf_base(entry_point, 3);
}

void MacroAssembler::super_call_VM_leaf(address entry_point, Register arg_0, Register arg_1, Register arg_2, Register arg_3) {
  LP64_ONLY(assert(arg_0 != c_rarg3, "smashed arg"));
  LP64_ONLY(assert(arg_1 != c_rarg3, "smashed arg"));
  LP64_ONLY(assert(arg_2 != c_rarg3, "smashed arg"));
  pass_arg3(this, arg_3);
  LP64_ONLY(assert(arg_0 != c_rarg2, "smashed arg"));
  LP64_ONLY(assert(arg_1 != c_rarg2, "smashed arg"));
  pass_arg2(this, arg_2);
  LP64_ONLY(assert(arg_0 != c_rarg1, "smashed arg"));
  pass_arg1(this, arg_1);
  pass_arg0(this, arg_0);
  MacroAssembler::call_VM_leaf_base(entry_point, 4);
}

void MacroAssembler::get_vm_result(Register oop_result, Register java_thread) {
  movptr(oop_result, Address(java_thread, JavaThread::vm_result_offset()));
  movptr(Address(java_thread, JavaThread::vm_result_offset()), NULL_WORD);
  verify_oop(oop_result, "broken oop in call_VM_base");
}

void MacroAssembler::get_vm_result_2(Register metadata_result, Register java_thread) {
  movptr(metadata_result, Address(java_thread, JavaThread::vm_result_2_offset()));
  movptr(Address(java_thread, JavaThread::vm_result_2_offset()), NULL_WORD);
}

void MacroAssembler::check_and_handle_earlyret(Register java_thread) {
}

void MacroAssembler::check_and_handle_popframe(Register java_thread) {
}

void MacroAssembler::cmp32(AddressLiteral src1, int32_t imm) {
  if (reachable(src1)) {
    cmpl(as_Address(src1), imm);
  } else {
    lea(rscratch1, src1);
    cmpl(Address(rscratch1, 0), imm);
  }
}

void MacroAssembler::cmp32(Register src1, AddressLiteral src2) {
  assert(!src2.is_lval(), "use cmpptr");
  if (reachable(src2)) {
    cmpl(src1, as_Address(src2));
  } else {
    lea(rscratch1, src2);
    cmpl(src1, Address(rscratch1, 0));
  }
}

void MacroAssembler::cmp32(Register src1, int32_t imm) {
  Assembler::cmpl(src1, imm);
}

void MacroAssembler::cmp32(Register src1, Address src2) {
  Assembler::cmpl(src1, src2);
}

void MacroAssembler::cmpsd2int(XMMRegister opr1, XMMRegister opr2, Register dst, bool unordered_is_less) {
  ucomisd(opr1, opr2);

  Label L;
  if (unordered_is_less) {
    movl(dst, -1);
    jcc(Assembler::parity, L);
    jcc(Assembler::below , L);
    movl(dst, 0);
    jcc(Assembler::equal , L);
    increment(dst);
  } else { // unordered is greater
    movl(dst, 1);
    jcc(Assembler::parity, L);
    jcc(Assembler::above , L);
    movl(dst, 0);
    jcc(Assembler::equal , L);
    decrementl(dst);
  }
  bind(L);
}

void MacroAssembler::cmpss2int(XMMRegister opr1, XMMRegister opr2, Register dst, bool unordered_is_less) {
  ucomiss(opr1, opr2);

  Label L;
  if (unordered_is_less) {
    movl(dst, -1);
    jcc(Assembler::parity, L);
    jcc(Assembler::below , L);
    movl(dst, 0);
    jcc(Assembler::equal , L);
    increment(dst);
  } else { // unordered is greater
    movl(dst, 1);
    jcc(Assembler::parity, L);
    jcc(Assembler::above , L);
    movl(dst, 0);
    jcc(Assembler::equal , L);
    decrementl(dst);
  }
  bind(L);
}


void MacroAssembler::cmp8(AddressLiteral src1, int imm) {
  if (reachable(src1)) {
    cmpb(as_Address(src1), imm);
  } else {
    lea(rscratch1, src1);
    cmpb(Address(rscratch1, 0), imm);
  }
}

void MacroAssembler::cmpptr(Register src1, AddressLiteral src2) {
#ifdef _LP64
  if (src2.is_lval()) {
    movptr(rscratch1, src2);
    Assembler::cmpq(src1, rscratch1);
  } else if (reachable(src2)) {
    cmpq(src1, as_Address(src2));
  } else {
    lea(rscratch1, src2);
    Assembler::cmpq(src1, Address(rscratch1, 0));
  }
#else
  if (src2.is_lval()) {
    cmp_literal32(src1, (int32_t) src2.target(), src2.rspec());
  } else {
    cmpl(src1, as_Address(src2));
  }
#endif // _LP64
}

void MacroAssembler::cmpptr(Address src1, AddressLiteral src2) {
  assert(src2.is_lval(), "not a mem-mem compare");
#ifdef _LP64
  // moves src2's literal address
  movptr(rscratch1, src2);
  Assembler::cmpq(src1, rscratch1);
#else
  cmp_literal32(src1, (int32_t) src2.target(), src2.rspec());
#endif // _LP64
}

void MacroAssembler::cmpoop(Register src1, Register src2) {
  BarrierSetAssembler* bs = BarrierSet::barrier_set()->barrier_set_assembler();
  bs->obj_equals(this, src1, src2);
}

void MacroAssembler::cmpoop(Register src1, Address src2) {
  BarrierSetAssembler* bs = BarrierSet::barrier_set()->barrier_set_assembler();
  bs->obj_equals(this, src1, src2);
}

#ifdef _LP64
void MacroAssembler::cmpoop(Register src1, jobject src2) {
  movoop(rscratch1, src2);
  BarrierSetAssembler* bs = BarrierSet::barrier_set()->barrier_set_assembler();
  bs->obj_equals(this, src1, rscratch1);
}
#endif

void MacroAssembler::locked_cmpxchgptr(Register reg, AddressLiteral adr) {
  if (reachable(adr)) {
    lock();
    cmpxchgptr(reg, as_Address(adr));
  } else {
    lea(rscratch1, adr);
    lock();
    cmpxchgptr(reg, Address(rscratch1, 0));
  }
}

void MacroAssembler::cmpxchgptr(Register reg, Address adr) {
  LP64_ONLY(cmpxchgq(reg, adr)) NOT_LP64(cmpxchgl(reg, adr));
}

void MacroAssembler::comisd(XMMRegister dst, AddressLiteral src) {
  if (reachable(src)) {
    Assembler::comisd(dst, as_Address(src));
  } else {
    lea(rscratch1, src);
    Assembler::comisd(dst, Address(rscratch1, 0));
  }
}

void MacroAssembler::comiss(XMMRegister dst, AddressLiteral src) {
  if (reachable(src)) {
    Assembler::comiss(dst, as_Address(src));
  } else {
    lea(rscratch1, src);
    Assembler::comiss(dst, Address(rscratch1, 0));
  }
}


void MacroAssembler::cond_inc32(Condition cond, AddressLiteral counter_addr) {
  Condition negated_cond = negate_condition(cond);
  Label L;
  jcc(negated_cond, L);
  pushf(); // Preserve flags
  atomic_incl(counter_addr);
  popf();
  bind(L);
}

int MacroAssembler::corrected_idivl(Register reg) {
  // Full implementation of Java idiv and irem; checks for
  // special case as described in JVM spec., p.243 & p.271.
  // The function returns the (pc) offset of the idivl
  // instruction - may be needed for implicit exceptions.
  //
  //         normal case                           special case
  //
  // input : rax,: dividend                         min_int
  //         reg: divisor   (may not be rax,/rdx)   -1
  //
  // output: rax,: quotient  (= rax, idiv reg)       min_int
  //         rdx: remainder (= rax, irem reg)       0
  assert(reg != rax && reg != rdx, "reg cannot be rax, or rdx register");
  const int min_int = 0x80000000;
  Label normal_case, special_case;

  // check for special case
  cmpl(rax, min_int);
  jcc(Assembler::notEqual, normal_case);
  xorl(rdx, rdx); // prepare rdx for possible special case (where remainder = 0)
  cmpl(reg, -1);
  jcc(Assembler::equal, special_case);

  // handle normal case
  bind(normal_case);
  cdql();
  int idivl_offset = offset();
  idivl(reg);

  // normal and special case exit
  bind(special_case);

  return idivl_offset;
}



void MacroAssembler::decrementl(Register reg, int value) {
  if (value == min_jint) {subl(reg, value) ; return; }
  if (value <  0) { incrementl(reg, -value); return; }
  if (value == 0) {                        ; return; }
  if (value == 1 && UseIncDec) { decl(reg) ; return; }
  /* else */      { subl(reg, value)       ; return; }
}

void MacroAssembler::decrementl(Address dst, int value) {
  if (value == min_jint) {subl(dst, value) ; return; }
  if (value <  0) { incrementl(dst, -value); return; }
  if (value == 0) {                        ; return; }
  if (value == 1 && UseIncDec) { decl(dst) ; return; }
  /* else */      { subl(dst, value)       ; return; }
}

void MacroAssembler::division_with_shift (Register reg, int shift_value) {
  assert (shift_value > 0, "illegal shift value");
  Label _is_positive;
  testl (reg, reg);
  jcc (Assembler::positive, _is_positive);
  int offset = (1 << shift_value) - 1 ;

  if (offset == 1) {
    incrementl(reg);
  } else {
    addl(reg, offset);
  }

  bind (_is_positive);
  sarl(reg, shift_value);
}

void MacroAssembler::divsd(XMMRegister dst, AddressLiteral src) {
  if (reachable(src)) {
    Assembler::divsd(dst, as_Address(src));
  } else {
    lea(rscratch1, src);
    Assembler::divsd(dst, Address(rscratch1, 0));
  }
}

void MacroAssembler::divss(XMMRegister dst, AddressLiteral src) {
  if (reachable(src)) {
    Assembler::divss(dst, as_Address(src));
  } else {
    lea(rscratch1, src);
    Assembler::divss(dst, Address(rscratch1, 0));
  }
}

// !defined(COMPILER2) is because of stupid core builds
#if !defined(_LP64) || defined(COMPILER1) || !defined(COMPILER2) || INCLUDE_JVMCI
void MacroAssembler::empty_FPU_stack() {
  if (VM_Version::supports_mmx()) {
    emms();
  } else {
    for (int i = 8; i-- > 0; ) ffree(i);
  }
}
#endif // !LP64 || C1 || !C2 || INCLUDE_JVMCI


void MacroAssembler::enter() {
  push(rbp);
  mov(rbp, rsp);
}

void MacroAssembler::post_call_nop() {
  emit_int8((int8_t)0x0f);
  emit_int8((int8_t)0x1f);
  emit_int8((int8_t)0x84);
  emit_int8((int8_t)0x00);
  emit_int32(0x00);
#ifdef CONT_DOUBLE_NOP
  emit_int8((int8_t)0x0f);
  emit_int8((int8_t)0x1f);
  emit_int8((int8_t)0x84);
  emit_int8((int8_t)0x00);
  emit_int32(0x00);
#endif
}

// A 5 byte nop that is safe for patching (see patch_verified_entry)
void MacroAssembler::fat_nop() {
  if (UseAddressNop) {
    addr_nop_5();
  } else {
    emit_int8((int8_t)0x26); // es:
    emit_int8((int8_t)0x2e); // cs:
    emit_int8((int8_t)0x64); // fs:
    emit_int8((int8_t)0x65); // gs:
    emit_int8((int8_t)0x90);
  }
}

void MacroAssembler::fcmp(Register tmp) {
  fcmp(tmp, 1, true, true);
}

void MacroAssembler::fcmp(Register tmp, int index, bool pop_left, bool pop_right) {
  assert(!pop_right || pop_left, "usage error");
  if (VM_Version::supports_cmov()) {
    assert(tmp == noreg, "unneeded temp");
    if (pop_left) {
      fucomip(index);
    } else {
      fucomi(index);
    }
    if (pop_right) {
      fpop();
    }
  } else {
    assert(tmp != noreg, "need temp");
    if (pop_left) {
      if (pop_right) {
        fcompp();
      } else {
        fcomp(index);
      }
    } else {
      fcom(index);
    }
    // convert FPU condition into eflags condition via rax,
    save_rax(tmp);
    fwait(); fnstsw_ax();
    sahf();
    restore_rax(tmp);
  }
  // condition codes set as follows:
  //
  // CF (corresponds to C0) if x < y
  // PF (corresponds to C2) if unordered
  // ZF (corresponds to C3) if x = y
}

void MacroAssembler::fcmp2int(Register dst, bool unordered_is_less) {
  fcmp2int(dst, unordered_is_less, 1, true, true);
}

void MacroAssembler::fcmp2int(Register dst, bool unordered_is_less, int index, bool pop_left, bool pop_right) {
  fcmp(VM_Version::supports_cmov() ? noreg : dst, index, pop_left, pop_right);
  Label L;
  if (unordered_is_less) {
    movl(dst, -1);
    jcc(Assembler::parity, L);
    jcc(Assembler::below , L);
    movl(dst, 0);
    jcc(Assembler::equal , L);
    increment(dst);
  } else { // unordered is greater
    movl(dst, 1);
    jcc(Assembler::parity, L);
    jcc(Assembler::above , L);
    movl(dst, 0);
    jcc(Assembler::equal , L);
    decrementl(dst);
  }
  bind(L);
}

void MacroAssembler::fld_d(AddressLiteral src) {
  fld_d(as_Address(src));
}

void MacroAssembler::fld_s(AddressLiteral src) {
  fld_s(as_Address(src));
}

void MacroAssembler::fld_x(AddressLiteral src) {
  Assembler::fld_x(as_Address(src));
}

void MacroAssembler::fldcw(AddressLiteral src) {
  Assembler::fldcw(as_Address(src));
}

void MacroAssembler::mulpd(XMMRegister dst, AddressLiteral src) {
  if (reachable(src)) {
    Assembler::mulpd(dst, as_Address(src));
  } else {
    lea(rscratch1, src);
    Assembler::mulpd(dst, Address(rscratch1, 0));
  }
}

void MacroAssembler::increase_precision() {
  subptr(rsp, BytesPerWord);
  fnstcw(Address(rsp, 0));
  movl(rax, Address(rsp, 0));
  orl(rax, 0x300);
  push(rax);
  fldcw(Address(rsp, 0));
  pop(rax);
}

void MacroAssembler::restore_precision() {
  fldcw(Address(rsp, 0));
  addptr(rsp, BytesPerWord);
}

void MacroAssembler::fpop() {
  ffree();
  fincstp();
}

void MacroAssembler::load_float(Address src) {
  if (UseSSE >= 1) {
    movflt(xmm0, src);
  } else {
    LP64_ONLY(ShouldNotReachHere());
    NOT_LP64(fld_s(src));
  }
}

void MacroAssembler::store_float(Address dst) {
  if (UseSSE >= 1) {
    movflt(dst, xmm0);
  } else {
    LP64_ONLY(ShouldNotReachHere());
    NOT_LP64(fstp_s(dst));
  }
}

void MacroAssembler::load_double(Address src) {
  if (UseSSE >= 2) {
    movdbl(xmm0, src);
  } else {
    LP64_ONLY(ShouldNotReachHere());
    NOT_LP64(fld_d(src));
  }
}

void MacroAssembler::store_double(Address dst) {
  if (UseSSE >= 2) {
    movdbl(dst, xmm0);
  } else {
    LP64_ONLY(ShouldNotReachHere());
    NOT_LP64(fstp_d(dst));
  }
}

void MacroAssembler::fremr(Register tmp) {
  save_rax(tmp);
  { Label L;
    bind(L);
    fprem();
    fwait(); fnstsw_ax();
#ifdef _LP64
    testl(rax, 0x400);
    jcc(Assembler::notEqual, L);
#else
    sahf();
    jcc(Assembler::parity, L);
#endif // _LP64
  }
  restore_rax(tmp);
  // Result is in ST0.
  // Note: fxch & fpop to get rid of ST1
  // (otherwise FPU stack could overflow eventually)
  fxch(1);
  fpop();
}

// dst = c = a * b + c
void MacroAssembler::fmad(XMMRegister dst, XMMRegister a, XMMRegister b, XMMRegister c) {
  Assembler::vfmadd231sd(c, a, b);
  if (dst != c) {
    movdbl(dst, c);
  }
}

// dst = c = a * b + c
void MacroAssembler::fmaf(XMMRegister dst, XMMRegister a, XMMRegister b, XMMRegister c) {
  Assembler::vfmadd231ss(c, a, b);
  if (dst != c) {
    movflt(dst, c);
  }
}

// dst = c = a * b + c
void MacroAssembler::vfmad(XMMRegister dst, XMMRegister a, XMMRegister b, XMMRegister c, int vector_len) {
  Assembler::vfmadd231pd(c, a, b, vector_len);
  if (dst != c) {
    vmovdqu(dst, c);
  }
}

// dst = c = a * b + c
void MacroAssembler::vfmaf(XMMRegister dst, XMMRegister a, XMMRegister b, XMMRegister c, int vector_len) {
  Assembler::vfmadd231ps(c, a, b, vector_len);
  if (dst != c) {
    vmovdqu(dst, c);
  }
}

// dst = c = a * b + c
void MacroAssembler::vfmad(XMMRegister dst, XMMRegister a, Address b, XMMRegister c, int vector_len) {
  Assembler::vfmadd231pd(c, a, b, vector_len);
  if (dst != c) {
    vmovdqu(dst, c);
  }
}

// dst = c = a * b + c
void MacroAssembler::vfmaf(XMMRegister dst, XMMRegister a, Address b, XMMRegister c, int vector_len) {
  Assembler::vfmadd231ps(c, a, b, vector_len);
  if (dst != c) {
    vmovdqu(dst, c);
  }
}

void MacroAssembler::incrementl(AddressLiteral dst) {
  if (reachable(dst)) {
    incrementl(as_Address(dst));
  } else {
    lea(rscratch1, dst);
    incrementl(Address(rscratch1, 0));
  }
}

void MacroAssembler::incrementl(ArrayAddress dst) {
  incrementl(as_Address(dst));
}

void MacroAssembler::incrementl(Register reg, int value) {
  if (value == min_jint) {addl(reg, value) ; return; }
  if (value <  0) { decrementl(reg, -value); return; }
  if (value == 0) {                        ; return; }
  if (value == 1 && UseIncDec) { incl(reg) ; return; }
  /* else */      { addl(reg, value)       ; return; }
}

void MacroAssembler::incrementl(Address dst, int value) {
  if (value == min_jint) {addl(dst, value) ; return; }
  if (value <  0) { decrementl(dst, -value); return; }
  if (value == 0) {                        ; return; }
  if (value == 1 && UseIncDec) { incl(dst) ; return; }
  /* else */      { addl(dst, value)       ; return; }
}

void MacroAssembler::jump(AddressLiteral dst) {
  if (reachable(dst)) {
    jmp_literal(dst.target(), dst.rspec());
  } else {
    lea(rscratch1, dst);
    jmp(rscratch1);
  }
}

void MacroAssembler::jump_cc(Condition cc, AddressLiteral dst) {
  if (reachable(dst)) {
    InstructionMark im(this);
    relocate(dst.reloc());
    const int short_size = 2;
    const int long_size = 6;
    int offs = (intptr_t)dst.target() - ((intptr_t)pc());
    if (dst.reloc() == relocInfo::none && is8bit(offs - short_size)) {
      // 0111 tttn #8-bit disp
      emit_int8(0x70 | cc);
      emit_int8((offs - short_size) & 0xFF);
    } else {
      // 0000 1111 1000 tttn #32-bit disp
      emit_int8(0x0F);
      emit_int8((unsigned char)(0x80 | cc));
      emit_int32(offs - long_size);
    }
  } else {
#ifdef ASSERT
    warning("reversing conditional branch");
#endif /* ASSERT */
    Label skip;
    jccb(reverse[cc], skip);
    lea(rscratch1, dst);
    Assembler::jmp(rscratch1);
    bind(skip);
  }
}

void MacroAssembler::ldmxcsr(AddressLiteral src) {
  if (reachable(src)) {
    Assembler::ldmxcsr(as_Address(src));
  } else {
    lea(rscratch1, src);
    Assembler::ldmxcsr(Address(rscratch1, 0));
  }
}

int MacroAssembler::load_signed_byte(Register dst, Address src) {
  int off;
  if (LP64_ONLY(true ||) VM_Version::is_P6()) {
    off = offset();
    movsbl(dst, src); // movsxb
  } else {
    off = load_unsigned_byte(dst, src);
    shll(dst, 24);
    sarl(dst, 24);
  }
  return off;
}

// Note: load_signed_short used to be called load_signed_word.
// Although the 'w' in x86 opcodes refers to the term "word" in the assembler
// manual, which means 16 bits, that usage is found nowhere in HotSpot code.
// The term "word" in HotSpot means a 32- or 64-bit machine word.
int MacroAssembler::load_signed_short(Register dst, Address src) {
  int off;
  if (LP64_ONLY(true ||) VM_Version::is_P6()) {
    // This is dubious to me since it seems safe to do a signed 16 => 64 bit
    // version but this is what 64bit has always done. This seems to imply
    // that users are only using 32bits worth.
    off = offset();
    movswl(dst, src); // movsxw
  } else {
    off = load_unsigned_short(dst, src);
    shll(dst, 16);
    sarl(dst, 16);
  }
  return off;
}

int MacroAssembler::load_unsigned_byte(Register dst, Address src) {
  // According to Intel Doc. AP-526, "Zero-Extension of Short", p.16,
  // and "3.9 Partial Register Penalties", p. 22).
  int off;
  if (LP64_ONLY(true || ) VM_Version::is_P6() || src.uses(dst)) {
    off = offset();
    movzbl(dst, src); // movzxb
  } else {
    xorl(dst, dst);
    off = offset();
    movb(dst, src);
  }
  return off;
}

// Note: load_unsigned_short used to be called load_unsigned_word.
int MacroAssembler::load_unsigned_short(Register dst, Address src) {
  // According to Intel Doc. AP-526, "Zero-Extension of Short", p.16,
  // and "3.9 Partial Register Penalties", p. 22).
  int off;
  if (LP64_ONLY(true ||) VM_Version::is_P6() || src.uses(dst)) {
    off = offset();
    movzwl(dst, src); // movzxw
  } else {
    xorl(dst, dst);
    off = offset();
    movw(dst, src);
  }
  return off;
}

void MacroAssembler::load_sized_value(Register dst, Address src, size_t size_in_bytes, bool is_signed, Register dst2) {
  switch (size_in_bytes) {
#ifndef _LP64
  case  8:
    assert(dst2 != noreg, "second dest register required");
    movl(dst,  src);
    movl(dst2, src.plus_disp(BytesPerInt));
    break;
#else
  case  8:  movq(dst, src); break;
#endif
  case  4:  movl(dst, src); break;
  case  2:  is_signed ? load_signed_short(dst, src) : load_unsigned_short(dst, src); break;
  case  1:  is_signed ? load_signed_byte( dst, src) : load_unsigned_byte( dst, src); break;
  default:  ShouldNotReachHere();
  }
}

void MacroAssembler::store_sized_value(Address dst, Register src, size_t size_in_bytes, Register src2) {
  switch (size_in_bytes) {
#ifndef _LP64
  case  8:
    assert(src2 != noreg, "second source register required");
    movl(dst,                        src);
    movl(dst.plus_disp(BytesPerInt), src2);
    break;
#else
  case  8:  movq(dst, src); break;
#endif
  case  4:  movl(dst, src); break;
  case  2:  movw(dst, src); break;
  case  1:  movb(dst, src); break;
  default:  ShouldNotReachHere();
  }
}

void MacroAssembler::mov32(AddressLiteral dst, Register src) {
  if (reachable(dst)) {
    movl(as_Address(dst), src);
  } else {
    lea(rscratch1, dst);
    movl(Address(rscratch1, 0), src);
  }
}

void MacroAssembler::mov32(Register dst, AddressLiteral src) {
  if (reachable(src)) {
    movl(dst, as_Address(src));
  } else {
    lea(rscratch1, src);
    movl(dst, Address(rscratch1, 0));
  }
}

// C++ bool manipulation

void MacroAssembler::movbool(Register dst, Address src) {
  if(sizeof(bool) == 1)
    movb(dst, src);
  else if(sizeof(bool) == 2)
    movw(dst, src);
  else if(sizeof(bool) == 4)
    movl(dst, src);
  else
    // unsupported
    ShouldNotReachHere();
}

void MacroAssembler::movbool(Address dst, bool boolconst) {
  if(sizeof(bool) == 1)
    movb(dst, (int) boolconst);
  else if(sizeof(bool) == 2)
    movw(dst, (int) boolconst);
  else if(sizeof(bool) == 4)
    movl(dst, (int) boolconst);
  else
    // unsupported
    ShouldNotReachHere();
}

void MacroAssembler::movbool(Address dst, Register src) {
  if(sizeof(bool) == 1)
    movb(dst, src);
  else if(sizeof(bool) == 2)
    movw(dst, src);
  else if(sizeof(bool) == 4)
    movl(dst, src);
  else
    // unsupported
    ShouldNotReachHere();
}

void MacroAssembler::movbyte(ArrayAddress dst, int src) {
  movb(as_Address(dst), src);
}

void MacroAssembler::movdl(XMMRegister dst, AddressLiteral src) {
  if (reachable(src)) {
    movdl(dst, as_Address(src));
  } else {
    lea(rscratch1, src);
    movdl(dst, Address(rscratch1, 0));
  }
}

void MacroAssembler::movq(XMMRegister dst, AddressLiteral src) {
  if (reachable(src)) {
    movq(dst, as_Address(src));
  } else {
    lea(rscratch1, src);
    movq(dst, Address(rscratch1, 0));
  }
}

#ifdef COMPILER2
void MacroAssembler::setvectmask(Register dst, Register src) {
  guarantee(PostLoopMultiversioning, "must be");
  Assembler::movl(dst, 1);
  Assembler::shlxl(dst, dst, src);
  Assembler::decl(dst);
  Assembler::kmovdl(k1, dst);
  Assembler::movl(dst, src);
}

void MacroAssembler::restorevectmask() {
  guarantee(PostLoopMultiversioning, "must be");
  Assembler::knotwl(k1, k0);
}
#endif // COMPILER2

void MacroAssembler::movdbl(XMMRegister dst, AddressLiteral src) {
  if (reachable(src)) {
    if (UseXmmLoadAndClearUpper) {
      movsd (dst, as_Address(src));
    } else {
      movlpd(dst, as_Address(src));
    }
  } else {
    lea(rscratch1, src);
    if (UseXmmLoadAndClearUpper) {
      movsd (dst, Address(rscratch1, 0));
    } else {
      movlpd(dst, Address(rscratch1, 0));
    }
  }
}

void MacroAssembler::movflt(XMMRegister dst, AddressLiteral src) {
  if (reachable(src)) {
    movss(dst, as_Address(src));
  } else {
    lea(rscratch1, src);
    movss(dst, Address(rscratch1, 0));
  }
}

void MacroAssembler::movptr(Register dst, Register src) {
  LP64_ONLY(movq(dst, src)) NOT_LP64(movl(dst, src));
}

void MacroAssembler::movptr(Register dst, Address src) {
  LP64_ONLY(movq(dst, src)) NOT_LP64(movl(dst, src));
}

// src should NEVER be a real pointer. Use AddressLiteral for true pointers
void MacroAssembler::movptr(Register dst, intptr_t src) {
  LP64_ONLY(mov64(dst, src)) NOT_LP64(movl(dst, src));
}

void MacroAssembler::movptr(Address dst, Register src) {
  LP64_ONLY(movq(dst, src)) NOT_LP64(movl(dst, src));
}

void MacroAssembler::movdqu(Address dst, XMMRegister src) {
    assert(((src->encoding() < 16) || VM_Version::supports_avx512vl()),"XMM register should be 0-15");
    Assembler::movdqu(dst, src);
}

void MacroAssembler::movdqu(XMMRegister dst, Address src) {
    assert(((dst->encoding() < 16) || VM_Version::supports_avx512vl()),"XMM register should be 0-15");
    Assembler::movdqu(dst, src);
}

void MacroAssembler::movdqu(XMMRegister dst, XMMRegister src) {
    assert(((dst->encoding() < 16  && src->encoding() < 16) || VM_Version::supports_avx512vl()),"XMM register should be 0-15");
    Assembler::movdqu(dst, src);
}

void MacroAssembler::movdqu(XMMRegister dst, AddressLiteral src, Register scratchReg) {
  if (reachable(src)) {
    movdqu(dst, as_Address(src));
  } else {
    lea(scratchReg, src);
    movdqu(dst, Address(scratchReg, 0));
  }
}

void MacroAssembler::vmovdqu(Address dst, XMMRegister src) {
    assert(((src->encoding() < 16) || VM_Version::supports_avx512vl()),"XMM register should be 0-15");
    Assembler::vmovdqu(dst, src);
}

void MacroAssembler::vmovdqu(XMMRegister dst, Address src) {
    assert(((dst->encoding() < 16) || VM_Version::supports_avx512vl()),"XMM register should be 0-15");
    Assembler::vmovdqu(dst, src);
}

void MacroAssembler::vmovdqu(XMMRegister dst, XMMRegister src) {
    assert(((dst->encoding() < 16  && src->encoding() < 16) || VM_Version::supports_avx512vl()),"XMM register should be 0-15");
    Assembler::vmovdqu(dst, src);
}

void MacroAssembler::vmovdqu(XMMRegister dst, AddressLiteral src, Register scratch_reg) {
  if (reachable(src)) {
    vmovdqu(dst, as_Address(src));
  }
  else {
    lea(scratch_reg, src);
    vmovdqu(dst, Address(scratch_reg, 0));
  }
}

void MacroAssembler::evmovdquq(XMMRegister dst, AddressLiteral src, int vector_len, Register rscratch) {
  if (reachable(src)) {
    Assembler::evmovdquq(dst, as_Address(src), vector_len);
  } else {
    lea(rscratch, src);
    Assembler::evmovdquq(dst, Address(rscratch, 0), vector_len);
  }
}

void MacroAssembler::movdqa(XMMRegister dst, AddressLiteral src) {
  if (reachable(src)) {
    Assembler::movdqa(dst, as_Address(src));
  } else {
    lea(rscratch1, src);
    Assembler::movdqa(dst, Address(rscratch1, 0));
  }
}

void MacroAssembler::movsd(XMMRegister dst, AddressLiteral src) {
  if (reachable(src)) {
    Assembler::movsd(dst, as_Address(src));
  } else {
    lea(rscratch1, src);
    Assembler::movsd(dst, Address(rscratch1, 0));
  }
}

void MacroAssembler::movss(XMMRegister dst, AddressLiteral src) {
  if (reachable(src)) {
    Assembler::movss(dst, as_Address(src));
  } else {
    lea(rscratch1, src);
    Assembler::movss(dst, Address(rscratch1, 0));
  }
}

void MacroAssembler::mulsd(XMMRegister dst, AddressLiteral src) {
  if (reachable(src)) {
    Assembler::mulsd(dst, as_Address(src));
  } else {
    lea(rscratch1, src);
    Assembler::mulsd(dst, Address(rscratch1, 0));
  }
}

void MacroAssembler::mulss(XMMRegister dst, AddressLiteral src) {
  if (reachable(src)) {
    Assembler::mulss(dst, as_Address(src));
  } else {
    lea(rscratch1, src);
    Assembler::mulss(dst, Address(rscratch1, 0));
  }
}

void MacroAssembler::null_check(Register reg, int offset) {
  if (needs_explicit_null_check(offset)) {
    // provoke OS NULL exception if reg = NULL by
    // accessing M[reg] w/o changing any (non-CC) registers
    // NOTE: cmpl is plenty here to provoke a segv
    cmpptr(rax, Address(reg, 0));
    // Note: should probably use testl(rax, Address(reg, 0));
    //       may be shorter code (however, this version of
    //       testl needs to be implemented first)
  } else {
    // nothing to do, (later) access of M[reg + offset]
    // will provoke OS NULL exception if reg = NULL
  }
}

void MacroAssembler::os_breakpoint() {
  // instead of directly emitting a breakpoint, call os:breakpoint for better debugability
  // (e.g., MSVC can't call ps() otherwise)
  call(RuntimeAddress(CAST_FROM_FN_PTR(address, os::breakpoint)));
}

void MacroAssembler::unimplemented(const char* what) {
  const char* buf = NULL;
  {
    ResourceMark rm;
    stringStream ss;
    ss.print("unimplemented: %s", what);
    buf = code_string(ss.as_string());
  }
  stop(buf);
}

#ifdef _LP64
#define XSTATE_BV 0x200
#endif

void MacroAssembler::pop_CPU_state() {
  pop_FPU_state();
  pop_IU_state();
}

void MacroAssembler::pop_FPU_state() {
#ifndef _LP64
  frstor(Address(rsp, 0));
#else
  fxrstor(Address(rsp, 0));
#endif
  addptr(rsp, FPUStateSizeInWords * wordSize);
}

void MacroAssembler::get_cont_fastpath(Register java_thread, Register dst) {
  movl(dst, Address(java_thread, JavaThread::cont_fastpath_offset()));
}

void MacroAssembler::set_cont_fastpath(Register java_thread, int32_t imm) {
  movl(Address(java_thread, JavaThread::cont_fastpath_offset()), imm);
}

void MacroAssembler::inc_held_monitor_count(Register java_thread) {
  incrementl(Address(java_thread, JavaThread::held_monitor_count_offset()));
}

void MacroAssembler::dec_held_monitor_count(Register java_thread) {
  decrementl(Address(java_thread, JavaThread::held_monitor_count_offset()));
}

void MacroAssembler::reset_held_monitor_count(Register java_thread) {
  movl(Address(java_thread, JavaThread::held_monitor_count_offset()), (int32_t)0);
}

#ifdef ASSERT
void MacroAssembler::stop_if_in_cont(Register cont, const char* name) {
#ifdef _LP64
  Label no_cont;
  movptr(cont, Address(r15_thread, in_bytes(JavaThread::continuation_offset())));
  testl(cont, cont);
  jcc(Assembler::zero, no_cont);
  stop(name);
  bind(no_cont);
#else
  Unimplemented();
#endif
}
#endif

void MacroAssembler::pop_IU_state() {
  popa();
  LP64_ONLY(addq(rsp, 8));
  popf();
}

// Save Integer and Float state
// Warning: Stack must be 16 byte aligned (64bit)
void MacroAssembler::push_CPU_state() {
  push_IU_state();
  push_FPU_state();
}

void MacroAssembler::push_FPU_state() {
  subptr(rsp, FPUStateSizeInWords * wordSize);
#ifndef _LP64
  fnsave(Address(rsp, 0));
  fwait();
#else
  fxsave(Address(rsp, 0));
#endif // LP64
}

void MacroAssembler::push_IU_state() {
  // Push flags first because pusha kills them
  pushf();
  // Make sure rsp stays 16-byte aligned
  LP64_ONLY(subq(rsp, 8));
  pusha();
}

void MacroAssembler::reset_last_Java_frame(Register java_thread, bool clear_fp) { // determine java_thread register
  if (!java_thread->is_valid()) {
    java_thread = rdi;
    get_thread(java_thread);
  }
  // we must set sp to zero to clear frame
  movptr(Address(java_thread, JavaThread::last_Java_sp_offset()), NULL_WORD);
  if (clear_fp) {
    movptr(Address(java_thread, JavaThread::last_Java_fp_offset()), NULL_WORD);
  }

  // Always clear the pc because it could have been set by make_walkable()
  movptr(Address(java_thread, JavaThread::last_Java_pc_offset()), NULL_WORD);

  vzeroupper();
}

void MacroAssembler::restore_rax(Register tmp) {
  if (tmp == noreg) pop(rax);
  else if (tmp != rax) mov(rax, tmp);
}

void MacroAssembler::round_to(Register reg, int modulus) {
  addptr(reg, modulus - 1);
  andptr(reg, -modulus);
}

void MacroAssembler::save_rax(Register tmp) {
  if (tmp == noreg) push(rax);
  else if (tmp != rax) mov(tmp, rax);
}

void MacroAssembler::safepoint_poll(Label& slow_path, Register thread_reg, Register temp_reg) {
  if (SafepointMechanism::uses_thread_local_poll()) {
#ifdef _LP64
    assert(thread_reg == r15_thread, "should be");
#else
    if (thread_reg == noreg) {
      thread_reg = temp_reg;
      get_thread(thread_reg);
    }
#endif
    testb(Address(thread_reg, Thread::polling_page_offset()), SafepointMechanism::poll_bit());
    jcc(Assembler::notZero, slow_path); // handshake bit set implies poll
  } else {
    cmp32(ExternalAddress(SafepointSynchronize::address_of_state()),
        SafepointSynchronize::_not_synchronized);
    jcc(Assembler::notEqual, slow_path);
  }
}

// Calls to C land
//
// When entering C land, the rbp, & rsp of the last Java frame have to be recorded
// in the (thread-local) JavaThread object. When leaving C land, the last Java fp
// has to be reset to 0. This is required to allow proper stack traversal.
void MacroAssembler::set_last_Java_frame(Register java_thread,
                                         Register last_java_sp,
                                         Register last_java_fp,
                                         address  last_java_pc) {
  vzeroupper();
  // determine java_thread register
  if (!java_thread->is_valid()) {
    java_thread = rdi;
    get_thread(java_thread);
  }
  // determine last_java_sp register
  if (!last_java_sp->is_valid()) {
    last_java_sp = rsp;
  }

  // last_java_fp is optional

  if (last_java_fp->is_valid()) {
    movptr(Address(java_thread, JavaThread::last_Java_fp_offset()), last_java_fp);
  }

  // last_java_pc is optional

  if (last_java_pc != NULL) {
    lea(Address(java_thread,
                 JavaThread::frame_anchor_offset() + JavaFrameAnchor::last_Java_pc_offset()),
        InternalAddress(last_java_pc));

  }
  movptr(Address(java_thread, JavaThread::last_Java_sp_offset()), last_java_sp);
}

void MacroAssembler::shlptr(Register dst, int imm8) {
  LP64_ONLY(shlq(dst, imm8)) NOT_LP64(shll(dst, imm8));
}

void MacroAssembler::shrptr(Register dst, int imm8) {
  LP64_ONLY(shrq(dst, imm8)) NOT_LP64(shrl(dst, imm8));
}

void MacroAssembler::sign_extend_byte(Register reg) {
  if (LP64_ONLY(true ||) (VM_Version::is_P6() && reg->has_byte_register())) {
    movsbl(reg, reg); // movsxb
  } else {
    shll(reg, 24);
    sarl(reg, 24);
  }
}

void MacroAssembler::sign_extend_short(Register reg) {
  if (LP64_ONLY(true ||) VM_Version::is_P6()) {
    movswl(reg, reg); // movsxw
  } else {
    shll(reg, 16);
    sarl(reg, 16);
  }
}

void MacroAssembler::testl(Register dst, AddressLiteral src) {
  assert(reachable(src), "Address should be reachable");
  testl(dst, as_Address(src));
}

void MacroAssembler::pcmpeqb(XMMRegister dst, XMMRegister src) {
  assert(((dst->encoding() < 16 && src->encoding() < 16) || VM_Version::supports_avx512vlbw()),"XMM register should be 0-15");
  Assembler::pcmpeqb(dst, src);
}

void MacroAssembler::pcmpeqw(XMMRegister dst, XMMRegister src) {
  assert(((dst->encoding() < 16 && src->encoding() < 16) || VM_Version::supports_avx512vlbw()),"XMM register should be 0-15");
  Assembler::pcmpeqw(dst, src);
}

void MacroAssembler::pcmpestri(XMMRegister dst, Address src, int imm8) {
  assert((dst->encoding() < 16),"XMM register should be 0-15");
  Assembler::pcmpestri(dst, src, imm8);
}

void MacroAssembler::pcmpestri(XMMRegister dst, XMMRegister src, int imm8) {
  assert((dst->encoding() < 16 && src->encoding() < 16),"XMM register should be 0-15");
  Assembler::pcmpestri(dst, src, imm8);
}

void MacroAssembler::pmovzxbw(XMMRegister dst, XMMRegister src) {
  assert(((dst->encoding() < 16 && src->encoding() < 16) || VM_Version::supports_avx512vlbw()),"XMM register should be 0-15");
  Assembler::pmovzxbw(dst, src);
}

void MacroAssembler::pmovzxbw(XMMRegister dst, Address src) {
  assert(((dst->encoding() < 16) || VM_Version::supports_avx512vlbw()),"XMM register should be 0-15");
  Assembler::pmovzxbw(dst, src);
}

void MacroAssembler::pmovmskb(Register dst, XMMRegister src) {
  assert((src->encoding() < 16),"XMM register should be 0-15");
  Assembler::pmovmskb(dst, src);
}

void MacroAssembler::ptest(XMMRegister dst, XMMRegister src) {
  assert((dst->encoding() < 16 && src->encoding() < 16),"XMM register should be 0-15");
  Assembler::ptest(dst, src);
}

void MacroAssembler::sqrtsd(XMMRegister dst, AddressLiteral src) {
  if (reachable(src)) {
    Assembler::sqrtsd(dst, as_Address(src));
  } else {
    lea(rscratch1, src);
    Assembler::sqrtsd(dst, Address(rscratch1, 0));
  }
}

void MacroAssembler::sqrtss(XMMRegister dst, AddressLiteral src) {
  if (reachable(src)) {
    Assembler::sqrtss(dst, as_Address(src));
  } else {
    lea(rscratch1, src);
    Assembler::sqrtss(dst, Address(rscratch1, 0));
  }
}

void MacroAssembler::subsd(XMMRegister dst, AddressLiteral src) {
  if (reachable(src)) {
    Assembler::subsd(dst, as_Address(src));
  } else {
    lea(rscratch1, src);
    Assembler::subsd(dst, Address(rscratch1, 0));
  }
}

void MacroAssembler::roundsd(XMMRegister dst, AddressLiteral src, int32_t rmode, Register scratch_reg) {
  if (reachable(src)) {
    Assembler::roundsd(dst, as_Address(src), rmode);
  } else {
    lea(scratch_reg, src);
    Assembler::roundsd(dst, Address(scratch_reg, 0), rmode);
  }
}

void MacroAssembler::subss(XMMRegister dst, AddressLiteral src) {
  if (reachable(src)) {
    Assembler::subss(dst, as_Address(src));
  } else {
    lea(rscratch1, src);
    Assembler::subss(dst, Address(rscratch1, 0));
  }
}

void MacroAssembler::ucomisd(XMMRegister dst, AddressLiteral src) {
  if (reachable(src)) {
    Assembler::ucomisd(dst, as_Address(src));
  } else {
    lea(rscratch1, src);
    Assembler::ucomisd(dst, Address(rscratch1, 0));
  }
}

void MacroAssembler::ucomiss(XMMRegister dst, AddressLiteral src) {
  if (reachable(src)) {
    Assembler::ucomiss(dst, as_Address(src));
  } else {
    lea(rscratch1, src);
    Assembler::ucomiss(dst, Address(rscratch1, 0));
  }
}

void MacroAssembler::xorpd(XMMRegister dst, AddressLiteral src, Register scratch_reg) {
  // Used in sign-bit flipping with aligned address.
  assert((UseAVX > 0) || (((intptr_t)src.target() & 15) == 0), "SSE mode requires address alignment 16 bytes");
  if (reachable(src)) {
    Assembler::xorpd(dst, as_Address(src));
  } else {
    lea(scratch_reg, src);
    Assembler::xorpd(dst, Address(scratch_reg, 0));
  }
}

void MacroAssembler::xorpd(XMMRegister dst, XMMRegister src) {
  if (UseAVX > 2 && !VM_Version::supports_avx512dq() && (dst->encoding() == src->encoding())) {
    Assembler::vpxor(dst, dst, src, Assembler::AVX_512bit);
  }
  else {
    Assembler::xorpd(dst, src);
  }
}

void MacroAssembler::xorps(XMMRegister dst, XMMRegister src) {
  if (UseAVX > 2 && !VM_Version::supports_avx512dq() && (dst->encoding() == src->encoding())) {
    Assembler::vpxor(dst, dst, src, Assembler::AVX_512bit);
  } else {
    Assembler::xorps(dst, src);
  }
}

void MacroAssembler::xorps(XMMRegister dst, AddressLiteral src, Register scratch_reg) {
  // Used in sign-bit flipping with aligned address.
  assert((UseAVX > 0) || (((intptr_t)src.target() & 15) == 0), "SSE mode requires address alignment 16 bytes");
  if (reachable(src)) {
    Assembler::xorps(dst, as_Address(src));
  } else {
    lea(scratch_reg, src);
    Assembler::xorps(dst, Address(scratch_reg, 0));
  }
}

void MacroAssembler::pshufb(XMMRegister dst, AddressLiteral src) {
  // Used in sign-bit flipping with aligned address.
  bool aligned_adr = (((intptr_t)src.target() & 15) == 0);
  assert((UseAVX > 0) || aligned_adr, "SSE mode requires address alignment 16 bytes");
  if (reachable(src)) {
    Assembler::pshufb(dst, as_Address(src));
  } else {
    lea(rscratch1, src);
    Assembler::pshufb(dst, Address(rscratch1, 0));
  }
}

// AVX 3-operands instructions

void MacroAssembler::vaddsd(XMMRegister dst, XMMRegister nds, AddressLiteral src) {
  if (reachable(src)) {
    vaddsd(dst, nds, as_Address(src));
  } else {
    lea(rscratch1, src);
    vaddsd(dst, nds, Address(rscratch1, 0));
  }
}

void MacroAssembler::vaddss(XMMRegister dst, XMMRegister nds, AddressLiteral src) {
  if (reachable(src)) {
    vaddss(dst, nds, as_Address(src));
  } else {
    lea(rscratch1, src);
    vaddss(dst, nds, Address(rscratch1, 0));
  }
}

void MacroAssembler::vpaddd(XMMRegister dst, XMMRegister nds, AddressLiteral src, int vector_len, Register rscratch) {
  assert(UseAVX > 0, "requires some form of AVX");
  if (reachable(src)) {
    Assembler::vpaddd(dst, nds, as_Address(src), vector_len);
  } else {
    lea(rscratch, src);
    Assembler::vpaddd(dst, nds, Address(rscratch, 0), vector_len);
  }
}

void MacroAssembler::vabsss(XMMRegister dst, XMMRegister nds, XMMRegister src, AddressLiteral negate_field, int vector_len) {
  assert(((dst->encoding() < 16 && src->encoding() < 16 && nds->encoding() < 16) || VM_Version::supports_avx512vldq()),"XMM register should be 0-15");
  vandps(dst, nds, negate_field, vector_len);
}

void MacroAssembler::vabssd(XMMRegister dst, XMMRegister nds, XMMRegister src, AddressLiteral negate_field, int vector_len) {
  assert(((dst->encoding() < 16 && src->encoding() < 16 && nds->encoding() < 16) || VM_Version::supports_avx512vldq()),"XMM register should be 0-15");
  vandpd(dst, nds, negate_field, vector_len);
}

void MacroAssembler::vpaddb(XMMRegister dst, XMMRegister nds, XMMRegister src, int vector_len) {
  assert(((dst->encoding() < 16 && src->encoding() < 16 && nds->encoding() < 16) || VM_Version::supports_avx512vlbw()),"XMM register should be 0-15");
  Assembler::vpaddb(dst, nds, src, vector_len);
}

void MacroAssembler::vpaddb(XMMRegister dst, XMMRegister nds, Address src, int vector_len) {
  assert(((dst->encoding() < 16 && nds->encoding() < 16) || VM_Version::supports_avx512vlbw()),"XMM register should be 0-15");
  Assembler::vpaddb(dst, nds, src, vector_len);
}

void MacroAssembler::vpaddw(XMMRegister dst, XMMRegister nds, XMMRegister src, int vector_len) {
  assert(((dst->encoding() < 16 && src->encoding() < 16 && nds->encoding() < 16) || VM_Version::supports_avx512vlbw()),"XMM register should be 0-15");
  Assembler::vpaddw(dst, nds, src, vector_len);
}

void MacroAssembler::vpaddw(XMMRegister dst, XMMRegister nds, Address src, int vector_len) {
  assert(((dst->encoding() < 16 && nds->encoding() < 16) || VM_Version::supports_avx512vlbw()),"XMM register should be 0-15");
  Assembler::vpaddw(dst, nds, src, vector_len);
}

void MacroAssembler::vpand(XMMRegister dst, XMMRegister nds, AddressLiteral src, int vector_len, Register scratch_reg) {
  if (reachable(src)) {
    Assembler::vpand(dst, nds, as_Address(src), vector_len);
  } else {
    lea(scratch_reg, src);
    Assembler::vpand(dst, nds, Address(scratch_reg, 0), vector_len);
  }
}

void MacroAssembler::vpbroadcastw(XMMRegister dst, XMMRegister src, int vector_len) {
  assert(((dst->encoding() < 16 && src->encoding() < 16) || VM_Version::supports_avx512vlbw()),"XMM register should be 0-15");
  Assembler::vpbroadcastw(dst, src, vector_len);
}

void MacroAssembler::vpcmpeqb(XMMRegister dst, XMMRegister nds, XMMRegister src, int vector_len) {
  assert(((dst->encoding() < 16 && src->encoding() < 16 && nds->encoding() < 16) || VM_Version::supports_avx512vlbw()),"XMM register should be 0-15");
  Assembler::vpcmpeqb(dst, nds, src, vector_len);
}

void MacroAssembler::vpcmpeqw(XMMRegister dst, XMMRegister nds, XMMRegister src, int vector_len) {
  assert(((dst->encoding() < 16 && src->encoding() < 16 && nds->encoding() < 16) || VM_Version::supports_avx512vlbw()),"XMM register should be 0-15");
  Assembler::vpcmpeqw(dst, nds, src, vector_len);
}

void MacroAssembler::vpmovzxbw(XMMRegister dst, Address src, int vector_len) {
  assert(((dst->encoding() < 16) || VM_Version::supports_avx512vlbw()),"XMM register should be 0-15");
  Assembler::vpmovzxbw(dst, src, vector_len);
}

void MacroAssembler::vpmovmskb(Register dst, XMMRegister src) {
  assert((src->encoding() < 16),"XMM register should be 0-15");
  Assembler::vpmovmskb(dst, src);
}

void MacroAssembler::vpmullw(XMMRegister dst, XMMRegister nds, XMMRegister src, int vector_len) {
  assert(((dst->encoding() < 16 && src->encoding() < 16 && nds->encoding() < 16) || VM_Version::supports_avx512vlbw()),"XMM register should be 0-15");
  Assembler::vpmullw(dst, nds, src, vector_len);
}

void MacroAssembler::vpmullw(XMMRegister dst, XMMRegister nds, Address src, int vector_len) {
  assert(((dst->encoding() < 16 && nds->encoding() < 16) || VM_Version::supports_avx512vlbw()),"XMM register should be 0-15");
  Assembler::vpmullw(dst, nds, src, vector_len);
}

void MacroAssembler::vpsubb(XMMRegister dst, XMMRegister nds, XMMRegister src, int vector_len) {
  assert(((dst->encoding() < 16 && src->encoding() < 16 && nds->encoding() < 16) || VM_Version::supports_avx512vlbw()),"XMM register should be 0-15");
  Assembler::vpsubb(dst, nds, src, vector_len);
}

void MacroAssembler::vpsubb(XMMRegister dst, XMMRegister nds, Address src, int vector_len) {
  assert(((dst->encoding() < 16 && nds->encoding() < 16) || VM_Version::supports_avx512vlbw()),"XMM register should be 0-15");
  Assembler::vpsubb(dst, nds, src, vector_len);
}

void MacroAssembler::vpsubw(XMMRegister dst, XMMRegister nds, XMMRegister src, int vector_len) {
  assert(((dst->encoding() < 16 && src->encoding() < 16 && nds->encoding() < 16) || VM_Version::supports_avx512vlbw()),"XMM register should be 0-15");
  Assembler::vpsubw(dst, nds, src, vector_len);
}

void MacroAssembler::vpsubw(XMMRegister dst, XMMRegister nds, Address src, int vector_len) {
  assert(((dst->encoding() < 16 && nds->encoding() < 16) || VM_Version::supports_avx512vlbw()),"XMM register should be 0-15");
  Assembler::vpsubw(dst, nds, src, vector_len);
}

void MacroAssembler::vpsraw(XMMRegister dst, XMMRegister nds, XMMRegister shift, int vector_len) {
  assert(((dst->encoding() < 16 && shift->encoding() < 16 && nds->encoding() < 16) || VM_Version::supports_avx512vlbw()),"XMM register should be 0-15");
  Assembler::vpsraw(dst, nds, shift, vector_len);
}

void MacroAssembler::vpsraw(XMMRegister dst, XMMRegister nds, int shift, int vector_len) {
  assert(((dst->encoding() < 16 && nds->encoding() < 16) || VM_Version::supports_avx512vlbw()),"XMM register should be 0-15");
  Assembler::vpsraw(dst, nds, shift, vector_len);
}

void MacroAssembler::evpsraq(XMMRegister dst, XMMRegister nds, XMMRegister shift, int vector_len) {
  assert(UseAVX > 2,"");
  if (!VM_Version::supports_avx512vl() && vector_len < 2) {
     vector_len = 2;
  }
  Assembler::evpsraq(dst, nds, shift, vector_len);
}

void MacroAssembler::evpsraq(XMMRegister dst, XMMRegister nds, int shift, int vector_len) {
  assert(UseAVX > 2,"");
  if (!VM_Version::supports_avx512vl() && vector_len < 2) {
     vector_len = 2;
  }
  Assembler::evpsraq(dst, nds, shift, vector_len);
}

void MacroAssembler::vpsrlw(XMMRegister dst, XMMRegister nds, XMMRegister shift, int vector_len) {
  assert(((dst->encoding() < 16 && shift->encoding() < 16 && nds->encoding() < 16) || VM_Version::supports_avx512vlbw()),"XMM register should be 0-15");
  Assembler::vpsrlw(dst, nds, shift, vector_len);
}

void MacroAssembler::vpsrlw(XMMRegister dst, XMMRegister nds, int shift, int vector_len) {
  assert(((dst->encoding() < 16 && nds->encoding() < 16) || VM_Version::supports_avx512vlbw()),"XMM register should be 0-15");
  Assembler::vpsrlw(dst, nds, shift, vector_len);
}

void MacroAssembler::vpsllw(XMMRegister dst, XMMRegister nds, XMMRegister shift, int vector_len) {
  assert(((dst->encoding() < 16 && shift->encoding() < 16 && nds->encoding() < 16) || VM_Version::supports_avx512vlbw()),"XMM register should be 0-15");
  Assembler::vpsllw(dst, nds, shift, vector_len);
}

void MacroAssembler::vpsllw(XMMRegister dst, XMMRegister nds, int shift, int vector_len) {
  assert(((dst->encoding() < 16 && nds->encoding() < 16) || VM_Version::supports_avx512vlbw()),"XMM register should be 0-15");
  Assembler::vpsllw(dst, nds, shift, vector_len);
}

void MacroAssembler::vptest(XMMRegister dst, XMMRegister src) {
  assert((dst->encoding() < 16 && src->encoding() < 16),"XMM register should be 0-15");
  Assembler::vptest(dst, src);
}

void MacroAssembler::punpcklbw(XMMRegister dst, XMMRegister src) {
  assert(((dst->encoding() < 16 && src->encoding() < 16) || VM_Version::supports_avx512vlbw()),"XMM register should be 0-15");
  Assembler::punpcklbw(dst, src);
}

void MacroAssembler::pshufd(XMMRegister dst, Address src, int mode) {
  assert(((dst->encoding() < 16) || VM_Version::supports_avx512vl()),"XMM register should be 0-15");
  Assembler::pshufd(dst, src, mode);
}

void MacroAssembler::pshuflw(XMMRegister dst, XMMRegister src, int mode) {
  assert(((dst->encoding() < 16 && src->encoding() < 16) || VM_Version::supports_avx512vlbw()),"XMM register should be 0-15");
  Assembler::pshuflw(dst, src, mode);
}

void MacroAssembler::vandpd(XMMRegister dst, XMMRegister nds, AddressLiteral src, int vector_len, Register scratch_reg) {
  if (reachable(src)) {
    vandpd(dst, nds, as_Address(src), vector_len);
  } else {
    lea(scratch_reg, src);
    vandpd(dst, nds, Address(scratch_reg, 0), vector_len);
  }
}

void MacroAssembler::vandps(XMMRegister dst, XMMRegister nds, AddressLiteral src, int vector_len, Register scratch_reg) {
  if (reachable(src)) {
    vandps(dst, nds, as_Address(src), vector_len);
  } else {
    lea(scratch_reg, src);
    vandps(dst, nds, Address(scratch_reg, 0), vector_len);
  }
}

void MacroAssembler::vdivsd(XMMRegister dst, XMMRegister nds, AddressLiteral src) {
  if (reachable(src)) {
    vdivsd(dst, nds, as_Address(src));
  } else {
    lea(rscratch1, src);
    vdivsd(dst, nds, Address(rscratch1, 0));
  }
}

void MacroAssembler::vdivss(XMMRegister dst, XMMRegister nds, AddressLiteral src) {
  if (reachable(src)) {
    vdivss(dst, nds, as_Address(src));
  } else {
    lea(rscratch1, src);
    vdivss(dst, nds, Address(rscratch1, 0));
  }
}

void MacroAssembler::vmulsd(XMMRegister dst, XMMRegister nds, AddressLiteral src) {
  if (reachable(src)) {
    vmulsd(dst, nds, as_Address(src));
  } else {
    lea(rscratch1, src);
    vmulsd(dst, nds, Address(rscratch1, 0));
  }
}

void MacroAssembler::vmulss(XMMRegister dst, XMMRegister nds, AddressLiteral src) {
  if (reachable(src)) {
    vmulss(dst, nds, as_Address(src));
  } else {
    lea(rscratch1, src);
    vmulss(dst, nds, Address(rscratch1, 0));
  }
}

void MacroAssembler::vsubsd(XMMRegister dst, XMMRegister nds, AddressLiteral src) {
  if (reachable(src)) {
    vsubsd(dst, nds, as_Address(src));
  } else {
    lea(rscratch1, src);
    vsubsd(dst, nds, Address(rscratch1, 0));
  }
}

void MacroAssembler::vsubss(XMMRegister dst, XMMRegister nds, AddressLiteral src) {
  if (reachable(src)) {
    vsubss(dst, nds, as_Address(src));
  } else {
    lea(rscratch1, src);
    vsubss(dst, nds, Address(rscratch1, 0));
  }
}

void MacroAssembler::vnegatess(XMMRegister dst, XMMRegister nds, AddressLiteral src) {
  assert(((dst->encoding() < 16 && nds->encoding() < 16) || VM_Version::supports_avx512vldq()),"XMM register should be 0-15");
  vxorps(dst, nds, src, Assembler::AVX_128bit);
}

void MacroAssembler::vnegatesd(XMMRegister dst, XMMRegister nds, AddressLiteral src) {
  assert(((dst->encoding() < 16 && nds->encoding() < 16) || VM_Version::supports_avx512vldq()),"XMM register should be 0-15");
  vxorpd(dst, nds, src, Assembler::AVX_128bit);
}

void MacroAssembler::vxorpd(XMMRegister dst, XMMRegister nds, AddressLiteral src, int vector_len, Register scratch_reg) {
  if (reachable(src)) {
    vxorpd(dst, nds, as_Address(src), vector_len);
  } else {
    lea(scratch_reg, src);
    vxorpd(dst, nds, Address(scratch_reg, 0), vector_len);
  }
}

void MacroAssembler::vxorps(XMMRegister dst, XMMRegister nds, AddressLiteral src, int vector_len, Register scratch_reg) {
  if (reachable(src)) {
    vxorps(dst, nds, as_Address(src), vector_len);
  } else {
    lea(scratch_reg, src);
    vxorps(dst, nds, Address(scratch_reg, 0), vector_len);
  }
}

void MacroAssembler::vpxor(XMMRegister dst, XMMRegister nds, AddressLiteral src, int vector_len, Register scratch_reg) {
  if (UseAVX > 1 || (vector_len < 1)) {
    if (reachable(src)) {
      Assembler::vpxor(dst, nds, as_Address(src), vector_len);
    } else {
      lea(scratch_reg, src);
      Assembler::vpxor(dst, nds, Address(scratch_reg, 0), vector_len);
    }
  }
  else {
    MacroAssembler::vxorpd(dst, nds, src, vector_len, scratch_reg);
  }
}

//-------------------------------------------------------------------------------------------
#ifdef COMPILER2
// Generic instructions support for use in .ad files C2 code generation

void MacroAssembler::vabsnegd(int opcode, XMMRegister dst, Register scr) {
  if (opcode == Op_AbsVD) {
    andpd(dst, ExternalAddress(StubRoutines::x86::vector_double_sign_mask()), scr);
  } else {
    assert((opcode == Op_NegVD),"opcode should be Op_NegD");
    xorpd(dst, ExternalAddress(StubRoutines::x86::vector_double_sign_flip()), scr);
  }
}

void MacroAssembler::vabsnegd(int opcode, XMMRegister dst, XMMRegister src, int vector_len, Register scr) {
  if (opcode == Op_AbsVD) {
    vandpd(dst, src, ExternalAddress(StubRoutines::x86::vector_double_sign_mask()), vector_len, scr);
  } else {
    assert((opcode == Op_NegVD),"opcode should be Op_NegD");
    vxorpd(dst, src, ExternalAddress(StubRoutines::x86::vector_double_sign_flip()), vector_len, scr);
  }
}

void MacroAssembler::vabsnegf(int opcode, XMMRegister dst, Register scr) {
  if (opcode == Op_AbsVF) {
    andps(dst, ExternalAddress(StubRoutines::x86::vector_float_sign_mask()), scr);
  } else {
    assert((opcode == Op_NegVF),"opcode should be Op_NegF");
    xorps(dst, ExternalAddress(StubRoutines::x86::vector_float_sign_flip()), scr);
  }
}

void MacroAssembler::vabsnegf(int opcode, XMMRegister dst, XMMRegister src, int vector_len, Register scr) {
  if (opcode == Op_AbsVF) {
    vandps(dst, src, ExternalAddress(StubRoutines::x86::vector_float_sign_mask()), vector_len, scr);
  } else {
    assert((opcode == Op_NegVF),"opcode should be Op_NegF");
    vxorps(dst, src, ExternalAddress(StubRoutines::x86::vector_float_sign_flip()), vector_len, scr);
  }
}

void MacroAssembler::vextendbw(bool sign, XMMRegister dst, XMMRegister src) {
  if (sign) {
    pmovsxbw(dst, src);
  } else {
    pmovzxbw(dst, src);
  }
}

void MacroAssembler::vextendbw(bool sign, XMMRegister dst, XMMRegister src, int vector_len) {
  if (sign) {
    vpmovsxbw(dst, src, vector_len);
  } else {
    vpmovzxbw(dst, src, vector_len);
  }
}

void MacroAssembler::vshiftd(int opcode, XMMRegister dst, XMMRegister src) {
  if (opcode == Op_RShiftVI) {
    psrad(dst, src);
  } else if (opcode == Op_LShiftVI) {
    pslld(dst, src);
  } else {
    assert((opcode == Op_URShiftVI),"opcode should be Op_URShiftVI");
    psrld(dst, src);
  }
}

void MacroAssembler::vshiftd(int opcode, XMMRegister dst, XMMRegister nds, XMMRegister src, int vector_len) {
  if (opcode == Op_RShiftVI) {
    vpsrad(dst, nds, src, vector_len);
  } else if (opcode == Op_LShiftVI) {
    vpslld(dst, nds, src, vector_len);
  } else {
    assert((opcode == Op_URShiftVI),"opcode should be Op_URShiftVI");
    vpsrld(dst, nds, src, vector_len);
  }
}

void MacroAssembler::vshiftw(int opcode, XMMRegister dst, XMMRegister src) {
  if ((opcode == Op_RShiftVS) || (opcode == Op_RShiftVB)) {
    psraw(dst, src);
  } else if ((opcode == Op_LShiftVS) || (opcode == Op_LShiftVB)) {
    psllw(dst, src);
  } else {
    assert(((opcode == Op_URShiftVS) || (opcode == Op_URShiftVB)),"opcode should be one of Op_URShiftVS or Op_URShiftVB");
    psrlw(dst, src);
  }
}

void MacroAssembler::vshiftw(int opcode, XMMRegister dst, XMMRegister nds, XMMRegister src, int vector_len) {
  if ((opcode == Op_RShiftVS) || (opcode == Op_RShiftVB)) {
    vpsraw(dst, nds, src, vector_len);
  } else if ((opcode == Op_LShiftVS) || (opcode == Op_LShiftVB)) {
    vpsllw(dst, nds, src, vector_len);
  } else {
    assert(((opcode == Op_URShiftVS) || (opcode == Op_URShiftVB)),"opcode should be one of Op_URShiftVS or Op_URShiftVB");
    vpsrlw(dst, nds, src, vector_len);
  }
}

void MacroAssembler::vshiftq(int opcode, XMMRegister dst, XMMRegister src) {
  if (opcode == Op_RShiftVL) {
    psrlq(dst, src);  // using srl to implement sra on pre-avs512 systems
  } else if (opcode == Op_LShiftVL) {
    psllq(dst, src);
  } else {
    assert((opcode == Op_URShiftVL),"opcode should be Op_URShiftVL");
    psrlq(dst, src);
  }
}

void MacroAssembler::vshiftq(int opcode, XMMRegister dst, XMMRegister nds, XMMRegister src, int vector_len) {
  if (opcode == Op_RShiftVL) {
    evpsraq(dst, nds, src, vector_len);
  } else if (opcode == Op_LShiftVL) {
    vpsllq(dst, nds, src, vector_len);
  } else {
    assert((opcode == Op_URShiftVL),"opcode should be Op_URShiftVL");
    vpsrlq(dst, nds, src, vector_len);
  }
}
#endif
//-------------------------------------------------------------------------------------------

void MacroAssembler::clear_jweak_tag(Register possibly_jweak) {
  const int32_t inverted_jweak_mask = ~static_cast<int32_t>(JNIHandles::weak_tag_mask);
  STATIC_ASSERT(inverted_jweak_mask == -2); // otherwise check this code
  // The inverted mask is sign-extended
  andptr(possibly_jweak, inverted_jweak_mask);
}

void MacroAssembler::resolve_jobject(Register value,
                                     Register thread,
                                     Register tmp) {
  assert_different_registers(value, thread, tmp);
  Label done, not_weak;
  testptr(value, value);
  jcc(Assembler::zero, done);                // Use NULL as-is.
  testptr(value, JNIHandles::weak_tag_mask); // Test for jweak tag.
  jcc(Assembler::zero, not_weak);
  // Resolve jweak.
  access_load_at(T_OBJECT, IN_NATIVE | ON_PHANTOM_OOP_REF,
                 value, Address(value, -JNIHandles::weak_tag_value), tmp, thread);
  verify_oop(value);
  jmp(done);
  bind(not_weak);
  // Resolve (untagged) jobject.
  access_load_at(T_OBJECT, IN_NATIVE, value, Address(value, 0), tmp, thread);
  verify_oop(value);
  bind(done);
}

void MacroAssembler::subptr(Register dst, int32_t imm32) {
  LP64_ONLY(subq(dst, imm32)) NOT_LP64(subl(dst, imm32));
}

// Force generation of a 4 byte immediate value even if it fits into 8bit
void MacroAssembler::subptr_imm32(Register dst, int32_t imm32) {
  LP64_ONLY(subq_imm32(dst, imm32)) NOT_LP64(subl_imm32(dst, imm32));
}

void MacroAssembler::subptr(Register dst, Register src) {
  LP64_ONLY(subq(dst, src)) NOT_LP64(subl(dst, src));
}

// C++ bool manipulation
void MacroAssembler::testbool(Register dst) {
  if(sizeof(bool) == 1)
    testb(dst, 0xff);
  else if(sizeof(bool) == 2) {
    // testw implementation needed for two byte bools
    ShouldNotReachHere();
  } else if(sizeof(bool) == 4)
    testl(dst, dst);
  else
    // unsupported
    ShouldNotReachHere();
}

void MacroAssembler::testptr(Register dst, Register src) {
  LP64_ONLY(testq(dst, src)) NOT_LP64(testl(dst, src));
}

// Defines obj, preserves var_size_in_bytes, okay for t2 == var_size_in_bytes.
void MacroAssembler::tlab_allocate(Register thread, Register obj,
                                   Register var_size_in_bytes,
                                   int con_size_in_bytes,
                                   Register t1,
                                   Register t2,
                                   Label& slow_case) {
  BarrierSetAssembler* bs = BarrierSet::barrier_set()->barrier_set_assembler();
  bs->tlab_allocate(this, thread, obj, var_size_in_bytes, con_size_in_bytes, t1, t2, slow_case);
}

// Defines obj, preserves var_size_in_bytes
void MacroAssembler::eden_allocate(Register thread, Register obj,
                                   Register var_size_in_bytes,
                                   int con_size_in_bytes,
                                   Register t1,
                                   Label& slow_case) {
  BarrierSetAssembler* bs = BarrierSet::barrier_set()->barrier_set_assembler();
  bs->eden_allocate(this, thread, obj, var_size_in_bytes, con_size_in_bytes, t1, slow_case);
}

// Preserves the contents of address, destroys the contents length_in_bytes and temp.
void MacroAssembler::zero_memory(Register address, Register length_in_bytes, int offset_in_bytes, Register temp) {
  assert(address != length_in_bytes && address != temp && temp != length_in_bytes, "registers must be different");
  assert((offset_in_bytes & (BytesPerWord - 1)) == 0, "offset must be a multiple of BytesPerWord");
  Label done;

  testptr(length_in_bytes, length_in_bytes);
  jcc(Assembler::zero, done);

  // initialize topmost word, divide index by 2, check if odd and test if zero
  // note: for the remaining code to work, index must be a multiple of BytesPerWord
#ifdef ASSERT
  {
    Label L;
    testptr(length_in_bytes, BytesPerWord - 1);
    jcc(Assembler::zero, L);
    stop("length must be a multiple of BytesPerWord");
    bind(L);
  }
#endif
  Register index = length_in_bytes;
  xorptr(temp, temp);    // use _zero reg to clear memory (shorter code)
  if (UseIncDec) {
    shrptr(index, 3);  // divide by 8/16 and set carry flag if bit 2 was set
  } else {
    shrptr(index, 2);  // use 2 instructions to avoid partial flag stall
    shrptr(index, 1);
  }
#ifndef _LP64
  // index could have not been a multiple of 8 (i.e., bit 2 was set)
  {
    Label even;
    // note: if index was a multiple of 8, then it cannot
    //       be 0 now otherwise it must have been 0 before
    //       => if it is even, we don't need to check for 0 again
    jcc(Assembler::carryClear, even);
    // clear topmost word (no jump would be needed if conditional assignment worked here)
    movptr(Address(address, index, Address::times_8, offset_in_bytes - 0*BytesPerWord), temp);
    // index could be 0 now, must check again
    jcc(Assembler::zero, done);
    bind(even);
  }
#endif // !_LP64
  // initialize remaining object fields: index is a multiple of 2 now
  {
    Label loop;
    bind(loop);
    movptr(Address(address, index, Address::times_8, offset_in_bytes - 1*BytesPerWord), temp);
    NOT_LP64(movptr(Address(address, index, Address::times_8, offset_in_bytes - 2*BytesPerWord), temp);)
    decrement(index);
    jcc(Assembler::notZero, loop);
  }

  bind(done);
}

// Look up the method for a megamorphic invokeinterface call.
// The target method is determined by <intf_klass, itable_index>.
// The receiver klass is in recv_klass.
// On success, the result will be in method_result, and execution falls through.
// On failure, execution transfers to the given label.
void MacroAssembler::lookup_interface_method(Register recv_klass,
                                             Register intf_klass,
                                             RegisterOrConstant itable_index,
                                             Register method_result,
                                             Register scan_temp,
                                             Label& L_no_such_interface,
                                             bool return_method) {
  assert_different_registers(recv_klass, intf_klass, scan_temp);
  assert_different_registers(method_result, intf_klass, scan_temp);
  assert(recv_klass != method_result || !return_method,
         "recv_klass can be destroyed when method isn't needed");

  assert(itable_index.is_constant() || itable_index.as_register() == method_result,
         "caller must use same register for non-constant itable index as for method");

  // Compute start of first itableOffsetEntry (which is at the end of the vtable)
  int vtable_base = in_bytes(Klass::vtable_start_offset());
  int itentry_off = itableMethodEntry::method_offset_in_bytes();
  int scan_step   = itableOffsetEntry::size() * wordSize;
  int vte_size    = vtableEntry::size_in_bytes();
  Address::ScaleFactor times_vte_scale = Address::times_ptr;
  assert(vte_size == wordSize, "else adjust times_vte_scale");

  movl(scan_temp, Address(recv_klass, Klass::vtable_length_offset()));

  // %%% Could store the aligned, prescaled offset in the klassoop.
  lea(scan_temp, Address(recv_klass, scan_temp, times_vte_scale, vtable_base));

  if (return_method) {
    // Adjust recv_klass by scaled itable_index, so we can free itable_index.
    assert(itableMethodEntry::size() * wordSize == wordSize, "adjust the scaling in the code below");
    lea(recv_klass, Address(recv_klass, itable_index, Address::times_ptr, itentry_off));
  }

  // for (scan = klass->itable(); scan->interface() != NULL; scan += scan_step) {
  //   if (scan->interface() == intf) {
  //     result = (klass + scan->offset() + itable_index);
  //   }
  // }
  Label search, found_method;

  for (int peel = 1; peel >= 0; peel--) {
    movptr(method_result, Address(scan_temp, itableOffsetEntry::interface_offset_in_bytes()));
    cmpptr(intf_klass, method_result);

    if (peel) {
      jccb(Assembler::equal, found_method);
    } else {
      jccb(Assembler::notEqual, search);
      // (invert the test to fall through to found_method...)
    }

    if (!peel)  break;

    bind(search);

    // Check that the previous entry is non-null.  A null entry means that
    // the receiver class doesn't implement the interface, and wasn't the
    // same as when the caller was compiled.
    testptr(method_result, method_result);
    jcc(Assembler::zero, L_no_such_interface);
    addptr(scan_temp, scan_step);
  }

  bind(found_method);

  if (return_method) {
    // Got a hit.
    movl(scan_temp, Address(scan_temp, itableOffsetEntry::offset_offset_in_bytes()));
    movptr(method_result, Address(recv_klass, scan_temp, Address::times_1));
  }
}


// virtual method calling
void MacroAssembler::lookup_virtual_method(Register recv_klass,
                                           RegisterOrConstant vtable_index,
                                           Register method_result) {
  const int base = in_bytes(Klass::vtable_start_offset());
  assert(vtableEntry::size() * wordSize == wordSize, "else adjust the scaling in the code below");
  Address vtable_entry_addr(recv_klass,
                            vtable_index, Address::times_ptr,
                            base + vtableEntry::method_offset_in_bytes());
  movptr(method_result, vtable_entry_addr);
}


void MacroAssembler::check_klass_subtype(Register sub_klass,
                           Register super_klass,
                           Register temp_reg,
                           Label& L_success) {
  Label L_failure;
  check_klass_subtype_fast_path(sub_klass, super_klass, temp_reg,        &L_success, &L_failure, NULL);
  check_klass_subtype_slow_path(sub_klass, super_klass, temp_reg, noreg, &L_success, NULL);
  bind(L_failure);
}


void MacroAssembler::check_klass_subtype_fast_path(Register sub_klass,
                                                   Register super_klass,
                                                   Register temp_reg,
                                                   Label* L_success,
                                                   Label* L_failure,
                                                   Label* L_slow_path,
                                        RegisterOrConstant super_check_offset) {
  assert_different_registers(sub_klass, super_klass, temp_reg);
  bool must_load_sco = (super_check_offset.constant_or_zero() == -1);
  if (super_check_offset.is_register()) {
    assert_different_registers(sub_klass, super_klass,
                               super_check_offset.as_register());
  } else if (must_load_sco) {
    assert(temp_reg != noreg, "supply either a temp or a register offset");
  }

  Label L_fallthrough;
  int label_nulls = 0;
  if (L_success == NULL)   { L_success   = &L_fallthrough; label_nulls++; }
  if (L_failure == NULL)   { L_failure   = &L_fallthrough; label_nulls++; }
  if (L_slow_path == NULL) { L_slow_path = &L_fallthrough; label_nulls++; }
  assert(label_nulls <= 1, "at most one NULL in the batch");

  int sc_offset = in_bytes(Klass::secondary_super_cache_offset());
  int sco_offset = in_bytes(Klass::super_check_offset_offset());
  Address super_check_offset_addr(super_klass, sco_offset);

  // Hacked jcc, which "knows" that L_fallthrough, at least, is in
  // range of a jccb.  If this routine grows larger, reconsider at
  // least some of these.
#define local_jcc(assembler_cond, label)                                \
  if (&(label) == &L_fallthrough)  jccb(assembler_cond, label);         \
  else                             jcc( assembler_cond, label) /*omit semi*/

  // Hacked jmp, which may only be used just before L_fallthrough.
#define final_jmp(label)                                                \
  if (&(label) == &L_fallthrough) { /*do nothing*/ }                    \
  else                            jmp(label)                /*omit semi*/

  // If the pointers are equal, we are done (e.g., String[] elements).
  // This self-check enables sharing of secondary supertype arrays among
  // non-primary types such as array-of-interface.  Otherwise, each such
  // type would need its own customized SSA.
  // We move this check to the front of the fast path because many
  // type checks are in fact trivially successful in this manner,
  // so we get a nicely predicted branch right at the start of the check.
  cmpptr(sub_klass, super_klass);
  local_jcc(Assembler::equal, *L_success);

  // Check the supertype display:
  if (must_load_sco) {
    // Positive movl does right thing on LP64.
    movl(temp_reg, super_check_offset_addr);
    super_check_offset = RegisterOrConstant(temp_reg);
  }
  Address super_check_addr(sub_klass, super_check_offset, Address::times_1, 0);
  cmpptr(super_klass, super_check_addr); // load displayed supertype

  // This check has worked decisively for primary supers.
  // Secondary supers are sought in the super_cache ('super_cache_addr').
  // (Secondary supers are interfaces and very deeply nested subtypes.)
  // This works in the same check above because of a tricky aliasing
  // between the super_cache and the primary super display elements.
  // (The 'super_check_addr' can address either, as the case requires.)
  // Note that the cache is updated below if it does not help us find
  // what we need immediately.
  // So if it was a primary super, we can just fail immediately.
  // Otherwise, it's the slow path for us (no success at this point).

  if (super_check_offset.is_register()) {
    local_jcc(Assembler::equal, *L_success);
    cmpl(super_check_offset.as_register(), sc_offset);
    if (L_failure == &L_fallthrough) {
      local_jcc(Assembler::equal, *L_slow_path);
    } else {
      local_jcc(Assembler::notEqual, *L_failure);
      final_jmp(*L_slow_path);
    }
  } else if (super_check_offset.as_constant() == sc_offset) {
    // Need a slow path; fast failure is impossible.
    if (L_slow_path == &L_fallthrough) {
      local_jcc(Assembler::equal, *L_success);
    } else {
      local_jcc(Assembler::notEqual, *L_slow_path);
      final_jmp(*L_success);
    }
  } else {
    // No slow path; it's a fast decision.
    if (L_failure == &L_fallthrough) {
      local_jcc(Assembler::equal, *L_success);
    } else {
      local_jcc(Assembler::notEqual, *L_failure);
      final_jmp(*L_success);
    }
  }

  bind(L_fallthrough);

#undef local_jcc
#undef final_jmp
}


void MacroAssembler::check_klass_subtype_slow_path(Register sub_klass,
                                                   Register super_klass,
                                                   Register temp_reg,
                                                   Register temp2_reg,
                                                   Label* L_success,
                                                   Label* L_failure,
                                                   bool set_cond_codes) {
  assert_different_registers(sub_klass, super_klass, temp_reg);
  if (temp2_reg != noreg)
    assert_different_registers(sub_klass, super_klass, temp_reg, temp2_reg);
#define IS_A_TEMP(reg) ((reg) == temp_reg || (reg) == temp2_reg)

  Label L_fallthrough;
  int label_nulls = 0;
  if (L_success == NULL)   { L_success   = &L_fallthrough; label_nulls++; }
  if (L_failure == NULL)   { L_failure   = &L_fallthrough; label_nulls++; }
  assert(label_nulls <= 1, "at most one NULL in the batch");

  // a couple of useful fields in sub_klass:
  int ss_offset = in_bytes(Klass::secondary_supers_offset());
  int sc_offset = in_bytes(Klass::secondary_super_cache_offset());
  Address secondary_supers_addr(sub_klass, ss_offset);
  Address super_cache_addr(     sub_klass, sc_offset);

  // Do a linear scan of the secondary super-klass chain.
  // This code is rarely used, so simplicity is a virtue here.
  // The repne_scan instruction uses fixed registers, which we must spill.
  // Don't worry too much about pre-existing connections with the input regs.

  assert(sub_klass != rax, "killed reg"); // killed by mov(rax, super)
  assert(sub_klass != rcx, "killed reg"); // killed by lea(rcx, &pst_counter)

  // Get super_klass value into rax (even if it was in rdi or rcx).
  bool pushed_rax = false, pushed_rcx = false, pushed_rdi = false;
  if (super_klass != rax || UseCompressedOops) {
    if (!IS_A_TEMP(rax)) { push(rax); pushed_rax = true; }
    mov(rax, super_klass);
  }
  if (!IS_A_TEMP(rcx)) { push(rcx); pushed_rcx = true; }
  if (!IS_A_TEMP(rdi)) { push(rdi); pushed_rdi = true; }

#ifndef PRODUCT
  int* pst_counter = &SharedRuntime::_partial_subtype_ctr;
  ExternalAddress pst_counter_addr((address) pst_counter);
  NOT_LP64(  incrementl(pst_counter_addr) );
  LP64_ONLY( lea(rcx, pst_counter_addr) );
  LP64_ONLY( incrementl(Address(rcx, 0)) );
#endif //PRODUCT

  // We will consult the secondary-super array.
  movptr(rdi, secondary_supers_addr);
  // Load the array length.  (Positive movl does right thing on LP64.)
  movl(rcx, Address(rdi, Array<Klass*>::length_offset_in_bytes()));
  // Skip to start of data.
  addptr(rdi, Array<Klass*>::base_offset_in_bytes());

  // Scan RCX words at [RDI] for an occurrence of RAX.
  // Set NZ/Z based on last compare.
  // Z flag value will not be set by 'repne' if RCX == 0 since 'repne' does
  // not change flags (only scas instruction which is repeated sets flags).
  // Set Z = 0 (not equal) before 'repne' to indicate that class was not found.

    testptr(rax,rax); // Set Z = 0
    repne_scan();

  // Unspill the temp. registers:
  if (pushed_rdi)  pop(rdi);
  if (pushed_rcx)  pop(rcx);
  if (pushed_rax)  pop(rax);

  if (set_cond_codes) {
    // Special hack for the AD files:  rdi is guaranteed non-zero.
    assert(!pushed_rdi, "rdi must be left non-NULL");
    // Also, the condition codes are properly set Z/NZ on succeed/failure.
  }

  if (L_failure == &L_fallthrough)
        jccb(Assembler::notEqual, *L_failure);
  else  jcc(Assembler::notEqual, *L_failure);

  // Success.  Cache the super we found and proceed in triumph.
  movptr(super_cache_addr, super_klass);

  if (L_success != &L_fallthrough) {
    jmp(*L_success);
  }

#undef IS_A_TEMP

  bind(L_fallthrough);
}

void MacroAssembler::clinit_barrier(Register klass, Register thread, Label* L_fast_path, Label* L_slow_path) {
  assert(L_fast_path != NULL || L_slow_path != NULL, "at least one is required");

  Label L_fallthrough;
  if (L_fast_path == NULL) {
    L_fast_path = &L_fallthrough;
  } else if (L_slow_path == NULL) {
    L_slow_path = &L_fallthrough;
  }

  // Fast path check: class is fully initialized
  cmpb(Address(klass, InstanceKlass::init_state_offset()), InstanceKlass::fully_initialized);
  jcc(Assembler::equal, *L_fast_path);

  // Fast path check: current thread is initializer thread
  cmpptr(thread, Address(klass, InstanceKlass::init_thread_offset()));
  if (L_slow_path == &L_fallthrough) {
    jcc(Assembler::equal, *L_fast_path);
    bind(*L_slow_path);
  } else if (L_fast_path == &L_fallthrough) {
    jcc(Assembler::notEqual, *L_slow_path);
    bind(*L_fast_path);
  } else {
    Unimplemented();
  }
}

void MacroAssembler::cmov32(Condition cc, Register dst, Address src) {
  if (VM_Version::supports_cmov()) {
    cmovl(cc, dst, src);
  } else {
    Label L;
    jccb(negate_condition(cc), L);
    movl(dst, src);
    bind(L);
  }
}

void MacroAssembler::cmov32(Condition cc, Register dst, Register src) {
  if (VM_Version::supports_cmov()) {
    cmovl(cc, dst, src);
  } else {
    Label L;
    jccb(negate_condition(cc), L);
    movl(dst, src);
    bind(L);
  }
}

void MacroAssembler::verify_oop(Register reg, const char* s) {
  if (!VerifyOops) return;

  // Pass register number to verify_oop_subroutine
  const char* b = NULL;
  {
    ResourceMark rm;
    stringStream ss;
    ss.print("verify_oop: %s: %s", reg->name(), s);
    b = code_string(ss.as_string());
  }
  BLOCK_COMMENT("verify_oop {");
#ifdef _LP64
  push(rscratch1);                    // save r10, trashed by movptr()
#endif
  push(rax);                          // save rax,
  push(reg);                          // pass register argument
  ExternalAddress buffer((address) b);
  // avoid using pushptr, as it modifies scratch registers
  // and our contract is not to modify anything
  movptr(rax, buffer.addr());
  push(rax);
  // call indirectly to solve generation ordering problem
  movptr(rax, ExternalAddress(StubRoutines::verify_oop_subroutine_entry_address()));
  call(rax);
  // Caller pops the arguments (oop, message) and restores rax, r10
  BLOCK_COMMENT("} verify_oop");
}


RegisterOrConstant MacroAssembler::delayed_value_impl(intptr_t* delayed_value_addr,
                                                      Register tmp,
                                                      int offset) {
  intptr_t value = *delayed_value_addr;
  if (value != 0)
    return RegisterOrConstant(value + offset);

  // load indirectly to solve generation ordering problem
  movptr(tmp, ExternalAddress((address) delayed_value_addr));

#ifdef ASSERT
  { Label L;
    testptr(tmp, tmp);
    if (WizardMode) {
      const char* buf = NULL;
      {
        ResourceMark rm;
        stringStream ss;
        ss.print("DelayedValue=" INTPTR_FORMAT, delayed_value_addr[1]);
        buf = code_string(ss.as_string());
      }
      jcc(Assembler::notZero, L);
      STOP(buf);
    } else {
      jccb(Assembler::notZero, L);
      hlt();
    }
    bind(L);
  }
#endif

  if (offset != 0)
    addptr(tmp, offset);

  return RegisterOrConstant(tmp);
}


Address MacroAssembler::argument_address(RegisterOrConstant arg_slot,
                                         int extra_slot_offset) {
  // cf. TemplateTable::prepare_invoke(), if (load_receiver).
  int stackElementSize = Interpreter::stackElementSize;
  int offset = Interpreter::expr_offset_in_bytes(extra_slot_offset+0);
#ifdef ASSERT
  int offset1 = Interpreter::expr_offset_in_bytes(extra_slot_offset+1);
  assert(offset1 - offset == stackElementSize, "correct arithmetic");
#endif
  Register             scale_reg    = noreg;
  Address::ScaleFactor scale_factor = Address::no_scale;
  if (arg_slot.is_constant()) {
    offset += arg_slot.as_constant() * stackElementSize;
  } else {
    scale_reg    = arg_slot.as_register();
    scale_factor = Address::times(stackElementSize);
  }
  offset += wordSize;           // return PC is on stack
  return Address(rsp, scale_reg, scale_factor, offset);
}


void MacroAssembler::verify_oop_addr(Address addr, const char* s) {
  if (!VerifyOops) return;

  // Address adjust(addr.base(), addr.index(), addr.scale(), addr.disp() + BytesPerWord);
  // Pass register number to verify_oop_subroutine
  const char* b = NULL;
  {
    ResourceMark rm;
    stringStream ss;
    ss.print("verify_oop_addr: %s", s);
    b = code_string(ss.as_string());
  }
#ifdef _LP64
  push(rscratch1);                    // save r10, trashed by movptr()
#endif
  push(rax);                          // save rax,
  // addr may contain rsp so we will have to adjust it based on the push
  // we just did (and on 64 bit we do two pushes)
  // NOTE: 64bit seemed to have had a bug in that it did movq(addr, rax); which
  // stores rax into addr which is backwards of what was intended.
  if (addr.uses(rsp)) {
    lea(rax, addr);
    pushptr(Address(rax, LP64_ONLY(2 *) BytesPerWord));
  } else {
    pushptr(addr);
  }

  ExternalAddress buffer((address) b);
  // pass msg argument
  // avoid using pushptr, as it modifies scratch registers
  // and our contract is not to modify anything
  movptr(rax, buffer.addr());
  push(rax);

  // call indirectly to solve generation ordering problem
  movptr(rax, ExternalAddress(StubRoutines::verify_oop_subroutine_entry_address()));
  call(rax);
  // Caller pops the arguments (addr, message) and restores rax, r10.
}

void MacroAssembler::verify_tlab() {
#ifdef ASSERT
  if (UseTLAB && VerifyOops) {
    Label next, ok;
    Register t1 = rsi;
    Register thread_reg = NOT_LP64(rbx) LP64_ONLY(r15_thread);

    push(t1);
    NOT_LP64(push(thread_reg));
    NOT_LP64(get_thread(thread_reg));

    movptr(t1, Address(thread_reg, in_bytes(JavaThread::tlab_top_offset())));
    cmpptr(t1, Address(thread_reg, in_bytes(JavaThread::tlab_start_offset())));
    jcc(Assembler::aboveEqual, next);
    STOP("assert(top >= start)");
    should_not_reach_here();

    bind(next);
    movptr(t1, Address(thread_reg, in_bytes(JavaThread::tlab_end_offset())));
    cmpptr(t1, Address(thread_reg, in_bytes(JavaThread::tlab_top_offset())));
    jcc(Assembler::aboveEqual, ok);
    STOP("assert(top <= end)");
    should_not_reach_here();

    bind(ok);
    NOT_LP64(pop(thread_reg));
    pop(t1);
  }
#endif
}

class ControlWord {
 public:
  int32_t _value;

  int  rounding_control() const        { return  (_value >> 10) & 3      ; }
  int  precision_control() const       { return  (_value >>  8) & 3      ; }
  bool precision() const               { return ((_value >>  5) & 1) != 0; }
  bool underflow() const               { return ((_value >>  4) & 1) != 0; }
  bool overflow() const                { return ((_value >>  3) & 1) != 0; }
  bool zero_divide() const             { return ((_value >>  2) & 1) != 0; }
  bool denormalized() const            { return ((_value >>  1) & 1) != 0; }
  bool invalid() const                 { return ((_value >>  0) & 1) != 0; }

  void print() const {
    // rounding control
    const char* rc;
    switch (rounding_control()) {
      case 0: rc = "round near"; break;
      case 1: rc = "round down"; break;
      case 2: rc = "round up  "; break;
      case 3: rc = "chop      "; break;
    };
    // precision control
    const char* pc;
    switch (precision_control()) {
      case 0: pc = "24 bits "; break;
      case 1: pc = "reserved"; break;
      case 2: pc = "53 bits "; break;
      case 3: pc = "64 bits "; break;
    };
    // flags
    char f[9];
    f[0] = ' ';
    f[1] = ' ';
    f[2] = (precision   ()) ? 'P' : 'p';
    f[3] = (underflow   ()) ? 'U' : 'u';
    f[4] = (overflow    ()) ? 'O' : 'o';
    f[5] = (zero_divide ()) ? 'Z' : 'z';
    f[6] = (denormalized()) ? 'D' : 'd';
    f[7] = (invalid     ()) ? 'I' : 'i';
    f[8] = '\x0';
    // output
    printf("%04x  masks = %s, %s, %s", _value & 0xFFFF, f, rc, pc);
  }

};

class StatusWord {
 public:
  int32_t _value;

  bool busy() const                    { return ((_value >> 15) & 1) != 0; }
  bool C3() const                      { return ((_value >> 14) & 1) != 0; }
  bool C2() const                      { return ((_value >> 10) & 1) != 0; }
  bool C1() const                      { return ((_value >>  9) & 1) != 0; }
  bool C0() const                      { return ((_value >>  8) & 1) != 0; }
  int  top() const                     { return  (_value >> 11) & 7      ; }
  bool error_status() const            { return ((_value >>  7) & 1) != 0; }
  bool stack_fault() const             { return ((_value >>  6) & 1) != 0; }
  bool precision() const               { return ((_value >>  5) & 1) != 0; }
  bool underflow() const               { return ((_value >>  4) & 1) != 0; }
  bool overflow() const                { return ((_value >>  3) & 1) != 0; }
  bool zero_divide() const             { return ((_value >>  2) & 1) != 0; }
  bool denormalized() const            { return ((_value >>  1) & 1) != 0; }
  bool invalid() const                 { return ((_value >>  0) & 1) != 0; }

  void print() const {
    // condition codes
    char c[5];
    c[0] = (C3()) ? '3' : '-';
    c[1] = (C2()) ? '2' : '-';
    c[2] = (C1()) ? '1' : '-';
    c[3] = (C0()) ? '0' : '-';
    c[4] = '\x0';
    // flags
    char f[9];
    f[0] = (error_status()) ? 'E' : '-';
    f[1] = (stack_fault ()) ? 'S' : '-';
    f[2] = (precision   ()) ? 'P' : '-';
    f[3] = (underflow   ()) ? 'U' : '-';
    f[4] = (overflow    ()) ? 'O' : '-';
    f[5] = (zero_divide ()) ? 'Z' : '-';
    f[6] = (denormalized()) ? 'D' : '-';
    f[7] = (invalid     ()) ? 'I' : '-';
    f[8] = '\x0';
    // output
    printf("%04x  flags = %s, cc =  %s, top = %d", _value & 0xFFFF, f, c, top());
  }

};

class TagWord {
 public:
  int32_t _value;

  int tag_at(int i) const              { return (_value >> (i*2)) & 3; }

  void print() const {
    printf("%04x", _value & 0xFFFF);
  }

};

class FPU_Register {
 public:
  int32_t _m0;
  int32_t _m1;
  int16_t _ex;

  bool is_indefinite() const           {
    return _ex == -1 && _m1 == (int32_t)0xC0000000 && _m0 == 0;
  }

  void print() const {
    char  sign = (_ex < 0) ? '-' : '+';
    const char* kind = (_ex == 0x7FFF || _ex == (int16_t)-1) ? "NaN" : "   ";
    printf("%c%04hx.%08x%08x  %s", sign, _ex, _m1, _m0, kind);
  };

};

class FPU_State {
 public:
  enum {
    register_size       = 10,
    number_of_registers =  8,
    register_mask       =  7
  };

  ControlWord  _control_word;
  StatusWord   _status_word;
  TagWord      _tag_word;
  int32_t      _error_offset;
  int32_t      _error_selector;
  int32_t      _data_offset;
  int32_t      _data_selector;
  int8_t       _register[register_size * number_of_registers];

  int tag_for_st(int i) const          { return _tag_word.tag_at((_status_word.top() + i) & register_mask); }
  FPU_Register* st(int i) const        { return (FPU_Register*)&_register[register_size * i]; }

  const char* tag_as_string(int tag) const {
    switch (tag) {
      case 0: return "valid";
      case 1: return "zero";
      case 2: return "special";
      case 3: return "empty";
    }
    ShouldNotReachHere();
    return NULL;
  }

  void print() const {
    // print computation registers
    { int t = _status_word.top();
      for (int i = 0; i < number_of_registers; i++) {
        int j = (i - t) & register_mask;
        printf("%c r%d = ST%d = ", (j == 0 ? '*' : ' '), i, j);
        st(j)->print();
        printf(" %s\n", tag_as_string(_tag_word.tag_at(i)));
      }
    }
    printf("\n");
    // print control registers
    printf("ctrl = "); _control_word.print(); printf("\n");
    printf("stat = "); _status_word .print(); printf("\n");
    printf("tags = "); _tag_word    .print(); printf("\n");
  }

};

class Flag_Register {
 public:
  int32_t _value;

  bool overflow() const                { return ((_value >> 11) & 1) != 0; }
  bool direction() const               { return ((_value >> 10) & 1) != 0; }
  bool sign() const                    { return ((_value >>  7) & 1) != 0; }
  bool zero() const                    { return ((_value >>  6) & 1) != 0; }
  bool auxiliary_carry() const         { return ((_value >>  4) & 1) != 0; }
  bool parity() const                  { return ((_value >>  2) & 1) != 0; }
  bool carry() const                   { return ((_value >>  0) & 1) != 0; }

  void print() const {
    // flags
    char f[8];
    f[0] = (overflow       ()) ? 'O' : '-';
    f[1] = (direction      ()) ? 'D' : '-';
    f[2] = (sign           ()) ? 'S' : '-';
    f[3] = (zero           ()) ? 'Z' : '-';
    f[4] = (auxiliary_carry()) ? 'A' : '-';
    f[5] = (parity         ()) ? 'P' : '-';
    f[6] = (carry          ()) ? 'C' : '-';
    f[7] = '\x0';
    // output
    printf("%08x  flags = %s", _value, f);
  }

};

class IU_Register {
 public:
  int32_t _value;

  void print() const {
    printf("%08x  %11d", _value, _value);
  }

};

class IU_State {
 public:
  Flag_Register _eflags;
  IU_Register   _rdi;
  IU_Register   _rsi;
  IU_Register   _rbp;
  IU_Register   _rsp;
  IU_Register   _rbx;
  IU_Register   _rdx;
  IU_Register   _rcx;
  IU_Register   _rax;

  void print() const {
    // computation registers
    printf("rax,  = "); _rax.print(); printf("\n");
    printf("rbx,  = "); _rbx.print(); printf("\n");
    printf("rcx  = "); _rcx.print(); printf("\n");
    printf("rdx  = "); _rdx.print(); printf("\n");
    printf("rdi  = "); _rdi.print(); printf("\n");
    printf("rsi  = "); _rsi.print(); printf("\n");
    printf("rbp,  = "); _rbp.print(); printf("\n");
    printf("rsp  = "); _rsp.print(); printf("\n");
    printf("\n");
    // control registers
    printf("flgs = "); _eflags.print(); printf("\n");
  }
};


class CPU_State {
 public:
  FPU_State _fpu_state;
  IU_State  _iu_state;

  void print() const {
    printf("--------------------------------------------------\n");
    _iu_state .print();
    printf("\n");
    _fpu_state.print();
    printf("--------------------------------------------------\n");
  }

};


static void _print_CPU_state(CPU_State* state) {
  state->print();
};


void MacroAssembler::print_CPU_state() {
  push_CPU_state();
  push(rsp);                // pass CPU state
  call(RuntimeAddress(CAST_FROM_FN_PTR(address, _print_CPU_state)));
  addptr(rsp, wordSize);       // discard argument
  pop_CPU_state();
}


static bool _verify_FPU(int stack_depth, char* s, CPU_State* state) {
  static int counter = 0;
  FPU_State* fs = &state->_fpu_state;
  counter++;
  // For leaf calls, only verify that the top few elements remain empty.
  // We only need 1 empty at the top for C2 code.
  if( stack_depth < 0 ) {
    if( fs->tag_for_st(7) != 3 ) {
      printf("FPR7 not empty\n");
      state->print();
      assert(false, "error");
      return false;
    }
    return true;                // All other stack states do not matter
  }

  assert((fs->_control_word._value & 0xffff) == StubRoutines::_fpu_cntrl_wrd_std,
         "bad FPU control word");

  // compute stack depth
  int i = 0;
  while (i < FPU_State::number_of_registers && fs->tag_for_st(i)  < 3) i++;
  int d = i;
  while (i < FPU_State::number_of_registers && fs->tag_for_st(i) == 3) i++;
  // verify findings
  if (i != FPU_State::number_of_registers) {
    // stack not contiguous
    printf("%s: stack not contiguous at ST%d\n", s, i);
    state->print();
    assert(false, "error");
    return false;
  }
  // check if computed stack depth corresponds to expected stack depth
  if (stack_depth < 0) {
    // expected stack depth is -stack_depth or less
    if (d > -stack_depth) {
      // too many elements on the stack
      printf("%s: <= %d stack elements expected but found %d\n", s, -stack_depth, d);
      state->print();
      assert(false, "error");
      return false;
    }
  } else {
    // expected stack depth is stack_depth
    if (d != stack_depth) {
      // wrong stack depth
      printf("%s: %d stack elements expected but found %d\n", s, stack_depth, d);
      state->print();
      assert(false, "error");
      return false;
    }
  }
  // everything is cool
  return true;
}


void MacroAssembler::verify_FPU(int stack_depth, const char* s) {
  if (!VerifyFPU) return;
  push_CPU_state();
  push(rsp);                // pass CPU state
  ExternalAddress msg((address) s);
  // pass message string s
  pushptr(msg.addr());
  push(stack_depth);        // pass stack depth
  call(RuntimeAddress(CAST_FROM_FN_PTR(address, _verify_FPU)));
  addptr(rsp, 3 * wordSize);   // discard arguments
  // check for error
  { Label L;
    testl(rax, rax);
    jcc(Assembler::notZero, L);
    int3();                  // break if error condition
    bind(L);
  }
  pop_CPU_state();
}

void MacroAssembler::restore_cpu_control_state_after_jni() {
  // Either restore the MXCSR register after returning from the JNI Call
  // or verify that it wasn't changed (with -Xcheck:jni flag).
  if (VM_Version::supports_sse()) {
    if (RestoreMXCSROnJNICalls) {
      ldmxcsr(ExternalAddress(StubRoutines::addr_mxcsr_std()));
    } else if (CheckJNICalls) {
      call(RuntimeAddress(StubRoutines::x86::verify_mxcsr_entry()));
    }
  }
  // Clear upper bits of YMM registers to avoid SSE <-> AVX transition penalty.
  vzeroupper();
  // Reset k1 to 0xffff.

#ifdef COMPILER2
  if (PostLoopMultiversioning && VM_Version::supports_evex()) {
    push(rcx);
    movl(rcx, 0xffff);
    kmovwl(k1, rcx);
    pop(rcx);
  }
#endif // COMPILER2

#ifndef _LP64
  // Either restore the x87 floating pointer control word after returning
  // from the JNI call or verify that it wasn't changed.
  if (CheckJNICalls) {
    call(RuntimeAddress(StubRoutines::x86::verify_fpu_cntrl_wrd_entry()));
  }
#endif // _LP64
}

// ((OopHandle)result).resolve();
void MacroAssembler::resolve_oop_handle(Register result, Register tmp) {
  assert_different_registers(result, tmp);

  // Only 64 bit platforms support GCs that require a tmp register
  // Only IN_HEAP loads require a thread_tmp register
  // OopHandle::resolve is an indirection like jobject.
  access_load_at(T_OBJECT, IN_NATIVE,
                 result, Address(result, 0), tmp, /*tmp_thread*/noreg);
}

// ((WeakHandle)result).resolve();
void MacroAssembler::resolve_weak_handle(Register rresult, Register rtmp) {
  assert_different_registers(rresult, rtmp);
  Label resolved;

  // A null weak handle resolves to null.
  cmpptr(rresult, 0);
  jcc(Assembler::equal, resolved);

  // Only 64 bit platforms support GCs that require a tmp register
  // Only IN_HEAP loads require a thread_tmp register
  // WeakHandle::resolve is an indirection like jweak.
  access_load_at(T_OBJECT, IN_NATIVE | ON_PHANTOM_OOP_REF,
                 rresult, Address(rresult, 0), rtmp, /*tmp_thread*/noreg);
  bind(resolved);
}

void MacroAssembler::load_mirror(Register mirror, Register method, Register tmp) {
  // get mirror
  const int mirror_offset = in_bytes(Klass::java_mirror_offset());
  load_method_holder(mirror, method);
  movptr(mirror, Address(mirror, mirror_offset));
  resolve_oop_handle(mirror, tmp);
}

void MacroAssembler::load_method_holder_cld(Register rresult, Register rmethod) {
  load_method_holder(rresult, rmethod);
  movptr(rresult, Address(rresult, InstanceKlass::class_loader_data_offset()));
}

void MacroAssembler::load_method_holder(Register holder, Register method) {
  movptr(holder, Address(method, Method::const_offset()));                      // ConstMethod*
  movptr(holder, Address(holder, ConstMethod::constants_offset()));             // ConstantPool*
  movptr(holder, Address(holder, ConstantPool::pool_holder_offset_in_bytes())); // InstanceKlass*
}

void MacroAssembler::load_klass(Register dst, Register src) {
#ifdef _LP64
  if (UseCompressedClassPointers) {
    movl(dst, Address(src, oopDesc::klass_offset_in_bytes()));
    decode_klass_not_null(dst);
  } else
#endif
    movptr(dst, Address(src, oopDesc::klass_offset_in_bytes()));
}

void MacroAssembler::load_prototype_header(Register dst, Register src) {
  load_klass(dst, src);
  movptr(dst, Address(dst, Klass::prototype_header_offset()));
}

void MacroAssembler::store_klass(Register dst, Register src) {
#ifdef _LP64
  if (UseCompressedClassPointers) {
    encode_klass_not_null(src);
    movl(Address(dst, oopDesc::klass_offset_in_bytes()), src);
  } else
#endif
    movptr(Address(dst, oopDesc::klass_offset_in_bytes()), src);
}

void MacroAssembler::access_load_at(BasicType type, DecoratorSet decorators, Register dst, Address src,
                                    Register tmp1, Register thread_tmp) {
  BarrierSetAssembler* bs = BarrierSet::barrier_set()->barrier_set_assembler();
  decorators = AccessInternal::decorator_fixup(decorators);
  bool as_raw = (decorators & AS_RAW) != 0;
  if (as_raw) {
    bs->BarrierSetAssembler::load_at(this, decorators, type, dst, src, tmp1, thread_tmp);
  } else {
    bs->load_at(this, decorators, type, dst, src, tmp1, thread_tmp);
  }
}

void MacroAssembler::access_store_at(BasicType type, DecoratorSet decorators, Address dst, Register src,
                                     Register tmp1, Register tmp2) {
  BarrierSetAssembler* bs = BarrierSet::barrier_set()->barrier_set_assembler();
  decorators = AccessInternal::decorator_fixup(decorators);
  bool as_raw = (decorators & AS_RAW) != 0;
  if (as_raw) {
    bs->BarrierSetAssembler::store_at(this, decorators, type, dst, src, tmp1, tmp2);
  } else {
    bs->store_at(this, decorators, type, dst, src, tmp1, tmp2);
  }
}

void MacroAssembler::resolve(DecoratorSet decorators, Register obj) {
  // Use stronger ACCESS_WRITE|ACCESS_READ by default.
  if ((decorators & (ACCESS_READ | ACCESS_WRITE)) == 0) {
    decorators |= ACCESS_READ | ACCESS_WRITE;
  }
  BarrierSetAssembler* bs = BarrierSet::barrier_set()->barrier_set_assembler();
  return bs->resolve(this, decorators, obj);
}

void MacroAssembler::load_heap_oop(Register dst, Address src, Register tmp1,
                                   Register thread_tmp, DecoratorSet decorators) {
  access_load_at(T_OBJECT, IN_HEAP | decorators, dst, src, tmp1, thread_tmp);
}

// Doesn't do verfication, generates fixed size code
void MacroAssembler::load_heap_oop_not_null(Register dst, Address src, Register tmp1,
                                            Register thread_tmp, DecoratorSet decorators) {
  access_load_at(T_OBJECT, IN_HEAP | IS_NOT_NULL | decorators, dst, src, tmp1, thread_tmp);
}

void MacroAssembler::store_heap_oop(Address dst, Register src, Register tmp1,
                                    Register tmp2, DecoratorSet decorators) {
  access_store_at(T_OBJECT, IN_HEAP | decorators, dst, src, tmp1, tmp2);
}

// Used for storing NULLs.
void MacroAssembler::store_heap_oop_null(Address dst) {
  access_store_at(T_OBJECT, IN_HEAP, dst, noreg, noreg, noreg);
}

#ifdef _LP64
void MacroAssembler::store_klass_gap(Register dst, Register src) {
  if (UseCompressedClassPointers) {
    // Store to klass gap in destination
    movl(Address(dst, oopDesc::klass_gap_offset_in_bytes()), src);
  }
}

#ifdef ASSERT
void MacroAssembler::verify_heapbase(const char* msg) {
  assert (UseCompressedOops, "should be compressed");
  assert (Universe::heap() != NULL, "java heap should be initialized");
  if (CheckCompressedOops) {
    Label ok;
    push(rscratch1); // cmpptr trashes rscratch1
    cmpptr(r12_heapbase, ExternalAddress((address)CompressedOops::ptrs_base_addr()));
    jcc(Assembler::equal, ok);
    STOP(msg);
    bind(ok);
    pop(rscratch1);
  }
}
#endif

// Algorithm must match oop.inline.hpp encode_heap_oop.
void MacroAssembler::encode_heap_oop(Register r) {
#ifdef ASSERT
  verify_heapbase("MacroAssembler::encode_heap_oop: heap base corrupted?");
#endif
  verify_oop(r, "broken oop in encode_heap_oop");
  if (CompressedOops::base() == NULL) {
    if (CompressedOops::shift() != 0) {
      assert (LogMinObjAlignmentInBytes == CompressedOops::shift(), "decode alg wrong");
      shrq(r, LogMinObjAlignmentInBytes);
    }
    return;
  }
  testq(r, r);
  cmovq(Assembler::equal, r, r12_heapbase);
  subq(r, r12_heapbase);
  shrq(r, LogMinObjAlignmentInBytes);
}

void MacroAssembler::encode_heap_oop_not_null(Register r) {
#ifdef ASSERT
  verify_heapbase("MacroAssembler::encode_heap_oop_not_null: heap base corrupted?");
  if (CheckCompressedOops) {
    Label ok;
    testq(r, r);
    jcc(Assembler::notEqual, ok);
    STOP("null oop passed to encode_heap_oop_not_null");
    bind(ok);
  }
#endif
  verify_oop(r, "broken oop in encode_heap_oop_not_null");
  if (CompressedOops::base() != NULL) {
    subq(r, r12_heapbase);
  }
  if (CompressedOops::shift() != 0) {
    assert (LogMinObjAlignmentInBytes == CompressedOops::shift(), "decode alg wrong");
    shrq(r, LogMinObjAlignmentInBytes);
  }
}

void MacroAssembler::encode_heap_oop_not_null(Register dst, Register src) {
#ifdef ASSERT
  verify_heapbase("MacroAssembler::encode_heap_oop_not_null2: heap base corrupted?");
  if (CheckCompressedOops) {
    Label ok;
    testq(src, src);
    jcc(Assembler::notEqual, ok);
    STOP("null oop passed to encode_heap_oop_not_null2");
    bind(ok);
  }
#endif
  verify_oop(src, "broken oop in encode_heap_oop_not_null2");
  if (dst != src) {
    movq(dst, src);
  }
  if (CompressedOops::base() != NULL) {
    subq(dst, r12_heapbase);
  }
  if (CompressedOops::shift() != 0) {
    assert (LogMinObjAlignmentInBytes == CompressedOops::shift(), "decode alg wrong");
    shrq(dst, LogMinObjAlignmentInBytes);
  }
}

void  MacroAssembler::decode_heap_oop(Register r) {
#ifdef ASSERT
  verify_heapbase("MacroAssembler::decode_heap_oop: heap base corrupted?");
#endif
  if (CompressedOops::base() == NULL) {
    if (CompressedOops::shift() != 0) {
      assert (LogMinObjAlignmentInBytes == CompressedOops::shift(), "decode alg wrong");
      shlq(r, LogMinObjAlignmentInBytes);
    }
  } else {
    Label done;
    shlq(r, LogMinObjAlignmentInBytes);
    jccb(Assembler::equal, done);
    addq(r, r12_heapbase);
    bind(done);
  }
  verify_oop(r, "broken oop in decode_heap_oop");
}

void  MacroAssembler::decode_heap_oop_not_null(Register r) {
  // Note: it will change flags
  assert (UseCompressedOops, "should only be used for compressed headers");
  assert (Universe::heap() != NULL, "java heap should be initialized");
  // Cannot assert, unverified entry point counts instructions (see .ad file)
  // vtableStubs also counts instructions in pd_code_size_limit.
  // Also do not verify_oop as this is called by verify_oop.
  if (CompressedOops::shift() != 0) {
    assert(LogMinObjAlignmentInBytes == CompressedOops::shift(), "decode alg wrong");
    shlq(r, LogMinObjAlignmentInBytes);
    if (CompressedOops::base() != NULL) {
      addq(r, r12_heapbase);
    }
  } else {
    assert (CompressedOops::base() == NULL, "sanity");
  }
}

void  MacroAssembler::decode_heap_oop_not_null(Register dst, Register src) {
  // Note: it will change flags
  assert (UseCompressedOops, "should only be used for compressed headers");
  assert (Universe::heap() != NULL, "java heap should be initialized");
  // Cannot assert, unverified entry point counts instructions (see .ad file)
  // vtableStubs also counts instructions in pd_code_size_limit.
  // Also do not verify_oop as this is called by verify_oop.
  if (CompressedOops::shift() != 0) {
    assert(LogMinObjAlignmentInBytes == CompressedOops::shift(), "decode alg wrong");
    if (LogMinObjAlignmentInBytes == Address::times_8) {
      leaq(dst, Address(r12_heapbase, src, Address::times_8, 0));
    } else {
      if (dst != src) {
        movq(dst, src);
      }
      shlq(dst, LogMinObjAlignmentInBytes);
      if (CompressedOops::base() != NULL) {
        addq(dst, r12_heapbase);
      }
    }
  } else {
    assert (CompressedOops::base() == NULL, "sanity");
    if (dst != src) {
      movq(dst, src);
    }
  }
}

void MacroAssembler::encode_klass_not_null(Register r) {
  if (CompressedKlassPointers::base() != NULL) {
    // Use r12 as a scratch register in which to temporarily load the narrow_klass_base.
    assert(r != r12_heapbase, "Encoding a klass in r12");
    mov64(r12_heapbase, (int64_t)CompressedKlassPointers::base());
    subq(r, r12_heapbase);
  }
  if (CompressedKlassPointers::shift() != 0) {
    assert (LogKlassAlignmentInBytes == CompressedKlassPointers::shift(), "decode alg wrong");
    shrq(r, LogKlassAlignmentInBytes);
  }
  if (CompressedKlassPointers::base() != NULL) {
    reinit_heapbase();
  }
}

void MacroAssembler::encode_klass_not_null(Register dst, Register src) {
  if (dst == src) {
    encode_klass_not_null(src);
  } else {
    if (CompressedKlassPointers::base() != NULL) {
      mov64(dst, (int64_t)CompressedKlassPointers::base());
      negq(dst);
      addq(dst, src);
    } else {
      movptr(dst, src);
    }
    if (CompressedKlassPointers::shift() != 0) {
      assert (LogKlassAlignmentInBytes == CompressedKlassPointers::shift(), "decode alg wrong");
      shrq(dst, LogKlassAlignmentInBytes);
    }
  }
}

// Function instr_size_for_decode_klass_not_null() counts the instructions
// generated by decode_klass_not_null(register r) and reinit_heapbase(),
// when (Universe::heap() != NULL).  Hence, if the instructions they
// generate change, then this method needs to be updated.
int MacroAssembler::instr_size_for_decode_klass_not_null() {
  assert (UseCompressedClassPointers, "only for compressed klass ptrs");
  if (CompressedKlassPointers::base() != NULL) {
    // mov64 + addq + shlq? + mov64  (for reinit_heapbase()).
    return (CompressedKlassPointers::shift() == 0 ? 20 : 24);
  } else {
    // longest load decode klass function, mov64, leaq
    return 16;
  }
}

// !!! If the instructions that get generated here change then function
// instr_size_for_decode_klass_not_null() needs to get updated.
void  MacroAssembler::decode_klass_not_null(Register r) {
  // Note: it will change flags
  assert (UseCompressedClassPointers, "should only be used for compressed headers");
  assert(r != r12_heapbase, "Decoding a klass in r12");
  // Cannot assert, unverified entry point counts instructions (see .ad file)
  // vtableStubs also counts instructions in pd_code_size_limit.
  // Also do not verify_oop as this is called by verify_oop.
  if (CompressedKlassPointers::shift() != 0) {
    assert(LogKlassAlignmentInBytes == CompressedKlassPointers::shift(), "decode alg wrong");
    shlq(r, LogKlassAlignmentInBytes);
  }
  // Use r12 as a scratch register in which to temporarily load the narrow_klass_base.
  if (CompressedKlassPointers::base() != NULL) {
    mov64(r12_heapbase, (int64_t)CompressedKlassPointers::base());
    addq(r, r12_heapbase);
    reinit_heapbase();
  }
}

void  MacroAssembler::decode_klass_not_null(Register dst, Register src) {
  // Note: it will change flags
  assert (UseCompressedClassPointers, "should only be used for compressed headers");
  if (dst == src) {
    decode_klass_not_null(dst);
  } else {
    // Cannot assert, unverified entry point counts instructions (see .ad file)
    // vtableStubs also counts instructions in pd_code_size_limit.
    // Also do not verify_oop as this is called by verify_oop.
    mov64(dst, (int64_t)CompressedKlassPointers::base());
    if (CompressedKlassPointers::shift() != 0) {
      assert(LogKlassAlignmentInBytes == CompressedKlassPointers::shift(), "decode alg wrong");
      assert(LogKlassAlignmentInBytes == Address::times_8, "klass not aligned on 64bits?");
      leaq(dst, Address(dst, src, Address::times_8, 0));
    } else {
      addq(dst, src);
    }
  }
}

void  MacroAssembler::set_narrow_oop(Register dst, jobject obj) {
  assert (UseCompressedOops, "should only be used for compressed headers");
  assert (Universe::heap() != NULL, "java heap should be initialized");
  assert (oop_recorder() != NULL, "this assembler needs an OopRecorder");
  int oop_index = oop_recorder()->find_index(obj);
  RelocationHolder rspec = oop_Relocation::spec(oop_index);
  mov_narrow_oop(dst, oop_index, rspec);
}

void  MacroAssembler::set_narrow_oop(Address dst, jobject obj) {
  assert (UseCompressedOops, "should only be used for compressed headers");
  assert (Universe::heap() != NULL, "java heap should be initialized");
  assert (oop_recorder() != NULL, "this assembler needs an OopRecorder");
  int oop_index = oop_recorder()->find_index(obj);
  RelocationHolder rspec = oop_Relocation::spec(oop_index);
  mov_narrow_oop(dst, oop_index, rspec);
}

void  MacroAssembler::set_narrow_klass(Register dst, Klass* k) {
  assert (UseCompressedClassPointers, "should only be used for compressed headers");
  assert (oop_recorder() != NULL, "this assembler needs an OopRecorder");
  int klass_index = oop_recorder()->find_index(k);
  RelocationHolder rspec = metadata_Relocation::spec(klass_index);
  mov_narrow_oop(dst, CompressedKlassPointers::encode(k), rspec);
}

void  MacroAssembler::set_narrow_klass(Address dst, Klass* k) {
  assert (UseCompressedClassPointers, "should only be used for compressed headers");
  assert (oop_recorder() != NULL, "this assembler needs an OopRecorder");
  int klass_index = oop_recorder()->find_index(k);
  RelocationHolder rspec = metadata_Relocation::spec(klass_index);
  mov_narrow_oop(dst, CompressedKlassPointers::encode(k), rspec);
}

void  MacroAssembler::cmp_narrow_oop(Register dst, jobject obj) {
  assert (UseCompressedOops, "should only be used for compressed headers");
  assert (Universe::heap() != NULL, "java heap should be initialized");
  assert (oop_recorder() != NULL, "this assembler needs an OopRecorder");
  int oop_index = oop_recorder()->find_index(obj);
  RelocationHolder rspec = oop_Relocation::spec(oop_index);
  Assembler::cmp_narrow_oop(dst, oop_index, rspec);
}

void  MacroAssembler::cmp_narrow_oop(Address dst, jobject obj) {
  assert (UseCompressedOops, "should only be used for compressed headers");
  assert (Universe::heap() != NULL, "java heap should be initialized");
  assert (oop_recorder() != NULL, "this assembler needs an OopRecorder");
  int oop_index = oop_recorder()->find_index(obj);
  RelocationHolder rspec = oop_Relocation::spec(oop_index);
  Assembler::cmp_narrow_oop(dst, oop_index, rspec);
}

void  MacroAssembler::cmp_narrow_klass(Register dst, Klass* k) {
  assert (UseCompressedClassPointers, "should only be used for compressed headers");
  assert (oop_recorder() != NULL, "this assembler needs an OopRecorder");
  int klass_index = oop_recorder()->find_index(k);
  RelocationHolder rspec = metadata_Relocation::spec(klass_index);
  Assembler::cmp_narrow_oop(dst, CompressedKlassPointers::encode(k), rspec);
}

void  MacroAssembler::cmp_narrow_klass(Address dst, Klass* k) {
  assert (UseCompressedClassPointers, "should only be used for compressed headers");
  assert (oop_recorder() != NULL, "this assembler needs an OopRecorder");
  int klass_index = oop_recorder()->find_index(k);
  RelocationHolder rspec = metadata_Relocation::spec(klass_index);
  Assembler::cmp_narrow_oop(dst, CompressedKlassPointers::encode(k), rspec);
}

void MacroAssembler::reinit_heapbase() {
  if (UseCompressedOops || UseCompressedClassPointers) {
    if (Universe::heap() != NULL) {
      if (CompressedOops::base() == NULL) {
        MacroAssembler::xorptr(r12_heapbase, r12_heapbase);
      } else {
        mov64(r12_heapbase, (int64_t)CompressedOops::ptrs_base());
      }
    } else {
      movptr(r12_heapbase, ExternalAddress((address)CompressedOops::ptrs_base_addr()));
    }
  }
}

#endif // _LP64

// C2 compiled method's prolog code.
void MacroAssembler::verified_entry(int framesize, int stack_bang_size, bool fp_mode_24b, bool is_stub) {

  // WARNING: Initial instruction MUST be 5 bytes or longer so that
  // NativeJump::patch_verified_entry will be able to patch out the entry
  // code safely. The push to verify stack depth is ok at 5 bytes,
  // the frame allocation can be either 3 or 6 bytes. So if we don't do
  // stack bang then we must use the 6 byte frame allocation even if
  // we have no frame. :-(
  assert(stack_bang_size >= framesize || stack_bang_size <= 0, "stack bang size incorrect");

  assert((framesize & (StackAlignmentInBytes-1)) == 0, "frame size not aligned");
  // Remove word for return addr
  framesize -= wordSize;
  stack_bang_size -= wordSize;

  // Calls to C2R adapters often do not accept exceptional returns.
  // We require that their callers must bang for them.  But be careful, because
  // some VM calls (such as call site linkage) can use several kilobytes of
  // stack.  But the stack safety zone should account for that.
  // See bugs 4446381, 4468289, 4497237.
  if (stack_bang_size > 0) {
    generate_stack_overflow_check(stack_bang_size);

    // We always push rbp, so that on return to interpreter rbp, will be
    // restored correctly and we can correct the stack.
    push(rbp);
    // Save caller's stack pointer into RBP if the frame pointer is preserved.
    if (PreserveFramePointer) {
      mov(rbp, rsp);
    }
    // Remove word for ebp
    framesize -= wordSize;

    // Create frame
    if (framesize) {
      subptr(rsp, framesize);
    }
  } else {
    // Create frame (force generation of a 4 byte immediate value)
    subptr_imm32(rsp, framesize);

    // Save RBP register now.
    framesize -= wordSize;
    movptr(Address(rsp, framesize), rbp);
    // Save caller's stack pointer into RBP if the frame pointer is preserved.
    if (PreserveFramePointer) {
      movptr(rbp, rsp);
      if (framesize > 0) {
        addptr(rbp, framesize);
      }
    }
  }

  if (VerifyStackAtCalls) { // Majik cookie to verify stack depth
    framesize -= wordSize;
    movptr(Address(rsp, framesize), (int32_t)0xbadb100d);
  }

#ifndef _LP64
  // If method sets FPU control word do it now
  if (fp_mode_24b) {
    fldcw(ExternalAddress(StubRoutines::addr_fpu_cntrl_wrd_24()));
  }
  if (UseSSE >= 2 && VerifyFPU) {
    verify_FPU(0, "FPU stack must be clean on entry");
  }
#endif

#ifdef ASSERT
  if (VerifyStackAtCalls) {
    Label L;
    push(rax);
    mov(rax, rsp);
    andptr(rax, StackAlignmentInBytes-1);
    cmpptr(rax, StackAlignmentInBytes-wordSize);
    pop(rax);
    jcc(Assembler::equal, L);
    STOP("Stack is not properly aligned!");
    bind(L);
  }
#endif

  if (!is_stub) {
    BarrierSetAssembler* bs = BarrierSet::barrier_set()->barrier_set_assembler();
    bs->nmethod_entry_barrier(this);
  }
}

// clear memory of size 'cnt' qwords, starting at 'base' using XMM/YMM registers
void MacroAssembler::xmm_clear_mem(Register base, Register cnt, XMMRegister xtmp) {
  // cnt - number of qwords (8-byte words).
  // base - start address, qword aligned.
  Label L_zero_64_bytes, L_loop, L_sloop, L_tail, L_end;
  if (UseAVX >= 2) {
    vpxor(xtmp, xtmp, xtmp, AVX_256bit);
  } else {
    pxor(xtmp, xtmp);
  }
  jmp(L_zero_64_bytes);

  BIND(L_loop);
  if (UseAVX >= 2) {
    vmovdqu(Address(base,  0), xtmp);
    vmovdqu(Address(base, 32), xtmp);
  } else {
    movdqu(Address(base,  0), xtmp);
    movdqu(Address(base, 16), xtmp);
    movdqu(Address(base, 32), xtmp);
    movdqu(Address(base, 48), xtmp);
  }
  addptr(base, 64);

  BIND(L_zero_64_bytes);
  subptr(cnt, 8);
  jccb(Assembler::greaterEqual, L_loop);
  addptr(cnt, 4);
  jccb(Assembler::less, L_tail);
  // Copy trailing 32 bytes
  if (UseAVX >= 2) {
    vmovdqu(Address(base, 0), xtmp);
  } else {
    movdqu(Address(base,  0), xtmp);
    movdqu(Address(base, 16), xtmp);
  }
  addptr(base, 32);
  subptr(cnt, 4);

  BIND(L_tail);
  addptr(cnt, 4);
  jccb(Assembler::lessEqual, L_end);
  decrement(cnt);

  BIND(L_sloop);
  movq(Address(base, 0), xtmp);
  addptr(base, 8);
  decrement(cnt);
  jccb(Assembler::greaterEqual, L_sloop);
  BIND(L_end);
}

void MacroAssembler::clear_mem(Register base, Register cnt, Register tmp, XMMRegister xtmp, bool is_large) {
  // cnt - number of qwords (8-byte words).
  // base - start address, qword aligned.
  // is_large - if optimizers know cnt is larger than InitArrayShortSize
  assert(base==rdi, "base register must be edi for rep stos");
  assert(tmp==rax,   "tmp register must be eax for rep stos");
  assert(cnt==rcx,   "cnt register must be ecx for rep stos");
  assert(InitArrayShortSize % BytesPerLong == 0,
    "InitArrayShortSize should be the multiple of BytesPerLong");

  Label DONE;

  if (!is_large || !UseXMMForObjInit) {
    xorptr(tmp, tmp);
  }

  if (!is_large) {
    Label LOOP, LONG;
    cmpptr(cnt, InitArrayShortSize/BytesPerLong);
    jccb(Assembler::greater, LONG);

    NOT_LP64(shlptr(cnt, 1);) // convert to number of 32-bit words for 32-bit VM

    decrement(cnt);
    jccb(Assembler::negative, DONE); // Zero length

    // Use individual pointer-sized stores for small counts:
    BIND(LOOP);
    movptr(Address(base, cnt, Address::times_ptr), tmp);
    decrement(cnt);
    jccb(Assembler::greaterEqual, LOOP);
    jmpb(DONE);

    BIND(LONG);
  }

  // Use longer rep-prefixed ops for non-small counts:
  if (UseFastStosb) {
    shlptr(cnt, 3); // convert to number of bytes
    rep_stosb();
  } else if (UseXMMForObjInit) {
    movptr(tmp, base);
    xmm_clear_mem(tmp, cnt, xtmp);
  } else {
    NOT_LP64(shlptr(cnt, 1);) // convert to number of 32-bit words for 32-bit VM
    rep_stos();
  }

  BIND(DONE);
}

#ifdef COMPILER2

// IndexOf for constant substrings with size >= 8 chars
// which don't need to be loaded through stack.
void MacroAssembler::string_indexofC8(Register str1, Register str2,
                                      Register cnt1, Register cnt2,
                                      int int_cnt2,  Register result,
                                      XMMRegister vec, Register tmp,
                                      int ae) {
  ShortBranchVerifier sbv(this);
  assert(UseSSE42Intrinsics, "SSE4.2 intrinsics are required");
  assert(ae != StrIntrinsicNode::LU, "Invalid encoding");

  // This method uses the pcmpestri instruction with bound registers
  //   inputs:
  //     xmm - substring
  //     rax - substring length (elements count)
  //     mem - scanned string
  //     rdx - string length (elements count)
  //     0xd - mode: 1100 (substring search) + 01 (unsigned shorts)
  //     0xc - mode: 1100 (substring search) + 00 (unsigned bytes)
  //   outputs:
  //     rcx - matched index in string
  assert(cnt1 == rdx && cnt2 == rax && tmp == rcx, "pcmpestri");
  int mode   = (ae == StrIntrinsicNode::LL) ? 0x0c : 0x0d; // bytes or shorts
  int stride = (ae == StrIntrinsicNode::LL) ? 16 : 8; //UU, UL -> 8
  Address::ScaleFactor scale1 = (ae == StrIntrinsicNode::LL) ? Address::times_1 : Address::times_2;
  Address::ScaleFactor scale2 = (ae == StrIntrinsicNode::UL) ? Address::times_1 : scale1;

  Label RELOAD_SUBSTR, SCAN_TO_SUBSTR, SCAN_SUBSTR,
        RET_FOUND, RET_NOT_FOUND, EXIT, FOUND_SUBSTR,
        MATCH_SUBSTR_HEAD, RELOAD_STR, FOUND_CANDIDATE;

  // Note, inline_string_indexOf() generates checks:
  // if (substr.count > string.count) return -1;
  // if (substr.count == 0) return 0;
  assert(int_cnt2 >= stride, "this code is used only for cnt2 >= 8 chars");

  // Load substring.
  if (ae == StrIntrinsicNode::UL) {
    pmovzxbw(vec, Address(str2, 0));
  } else {
    movdqu(vec, Address(str2, 0));
  }
  movl(cnt2, int_cnt2);
  movptr(result, str1); // string addr

  if (int_cnt2 > stride) {
    jmpb(SCAN_TO_SUBSTR);

    // Reload substr for rescan, this code
    // is executed only for large substrings (> 8 chars)
    bind(RELOAD_SUBSTR);
    if (ae == StrIntrinsicNode::UL) {
      pmovzxbw(vec, Address(str2, 0));
    } else {
      movdqu(vec, Address(str2, 0));
    }
    negptr(cnt2); // Jumped here with negative cnt2, convert to positive

    bind(RELOAD_STR);
    // We came here after the beginning of the substring was
    // matched but the rest of it was not so we need to search
    // again. Start from the next element after the previous match.

    // cnt2 is number of substring reminding elements and
    // cnt1 is number of string reminding elements when cmp failed.
    // Restored cnt1 = cnt1 - cnt2 + int_cnt2
    subl(cnt1, cnt2);
    addl(cnt1, int_cnt2);
    movl(cnt2, int_cnt2); // Now restore cnt2

    decrementl(cnt1);     // Shift to next element
    cmpl(cnt1, cnt2);
    jcc(Assembler::negative, RET_NOT_FOUND);  // Left less then substring

    addptr(result, (1<<scale1));

  } // (int_cnt2 > 8)

  // Scan string for start of substr in 16-byte vectors
  bind(SCAN_TO_SUBSTR);
  pcmpestri(vec, Address(result, 0), mode);
  jccb(Assembler::below, FOUND_CANDIDATE);   // CF == 1
  subl(cnt1, stride);
  jccb(Assembler::lessEqual, RET_NOT_FOUND); // Scanned full string
  cmpl(cnt1, cnt2);
  jccb(Assembler::negative, RET_NOT_FOUND);  // Left less then substring
  addptr(result, 16);
  jmpb(SCAN_TO_SUBSTR);

  // Found a potential substr
  bind(FOUND_CANDIDATE);
  // Matched whole vector if first element matched (tmp(rcx) == 0).
  if (int_cnt2 == stride) {
    jccb(Assembler::overflow, RET_FOUND);    // OF == 1
  } else { // int_cnt2 > 8
    jccb(Assembler::overflow, FOUND_SUBSTR);
  }
  // After pcmpestri tmp(rcx) contains matched element index
  // Compute start addr of substr
  lea(result, Address(result, tmp, scale1));

  // Make sure string is still long enough
  subl(cnt1, tmp);
  cmpl(cnt1, cnt2);
  if (int_cnt2 == stride) {
    jccb(Assembler::greaterEqual, SCAN_TO_SUBSTR);
  } else { // int_cnt2 > 8
    jccb(Assembler::greaterEqual, MATCH_SUBSTR_HEAD);
  }
  // Left less then substring.

  bind(RET_NOT_FOUND);
  movl(result, -1);
  jmp(EXIT);

  if (int_cnt2 > stride) {
    // This code is optimized for the case when whole substring
    // is matched if its head is matched.
    bind(MATCH_SUBSTR_HEAD);
    pcmpestri(vec, Address(result, 0), mode);
    // Reload only string if does not match
    jcc(Assembler::noOverflow, RELOAD_STR); // OF == 0

    Label CONT_SCAN_SUBSTR;
    // Compare the rest of substring (> 8 chars).
    bind(FOUND_SUBSTR);
    // First 8 chars are already matched.
    negptr(cnt2);
    addptr(cnt2, stride);

    bind(SCAN_SUBSTR);
    subl(cnt1, stride);
    cmpl(cnt2, -stride); // Do not read beyond substring
    jccb(Assembler::lessEqual, CONT_SCAN_SUBSTR);
    // Back-up strings to avoid reading beyond substring:
    // cnt1 = cnt1 - cnt2 + 8
    addl(cnt1, cnt2); // cnt2 is negative
    addl(cnt1, stride);
    movl(cnt2, stride); negptr(cnt2);
    bind(CONT_SCAN_SUBSTR);
    if (int_cnt2 < (int)G) {
      int tail_off1 = int_cnt2<<scale1;
      int tail_off2 = int_cnt2<<scale2;
      if (ae == StrIntrinsicNode::UL) {
        pmovzxbw(vec, Address(str2, cnt2, scale2, tail_off2));
      } else {
        movdqu(vec, Address(str2, cnt2, scale2, tail_off2));
      }
      pcmpestri(vec, Address(result, cnt2, scale1, tail_off1), mode);
    } else {
      // calculate index in register to avoid integer overflow (int_cnt2*2)
      movl(tmp, int_cnt2);
      addptr(tmp, cnt2);
      if (ae == StrIntrinsicNode::UL) {
        pmovzxbw(vec, Address(str2, tmp, scale2, 0));
      } else {
        movdqu(vec, Address(str2, tmp, scale2, 0));
      }
      pcmpestri(vec, Address(result, tmp, scale1, 0), mode);
    }
    // Need to reload strings pointers if not matched whole vector
    jcc(Assembler::noOverflow, RELOAD_SUBSTR); // OF == 0
    addptr(cnt2, stride);
    jcc(Assembler::negative, SCAN_SUBSTR);
    // Fall through if found full substring

  } // (int_cnt2 > 8)

  bind(RET_FOUND);
  // Found result if we matched full small substring.
  // Compute substr offset
  subptr(result, str1);
  if (ae == StrIntrinsicNode::UU || ae == StrIntrinsicNode::UL) {
    shrl(result, 1); // index
  }
  bind(EXIT);

} // string_indexofC8

// Small strings are loaded through stack if they cross page boundary.
void MacroAssembler::string_indexof(Register str1, Register str2,
                                    Register cnt1, Register cnt2,
                                    int int_cnt2,  Register result,
                                    XMMRegister vec, Register tmp,
                                    int ae) {
  ShortBranchVerifier sbv(this);
  assert(UseSSE42Intrinsics, "SSE4.2 intrinsics are required");
  assert(ae != StrIntrinsicNode::LU, "Invalid encoding");

  //
  // int_cnt2 is length of small (< 8 chars) constant substring
  // or (-1) for non constant substring in which case its length
  // is in cnt2 register.
  //
  // Note, inline_string_indexOf() generates checks:
  // if (substr.count > string.count) return -1;
  // if (substr.count == 0) return 0;
  //
  int stride = (ae == StrIntrinsicNode::LL) ? 16 : 8; //UU, UL -> 8
  assert(int_cnt2 == -1 || (0 < int_cnt2 && int_cnt2 < stride), "should be != 0");
  // This method uses the pcmpestri instruction with bound registers
  //   inputs:
  //     xmm - substring
  //     rax - substring length (elements count)
  //     mem - scanned string
  //     rdx - string length (elements count)
  //     0xd - mode: 1100 (substring search) + 01 (unsigned shorts)
  //     0xc - mode: 1100 (substring search) + 00 (unsigned bytes)
  //   outputs:
  //     rcx - matched index in string
  assert(cnt1 == rdx && cnt2 == rax && tmp == rcx, "pcmpestri");
  int mode = (ae == StrIntrinsicNode::LL) ? 0x0c : 0x0d; // bytes or shorts
  Address::ScaleFactor scale1 = (ae == StrIntrinsicNode::LL) ? Address::times_1 : Address::times_2;
  Address::ScaleFactor scale2 = (ae == StrIntrinsicNode::UL) ? Address::times_1 : scale1;

  Label RELOAD_SUBSTR, SCAN_TO_SUBSTR, SCAN_SUBSTR, ADJUST_STR,
        RET_FOUND, RET_NOT_FOUND, CLEANUP, FOUND_SUBSTR,
        FOUND_CANDIDATE;

  { //========================================================
    // We don't know where these strings are located
    // and we can't read beyond them. Load them through stack.
    Label BIG_STRINGS, CHECK_STR, COPY_SUBSTR, COPY_STR;

    movptr(tmp, rsp); // save old SP

    if (int_cnt2 > 0) {     // small (< 8 chars) constant substring
      if (int_cnt2 == (1>>scale2)) { // One byte
        assert((ae == StrIntrinsicNode::LL || ae == StrIntrinsicNode::UL), "Only possible for latin1 encoding");
        load_unsigned_byte(result, Address(str2, 0));
        movdl(vec, result); // move 32 bits
      } else if (ae == StrIntrinsicNode::LL && int_cnt2 == 3) {  // Three bytes
        // Not enough header space in 32-bit VM: 12+3 = 15.
        movl(result, Address(str2, -1));
        shrl(result, 8);
        movdl(vec, result); // move 32 bits
      } else if (ae != StrIntrinsicNode::UL && int_cnt2 == (2>>scale2)) {  // One char
        load_unsigned_short(result, Address(str2, 0));
        movdl(vec, result); // move 32 bits
      } else if (ae != StrIntrinsicNode::UL && int_cnt2 == (4>>scale2)) { // Two chars
        movdl(vec, Address(str2, 0)); // move 32 bits
      } else if (ae != StrIntrinsicNode::UL && int_cnt2 == (8>>scale2)) { // Four chars
        movq(vec, Address(str2, 0));  // move 64 bits
      } else { // cnt2 = { 3, 5, 6, 7 } || (ae == StrIntrinsicNode::UL && cnt2 ={2, ..., 7})
        // Array header size is 12 bytes in 32-bit VM
        // + 6 bytes for 3 chars == 18 bytes,
        // enough space to load vec and shift.
        assert(HeapWordSize*TypeArrayKlass::header_size() >= 12,"sanity");
        if (ae == StrIntrinsicNode::UL) {
          int tail_off = int_cnt2-8;
          pmovzxbw(vec, Address(str2, tail_off));
          psrldq(vec, -2*tail_off);
        }
        else {
          int tail_off = int_cnt2*(1<<scale2);
          movdqu(vec, Address(str2, tail_off-16));
          psrldq(vec, 16-tail_off);
        }
      }
    } else { // not constant substring
      cmpl(cnt2, stride);
      jccb(Assembler::aboveEqual, BIG_STRINGS); // Both strings are big enough

      // We can read beyond string if srt+16 does not cross page boundary
      // since heaps are aligned and mapped by pages.
      assert(os::vm_page_size() < (int)G, "default page should be small");
      movl(result, str2); // We need only low 32 bits
      andl(result, (os::vm_page_size()-1));
      cmpl(result, (os::vm_page_size()-16));
      jccb(Assembler::belowEqual, CHECK_STR);

      // Move small strings to stack to allow load 16 bytes into vec.
      subptr(rsp, 16);
      int stk_offset = wordSize-(1<<scale2);
      push(cnt2);

      bind(COPY_SUBSTR);
      if (ae == StrIntrinsicNode::LL || ae == StrIntrinsicNode::UL) {
        load_unsigned_byte(result, Address(str2, cnt2, scale2, -1));
        movb(Address(rsp, cnt2, scale2, stk_offset), result);
      } else if (ae == StrIntrinsicNode::UU) {
        load_unsigned_short(result, Address(str2, cnt2, scale2, -2));
        movw(Address(rsp, cnt2, scale2, stk_offset), result);
      }
      decrement(cnt2);
      jccb(Assembler::notZero, COPY_SUBSTR);

      pop(cnt2);
      movptr(str2, rsp);  // New substring address
    } // non constant

    bind(CHECK_STR);
    cmpl(cnt1, stride);
    jccb(Assembler::aboveEqual, BIG_STRINGS);

    // Check cross page boundary.
    movl(result, str1); // We need only low 32 bits
    andl(result, (os::vm_page_size()-1));
    cmpl(result, (os::vm_page_size()-16));
    jccb(Assembler::belowEqual, BIG_STRINGS);

    subptr(rsp, 16);
    int stk_offset = -(1<<scale1);
    if (int_cnt2 < 0) { // not constant
      push(cnt2);
      stk_offset += wordSize;
    }
    movl(cnt2, cnt1);

    bind(COPY_STR);
    if (ae == StrIntrinsicNode::LL) {
      load_unsigned_byte(result, Address(str1, cnt2, scale1, -1));
      movb(Address(rsp, cnt2, scale1, stk_offset), result);
    } else {
      load_unsigned_short(result, Address(str1, cnt2, scale1, -2));
      movw(Address(rsp, cnt2, scale1, stk_offset), result);
    }
    decrement(cnt2);
    jccb(Assembler::notZero, COPY_STR);

    if (int_cnt2 < 0) { // not constant
      pop(cnt2);
    }
    movptr(str1, rsp);  // New string address

    bind(BIG_STRINGS);
    // Load substring.
    if (int_cnt2 < 0) { // -1
      if (ae == StrIntrinsicNode::UL) {
        pmovzxbw(vec, Address(str2, 0));
      } else {
        movdqu(vec, Address(str2, 0));
      }
      push(cnt2);       // substr count
      push(str2);       // substr addr
      push(str1);       // string addr
    } else {
      // Small (< 8 chars) constant substrings are loaded already.
      movl(cnt2, int_cnt2);
    }
    push(tmp);  // original SP

  } // Finished loading

  //========================================================
  // Start search
  //

  movptr(result, str1); // string addr

  if (int_cnt2  < 0) {  // Only for non constant substring
    jmpb(SCAN_TO_SUBSTR);

    // SP saved at sp+0
    // String saved at sp+1*wordSize
    // Substr saved at sp+2*wordSize
    // Substr count saved at sp+3*wordSize

    // Reload substr for rescan, this code
    // is executed only for large substrings (> 8 chars)
    bind(RELOAD_SUBSTR);
    movptr(str2, Address(rsp, 2*wordSize));
    movl(cnt2, Address(rsp, 3*wordSize));
    if (ae == StrIntrinsicNode::UL) {
      pmovzxbw(vec, Address(str2, 0));
    } else {
      movdqu(vec, Address(str2, 0));
    }
    // We came here after the beginning of the substring was
    // matched but the rest of it was not so we need to search
    // again. Start from the next element after the previous match.
    subptr(str1, result); // Restore counter
    if (ae == StrIntrinsicNode::UU || ae == StrIntrinsicNode::UL) {
      shrl(str1, 1);
    }
    addl(cnt1, str1);
    decrementl(cnt1);   // Shift to next element
    cmpl(cnt1, cnt2);
    jcc(Assembler::negative, RET_NOT_FOUND);  // Left less then substring

    addptr(result, (1<<scale1));
  } // non constant

  // Scan string for start of substr in 16-byte vectors
  bind(SCAN_TO_SUBSTR);
  assert(cnt1 == rdx && cnt2 == rax && tmp == rcx, "pcmpestri");
  pcmpestri(vec, Address(result, 0), mode);
  jccb(Assembler::below, FOUND_CANDIDATE);   // CF == 1
  subl(cnt1, stride);
  jccb(Assembler::lessEqual, RET_NOT_FOUND); // Scanned full string
  cmpl(cnt1, cnt2);
  jccb(Assembler::negative, RET_NOT_FOUND);  // Left less then substring
  addptr(result, 16);

  bind(ADJUST_STR);
  cmpl(cnt1, stride); // Do not read beyond string
  jccb(Assembler::greaterEqual, SCAN_TO_SUBSTR);
  // Back-up string to avoid reading beyond string.
  lea(result, Address(result, cnt1, scale1, -16));
  movl(cnt1, stride);
  jmpb(SCAN_TO_SUBSTR);

  // Found a potential substr
  bind(FOUND_CANDIDATE);
  // After pcmpestri tmp(rcx) contains matched element index

  // Make sure string is still long enough
  subl(cnt1, tmp);
  cmpl(cnt1, cnt2);
  jccb(Assembler::greaterEqual, FOUND_SUBSTR);
  // Left less then substring.

  bind(RET_NOT_FOUND);
  movl(result, -1);
  jmp(CLEANUP);

  bind(FOUND_SUBSTR);
  // Compute start addr of substr
  lea(result, Address(result, tmp, scale1));
  if (int_cnt2 > 0) { // Constant substring
    // Repeat search for small substring (< 8 chars)
    // from new point without reloading substring.
    // Have to check that we don't read beyond string.
    cmpl(tmp, stride-int_cnt2);
    jccb(Assembler::greater, ADJUST_STR);
    // Fall through if matched whole substring.
  } else { // non constant
    assert(int_cnt2 == -1, "should be != 0");

    addl(tmp, cnt2);
    // Found result if we matched whole substring.
    cmpl(tmp, stride);
    jcc(Assembler::lessEqual, RET_FOUND);

    // Repeat search for small substring (<= 8 chars)
    // from new point 'str1' without reloading substring.
    cmpl(cnt2, stride);
    // Have to check that we don't read beyond string.
    jccb(Assembler::lessEqual, ADJUST_STR);

    Label CHECK_NEXT, CONT_SCAN_SUBSTR, RET_FOUND_LONG;
    // Compare the rest of substring (> 8 chars).
    movptr(str1, result);

    cmpl(tmp, cnt2);
    // First 8 chars are already matched.
    jccb(Assembler::equal, CHECK_NEXT);

    bind(SCAN_SUBSTR);
    pcmpestri(vec, Address(str1, 0), mode);
    // Need to reload strings pointers if not matched whole vector
    jcc(Assembler::noOverflow, RELOAD_SUBSTR); // OF == 0

    bind(CHECK_NEXT);
    subl(cnt2, stride);
    jccb(Assembler::lessEqual, RET_FOUND_LONG); // Found full substring
    addptr(str1, 16);
    if (ae == StrIntrinsicNode::UL) {
      addptr(str2, 8);
    } else {
      addptr(str2, 16);
    }
    subl(cnt1, stride);
    cmpl(cnt2, stride); // Do not read beyond substring
    jccb(Assembler::greaterEqual, CONT_SCAN_SUBSTR);
    // Back-up strings to avoid reading beyond substring.

    if (ae == StrIntrinsicNode::UL) {
      lea(str2, Address(str2, cnt2, scale2, -8));
      lea(str1, Address(str1, cnt2, scale1, -16));
    } else {
      lea(str2, Address(str2, cnt2, scale2, -16));
      lea(str1, Address(str1, cnt2, scale1, -16));
    }
    subl(cnt1, cnt2);
    movl(cnt2, stride);
    addl(cnt1, stride);
    bind(CONT_SCAN_SUBSTR);
    if (ae == StrIntrinsicNode::UL) {
      pmovzxbw(vec, Address(str2, 0));
    } else {
      movdqu(vec, Address(str2, 0));
    }
    jmp(SCAN_SUBSTR);

    bind(RET_FOUND_LONG);
    movptr(str1, Address(rsp, wordSize));
  } // non constant

  bind(RET_FOUND);
  // Compute substr offset
  subptr(result, str1);
  if (ae == StrIntrinsicNode::UU || ae == StrIntrinsicNode::UL) {
    shrl(result, 1); // index
  }
  bind(CLEANUP);
  pop(rsp); // restore SP

} // string_indexof

void MacroAssembler::string_indexof_char(Register str1, Register cnt1, Register ch, Register result,
                                         XMMRegister vec1, XMMRegister vec2, XMMRegister vec3, Register tmp) {
  ShortBranchVerifier sbv(this);
  assert(UseSSE42Intrinsics, "SSE4.2 intrinsics are required");

  int stride = 8;

  Label FOUND_CHAR, SCAN_TO_CHAR, SCAN_TO_CHAR_LOOP,
        SCAN_TO_8_CHAR, SCAN_TO_8_CHAR_LOOP, SCAN_TO_16_CHAR_LOOP,
        RET_NOT_FOUND, SCAN_TO_8_CHAR_INIT,
        FOUND_SEQ_CHAR, DONE_LABEL;

  movptr(result, str1);
  if (UseAVX >= 2) {
    cmpl(cnt1, stride);
    jcc(Assembler::less, SCAN_TO_CHAR);
    cmpl(cnt1, 2*stride);
    jcc(Assembler::less, SCAN_TO_8_CHAR_INIT);
    movdl(vec1, ch);
    vpbroadcastw(vec1, vec1, Assembler::AVX_256bit);
    vpxor(vec2, vec2);
    movl(tmp, cnt1);
    andl(tmp, 0xFFFFFFF0);  //vector count (in chars)
    andl(cnt1,0x0000000F);  //tail count (in chars)

    bind(SCAN_TO_16_CHAR_LOOP);
    vmovdqu(vec3, Address(result, 0));
    vpcmpeqw(vec3, vec3, vec1, 1);
    vptest(vec2, vec3);
    jcc(Assembler::carryClear, FOUND_CHAR);
    addptr(result, 32);
    subl(tmp, 2*stride);
    jcc(Assembler::notZero, SCAN_TO_16_CHAR_LOOP);
    jmp(SCAN_TO_8_CHAR);
    bind(SCAN_TO_8_CHAR_INIT);
    movdl(vec1, ch);
    pshuflw(vec1, vec1, 0x00);
    pshufd(vec1, vec1, 0);
    pxor(vec2, vec2);
  }
  bind(SCAN_TO_8_CHAR);
  cmpl(cnt1, stride);
  jcc(Assembler::less, SCAN_TO_CHAR);
  if (UseAVX < 2) {
    movdl(vec1, ch);
    pshuflw(vec1, vec1, 0x00);
    pshufd(vec1, vec1, 0);
    pxor(vec2, vec2);
  }
  movl(tmp, cnt1);
  andl(tmp, 0xFFFFFFF8);  //vector count (in chars)
  andl(cnt1,0x00000007);  //tail count (in chars)

  bind(SCAN_TO_8_CHAR_LOOP);
  movdqu(vec3, Address(result, 0));
  pcmpeqw(vec3, vec1);
  ptest(vec2, vec3);
  jcc(Assembler::carryClear, FOUND_CHAR);
  addptr(result, 16);
  subl(tmp, stride);
  jcc(Assembler::notZero, SCAN_TO_8_CHAR_LOOP);
  bind(SCAN_TO_CHAR);
  testl(cnt1, cnt1);
  jcc(Assembler::zero, RET_NOT_FOUND);
  bind(SCAN_TO_CHAR_LOOP);
  load_unsigned_short(tmp, Address(result, 0));
  cmpl(ch, tmp);
  jccb(Assembler::equal, FOUND_SEQ_CHAR);
  addptr(result, 2);
  subl(cnt1, 1);
  jccb(Assembler::zero, RET_NOT_FOUND);
  jmp(SCAN_TO_CHAR_LOOP);

  bind(RET_NOT_FOUND);
  movl(result, -1);
  jmpb(DONE_LABEL);

  bind(FOUND_CHAR);
  if (UseAVX >= 2) {
    vpmovmskb(tmp, vec3);
  } else {
    pmovmskb(tmp, vec3);
  }
  bsfl(ch, tmp);
  addl(result, ch);

  bind(FOUND_SEQ_CHAR);
  subptr(result, str1);
  shrl(result, 1);

  bind(DONE_LABEL);
} // string_indexof_char

// helper function for string_compare
void MacroAssembler::load_next_elements(Register elem1, Register elem2, Register str1, Register str2,
                                        Address::ScaleFactor scale, Address::ScaleFactor scale1,
                                        Address::ScaleFactor scale2, Register index, int ae) {
  if (ae == StrIntrinsicNode::LL) {
    load_unsigned_byte(elem1, Address(str1, index, scale, 0));
    load_unsigned_byte(elem2, Address(str2, index, scale, 0));
  } else if (ae == StrIntrinsicNode::UU) {
    load_unsigned_short(elem1, Address(str1, index, scale, 0));
    load_unsigned_short(elem2, Address(str2, index, scale, 0));
  } else {
    load_unsigned_byte(elem1, Address(str1, index, scale1, 0));
    load_unsigned_short(elem2, Address(str2, index, scale2, 0));
  }
}

// Compare strings, used for char[] and byte[].
void MacroAssembler::string_compare(Register str1, Register str2,
                                    Register cnt1, Register cnt2, Register result,
                                    XMMRegister vec1, int ae) {
  ShortBranchVerifier sbv(this);
  Label LENGTH_DIFF_LABEL, POP_LABEL, DONE_LABEL, WHILE_HEAD_LABEL;
  Label COMPARE_WIDE_VECTORS_LOOP_FAILED;  // used only _LP64 && AVX3
  int stride, stride2, adr_stride, adr_stride1, adr_stride2;
  int stride2x2 = 0x40;
  Address::ScaleFactor scale = Address::no_scale;
  Address::ScaleFactor scale1 = Address::no_scale;
  Address::ScaleFactor scale2 = Address::no_scale;

  if (ae != StrIntrinsicNode::LL) {
    stride2x2 = 0x20;
  }

  if (ae == StrIntrinsicNode::LU || ae == StrIntrinsicNode::UL) {
    shrl(cnt2, 1);
  }
  // Compute the minimum of the string lengths and the
  // difference of the string lengths (stack).
  // Do the conditional move stuff
  movl(result, cnt1);
  subl(cnt1, cnt2);
  push(cnt1);
  cmov32(Assembler::lessEqual, cnt2, result);    // cnt2 = min(cnt1, cnt2)

  // Is the minimum length zero?
  testl(cnt2, cnt2);
  jcc(Assembler::zero, LENGTH_DIFF_LABEL);
  if (ae == StrIntrinsicNode::LL) {
    // Load first bytes
    load_unsigned_byte(result, Address(str1, 0));  // result = str1[0]
    load_unsigned_byte(cnt1, Address(str2, 0));    // cnt1   = str2[0]
  } else if (ae == StrIntrinsicNode::UU) {
    // Load first characters
    load_unsigned_short(result, Address(str1, 0));
    load_unsigned_short(cnt1, Address(str2, 0));
  } else {
    load_unsigned_byte(result, Address(str1, 0));
    load_unsigned_short(cnt1, Address(str2, 0));
  }
  subl(result, cnt1);
  jcc(Assembler::notZero,  POP_LABEL);

  if (ae == StrIntrinsicNode::UU) {
    // Divide length by 2 to get number of chars
    shrl(cnt2, 1);
  }
  cmpl(cnt2, 1);
  jcc(Assembler::equal, LENGTH_DIFF_LABEL);

  // Check if the strings start at the same location and setup scale and stride
  if (ae == StrIntrinsicNode::LL || ae == StrIntrinsicNode::UU) {
    cmpptr(str1, str2);
    jcc(Assembler::equal, LENGTH_DIFF_LABEL);
    if (ae == StrIntrinsicNode::LL) {
      scale = Address::times_1;
      stride = 16;
    } else {
      scale = Address::times_2;
      stride = 8;
    }
  } else {
    scale1 = Address::times_1;
    scale2 = Address::times_2;
    // scale not used
    stride = 8;
  }

  if (UseAVX >= 2 && UseSSE42Intrinsics) {
    Label COMPARE_WIDE_VECTORS, VECTOR_NOT_EQUAL, COMPARE_WIDE_TAIL, COMPARE_SMALL_STR;
    Label COMPARE_WIDE_VECTORS_LOOP, COMPARE_16_CHARS, COMPARE_INDEX_CHAR;
    Label COMPARE_WIDE_VECTORS_LOOP_AVX2;
    Label COMPARE_TAIL_LONG;
    Label COMPARE_WIDE_VECTORS_LOOP_AVX3;  // used only _LP64 && AVX3

    int pcmpmask = 0x19;
    if (ae == StrIntrinsicNode::LL) {
      pcmpmask &= ~0x01;
    }

    // Setup to compare 16-chars (32-bytes) vectors,
    // start from first character again because it has aligned address.
    if (ae == StrIntrinsicNode::LL) {
      stride2 = 32;
    } else {
      stride2 = 16;
    }
    if (ae == StrIntrinsicNode::LL || ae == StrIntrinsicNode::UU) {
      adr_stride = stride << scale;
    } else {
      adr_stride1 = 8;  //stride << scale1;
      adr_stride2 = 16; //stride << scale2;
    }

    assert(result == rax && cnt2 == rdx && cnt1 == rcx, "pcmpestri");
    // rax and rdx are used by pcmpestri as elements counters
    movl(result, cnt2);
    andl(cnt2, ~(stride2-1));   // cnt2 holds the vector count
    jcc(Assembler::zero, COMPARE_TAIL_LONG);

    // fast path : compare first 2 8-char vectors.
    bind(COMPARE_16_CHARS);
    if (ae == StrIntrinsicNode::LL || ae == StrIntrinsicNode::UU) {
      movdqu(vec1, Address(str1, 0));
    } else {
      pmovzxbw(vec1, Address(str1, 0));
    }
    pcmpestri(vec1, Address(str2, 0), pcmpmask);
    jccb(Assembler::below, COMPARE_INDEX_CHAR);

    if (ae == StrIntrinsicNode::LL || ae == StrIntrinsicNode::UU) {
      movdqu(vec1, Address(str1, adr_stride));
      pcmpestri(vec1, Address(str2, adr_stride), pcmpmask);
    } else {
      pmovzxbw(vec1, Address(str1, adr_stride1));
      pcmpestri(vec1, Address(str2, adr_stride2), pcmpmask);
    }
    jccb(Assembler::aboveEqual, COMPARE_WIDE_VECTORS);
    addl(cnt1, stride);

    // Compare the characters at index in cnt1
    bind(COMPARE_INDEX_CHAR); // cnt1 has the offset of the mismatching character
    load_next_elements(result, cnt2, str1, str2, scale, scale1, scale2, cnt1, ae);
    subl(result, cnt2);
    jmp(POP_LABEL);

    // Setup the registers to start vector comparison loop
    bind(COMPARE_WIDE_VECTORS);
    if (ae == StrIntrinsicNode::LL || ae == StrIntrinsicNode::UU) {
      lea(str1, Address(str1, result, scale));
      lea(str2, Address(str2, result, scale));
    } else {
      lea(str1, Address(str1, result, scale1));
      lea(str2, Address(str2, result, scale2));
    }
    subl(result, stride2);
    subl(cnt2, stride2);
    jcc(Assembler::zero, COMPARE_WIDE_TAIL);
    negptr(result);

    //  In a loop, compare 16-chars (32-bytes) at once using (vpxor+vptest)
    bind(COMPARE_WIDE_VECTORS_LOOP);

#ifdef _LP64
    if ((AVX3Threshold == 0) && VM_Version::supports_avx512vlbw()) { // trying 64 bytes fast loop
      cmpl(cnt2, stride2x2);
      jccb(Assembler::below, COMPARE_WIDE_VECTORS_LOOP_AVX2);
      testl(cnt2, stride2x2-1);   // cnt2 holds the vector count
      jccb(Assembler::notZero, COMPARE_WIDE_VECTORS_LOOP_AVX2);   // means we cannot subtract by 0x40

      bind(COMPARE_WIDE_VECTORS_LOOP_AVX3); // the hottest loop
      if (ae == StrIntrinsicNode::LL || ae == StrIntrinsicNode::UU) {
        evmovdquq(vec1, Address(str1, result, scale), Assembler::AVX_512bit);
        evpcmpeqb(k7, vec1, Address(str2, result, scale), Assembler::AVX_512bit); // k7 == 11..11, if operands equal, otherwise k7 has some 0
      } else {
        vpmovzxbw(vec1, Address(str1, result, scale1), Assembler::AVX_512bit);
        evpcmpeqb(k7, vec1, Address(str2, result, scale2), Assembler::AVX_512bit); // k7 == 11..11, if operands equal, otherwise k7 has some 0
      }
      kortestql(k7, k7);
      jcc(Assembler::aboveEqual, COMPARE_WIDE_VECTORS_LOOP_FAILED);     // miscompare
      addptr(result, stride2x2);  // update since we already compared at this addr
      subl(cnt2, stride2x2);      // and sub the size too
      jccb(Assembler::notZero, COMPARE_WIDE_VECTORS_LOOP_AVX3);

      vpxor(vec1, vec1);
      jmpb(COMPARE_WIDE_TAIL);
    }//if (VM_Version::supports_avx512vlbw())
#endif // _LP64


    bind(COMPARE_WIDE_VECTORS_LOOP_AVX2);
    if (ae == StrIntrinsicNode::LL || ae == StrIntrinsicNode::UU) {
      vmovdqu(vec1, Address(str1, result, scale));
      vpxor(vec1, Address(str2, result, scale));
    } else {
      vpmovzxbw(vec1, Address(str1, result, scale1), Assembler::AVX_256bit);
      vpxor(vec1, Address(str2, result, scale2));
    }
    vptest(vec1, vec1);
    jcc(Assembler::notZero, VECTOR_NOT_EQUAL);
    addptr(result, stride2);
    subl(cnt2, stride2);
    jcc(Assembler::notZero, COMPARE_WIDE_VECTORS_LOOP);
    // clean upper bits of YMM registers
    vpxor(vec1, vec1);

    // compare wide vectors tail
    bind(COMPARE_WIDE_TAIL);
    testptr(result, result);
    jcc(Assembler::zero, LENGTH_DIFF_LABEL);

    movl(result, stride2);
    movl(cnt2, result);
    negptr(result);
    jmp(COMPARE_WIDE_VECTORS_LOOP_AVX2);

    // Identifies the mismatching (higher or lower)16-bytes in the 32-byte vectors.
    bind(VECTOR_NOT_EQUAL);
    // clean upper bits of YMM registers
    vpxor(vec1, vec1);
    if (ae == StrIntrinsicNode::LL || ae == StrIntrinsicNode::UU) {
      lea(str1, Address(str1, result, scale));
      lea(str2, Address(str2, result, scale));
    } else {
      lea(str1, Address(str1, result, scale1));
      lea(str2, Address(str2, result, scale2));
    }
    jmp(COMPARE_16_CHARS);

    // Compare tail chars, length between 1 to 15 chars
    bind(COMPARE_TAIL_LONG);
    movl(cnt2, result);
    cmpl(cnt2, stride);
    jcc(Assembler::less, COMPARE_SMALL_STR);

    if (ae == StrIntrinsicNode::LL || ae == StrIntrinsicNode::UU) {
      movdqu(vec1, Address(str1, 0));
    } else {
      pmovzxbw(vec1, Address(str1, 0));
    }
    pcmpestri(vec1, Address(str2, 0), pcmpmask);
    jcc(Assembler::below, COMPARE_INDEX_CHAR);
    subptr(cnt2, stride);
    jcc(Assembler::zero, LENGTH_DIFF_LABEL);
    if (ae == StrIntrinsicNode::LL || ae == StrIntrinsicNode::UU) {
      lea(str1, Address(str1, result, scale));
      lea(str2, Address(str2, result, scale));
    } else {
      lea(str1, Address(str1, result, scale1));
      lea(str2, Address(str2, result, scale2));
    }
    negptr(cnt2);
    jmpb(WHILE_HEAD_LABEL);

    bind(COMPARE_SMALL_STR);
  } else if (UseSSE42Intrinsics) {
    Label COMPARE_WIDE_VECTORS, VECTOR_NOT_EQUAL, COMPARE_TAIL;
    int pcmpmask = 0x19;
    // Setup to compare 8-char (16-byte) vectors,
    // start from first character again because it has aligned address.
    movl(result, cnt2);
    andl(cnt2, ~(stride - 1));   // cnt2 holds the vector count
    if (ae == StrIntrinsicNode::LL) {
      pcmpmask &= ~0x01;
    }
    jcc(Assembler::zero, COMPARE_TAIL);
    if (ae == StrIntrinsicNode::LL || ae == StrIntrinsicNode::UU) {
      lea(str1, Address(str1, result, scale));
      lea(str2, Address(str2, result, scale));
    } else {
      lea(str1, Address(str1, result, scale1));
      lea(str2, Address(str2, result, scale2));
    }
    negptr(result);

    // pcmpestri
    //   inputs:
    //     vec1- substring
    //     rax - negative string length (elements count)
    //     mem - scanned string
    //     rdx - string length (elements count)
    //     pcmpmask - cmp mode: 11000 (string compare with negated result)
    //               + 00 (unsigned bytes) or  + 01 (unsigned shorts)
    //   outputs:
    //     rcx - first mismatched element index
    assert(result == rax && cnt2 == rdx && cnt1 == rcx, "pcmpestri");

    bind(COMPARE_WIDE_VECTORS);
    if (ae == StrIntrinsicNode::LL || ae == StrIntrinsicNode::UU) {
      movdqu(vec1, Address(str1, result, scale));
      pcmpestri(vec1, Address(str2, result, scale), pcmpmask);
    } else {
      pmovzxbw(vec1, Address(str1, result, scale1));
      pcmpestri(vec1, Address(str2, result, scale2), pcmpmask);
    }
    // After pcmpestri cnt1(rcx) contains mismatched element index

    jccb(Assembler::below, VECTOR_NOT_EQUAL);  // CF==1
    addptr(result, stride);
    subptr(cnt2, stride);
    jccb(Assembler::notZero, COMPARE_WIDE_VECTORS);

    // compare wide vectors tail
    testptr(result, result);
    jcc(Assembler::zero, LENGTH_DIFF_LABEL);

    movl(cnt2, stride);
    movl(result, stride);
    negptr(result);
    if (ae == StrIntrinsicNode::LL || ae == StrIntrinsicNode::UU) {
      movdqu(vec1, Address(str1, result, scale));
      pcmpestri(vec1, Address(str2, result, scale), pcmpmask);
    } else {
      pmovzxbw(vec1, Address(str1, result, scale1));
      pcmpestri(vec1, Address(str2, result, scale2), pcmpmask);
    }
    jccb(Assembler::aboveEqual, LENGTH_DIFF_LABEL);

    // Mismatched characters in the vectors
    bind(VECTOR_NOT_EQUAL);
    addptr(cnt1, result);
    load_next_elements(result, cnt2, str1, str2, scale, scale1, scale2, cnt1, ae);
    subl(result, cnt2);
    jmpb(POP_LABEL);

    bind(COMPARE_TAIL); // limit is zero
    movl(cnt2, result);
    // Fallthru to tail compare
  }
  // Shift str2 and str1 to the end of the arrays, negate min
  if (ae == StrIntrinsicNode::LL || ae == StrIntrinsicNode::UU) {
    lea(str1, Address(str1, cnt2, scale));
    lea(str2, Address(str2, cnt2, scale));
  } else {
    lea(str1, Address(str1, cnt2, scale1));
    lea(str2, Address(str2, cnt2, scale2));
  }
  decrementl(cnt2);  // first character was compared already
  negptr(cnt2);

  // Compare the rest of the elements
  bind(WHILE_HEAD_LABEL);
  load_next_elements(result, cnt1, str1, str2, scale, scale1, scale2, cnt2, ae);
  subl(result, cnt1);
  jccb(Assembler::notZero, POP_LABEL);
  increment(cnt2);
  jccb(Assembler::notZero, WHILE_HEAD_LABEL);

  // Strings are equal up to min length.  Return the length difference.
  bind(LENGTH_DIFF_LABEL);
  pop(result);
  if (ae == StrIntrinsicNode::UU) {
    // Divide diff by 2 to get number of chars
    sarl(result, 1);
  }
  jmpb(DONE_LABEL);

#ifdef _LP64
  if (VM_Version::supports_avx512vlbw()) {

    bind(COMPARE_WIDE_VECTORS_LOOP_FAILED);

    kmovql(cnt1, k7);
    notq(cnt1);
    bsfq(cnt2, cnt1);
    if (ae != StrIntrinsicNode::LL) {
      // Divide diff by 2 to get number of chars
      sarl(cnt2, 1);
    }
    addq(result, cnt2);
    if (ae == StrIntrinsicNode::LL) {
      load_unsigned_byte(cnt1, Address(str2, result));
      load_unsigned_byte(result, Address(str1, result));
    } else if (ae == StrIntrinsicNode::UU) {
      load_unsigned_short(cnt1, Address(str2, result, scale));
      load_unsigned_short(result, Address(str1, result, scale));
    } else {
      load_unsigned_short(cnt1, Address(str2, result, scale2));
      load_unsigned_byte(result, Address(str1, result, scale1));
    }
    subl(result, cnt1);
    jmpb(POP_LABEL);
  }//if (VM_Version::supports_avx512vlbw())
#endif // _LP64

  // Discard the stored length difference
  bind(POP_LABEL);
  pop(cnt1);

  // That's it
  bind(DONE_LABEL);
  if(ae == StrIntrinsicNode::UL) {
    negl(result);
  }

}

// Search for Non-ASCII character (Negative byte value) in a byte array,
// return true if it has any and false otherwise.
//   ..\jdk\src\java.base\share\classes\java\lang\StringCoding.java
//   @HotSpotIntrinsicCandidate
//   private static boolean hasNegatives(byte[] ba, int off, int len) {
//     for (int i = off; i < off + len; i++) {
//       if (ba[i] < 0) {
//         return true;
//       }
//     }
//     return false;
//   }
void MacroAssembler::has_negatives(Register ary1, Register len,
  Register result, Register tmp1,
  XMMRegister vec1, XMMRegister vec2) {
  // rsi: byte array
  // rcx: len
  // rax: result
  ShortBranchVerifier sbv(this);
  assert_different_registers(ary1, len, result, tmp1);
  assert_different_registers(vec1, vec2);
  Label TRUE_LABEL, FALSE_LABEL, DONE, COMPARE_CHAR, COMPARE_VECTORS, COMPARE_BYTE;

  // len == 0
  testl(len, len);
  jcc(Assembler::zero, FALSE_LABEL);

  if ((AVX3Threshold == 0) && (UseAVX > 2) && // AVX512
    VM_Version::supports_avx512vlbw() &&
    VM_Version::supports_bmi2()) {

    Label test_64_loop, test_tail;
    Register tmp3_aliased = len;

    movl(tmp1, len);
    vpxor(vec2, vec2, vec2, Assembler::AVX_512bit);

    andl(tmp1, 64 - 1);   // tail count (in chars) 0x3F
    andl(len, ~(64 - 1));    // vector count (in chars)
    jccb(Assembler::zero, test_tail);

    lea(ary1, Address(ary1, len, Address::times_1));
    negptr(len);

    bind(test_64_loop);
    // Check whether our 64 elements of size byte contain negatives
    evpcmpgtb(k2, vec2, Address(ary1, len, Address::times_1), Assembler::AVX_512bit);
    kortestql(k2, k2);
    jcc(Assembler::notZero, TRUE_LABEL);

    addptr(len, 64);
    jccb(Assembler::notZero, test_64_loop);


    bind(test_tail);
    // bail out when there is nothing to be done
    testl(tmp1, -1);
    jcc(Assembler::zero, FALSE_LABEL);

    // ~(~0 << len) applied up to two times (for 32-bit scenario)
#ifdef _LP64
    mov64(tmp3_aliased, 0xFFFFFFFFFFFFFFFF);
    shlxq(tmp3_aliased, tmp3_aliased, tmp1);
    notq(tmp3_aliased);
    kmovql(k3, tmp3_aliased);
#else
    Label k_init;
    jmp(k_init);

    // We could not read 64-bits from a general purpose register thus we move
    // data required to compose 64 1's to the instruction stream
    // We emit 64 byte wide series of elements from 0..63 which later on would
    // be used as a compare targets with tail count contained in tmp1 register.
    // Result would be a k register having tmp1 consecutive number or 1
    // counting from least significant bit.
    address tmp = pc();
    emit_int64(0x0706050403020100);
    emit_int64(0x0F0E0D0C0B0A0908);
    emit_int64(0x1716151413121110);
    emit_int64(0x1F1E1D1C1B1A1918);
    emit_int64(0x2726252423222120);
    emit_int64(0x2F2E2D2C2B2A2928);
    emit_int64(0x3736353433323130);
    emit_int64(0x3F3E3D3C3B3A3938);

    bind(k_init);
    lea(len, InternalAddress(tmp));
    // create mask to test for negative byte inside a vector
    evpbroadcastb(vec1, tmp1, Assembler::AVX_512bit);
    evpcmpgtb(k3, vec1, Address(len, 0), Assembler::AVX_512bit);

#endif
    evpcmpgtb(k2, k3, vec2, Address(ary1, 0), Assembler::AVX_512bit);
    ktestq(k2, k3);
    jcc(Assembler::notZero, TRUE_LABEL);

    jmp(FALSE_LABEL);
  } else {
    movl(result, len); // copy

    if (UseAVX >= 2 && UseSSE >= 2) {
      // With AVX2, use 32-byte vector compare
      Label COMPARE_WIDE_VECTORS, COMPARE_TAIL;

      // Compare 32-byte vectors
      andl(result, 0x0000001f);  //   tail count (in bytes)
      andl(len, 0xffffffe0);   // vector count (in bytes)
      jccb(Assembler::zero, COMPARE_TAIL);

      lea(ary1, Address(ary1, len, Address::times_1));
      negptr(len);

      movl(tmp1, 0x80808080);   // create mask to test for Unicode chars in vector
      movdl(vec2, tmp1);
      vpbroadcastd(vec2, vec2, Assembler::AVX_256bit);

      bind(COMPARE_WIDE_VECTORS);
      vmovdqu(vec1, Address(ary1, len, Address::times_1));
      vptest(vec1, vec2);
      jccb(Assembler::notZero, TRUE_LABEL);
      addptr(len, 32);
      jcc(Assembler::notZero, COMPARE_WIDE_VECTORS);

      testl(result, result);
      jccb(Assembler::zero, FALSE_LABEL);

      vmovdqu(vec1, Address(ary1, result, Address::times_1, -32));
      vptest(vec1, vec2);
      jccb(Assembler::notZero, TRUE_LABEL);
      jmpb(FALSE_LABEL);

      bind(COMPARE_TAIL); // len is zero
      movl(len, result);
      // Fallthru to tail compare
    } else if (UseSSE42Intrinsics) {
      // With SSE4.2, use double quad vector compare
      Label COMPARE_WIDE_VECTORS, COMPARE_TAIL;

      // Compare 16-byte vectors
      andl(result, 0x0000000f);  //   tail count (in bytes)
      andl(len, 0xfffffff0);   // vector count (in bytes)
      jcc(Assembler::zero, COMPARE_TAIL);

      lea(ary1, Address(ary1, len, Address::times_1));
      negptr(len);

      movl(tmp1, 0x80808080);
      movdl(vec2, tmp1);
      pshufd(vec2, vec2, 0);

      bind(COMPARE_WIDE_VECTORS);
      movdqu(vec1, Address(ary1, len, Address::times_1));
      ptest(vec1, vec2);
      jcc(Assembler::notZero, TRUE_LABEL);
      addptr(len, 16);
      jcc(Assembler::notZero, COMPARE_WIDE_VECTORS);

      testl(result, result);
      jcc(Assembler::zero, FALSE_LABEL);

      movdqu(vec1, Address(ary1, result, Address::times_1, -16));
      ptest(vec1, vec2);
      jccb(Assembler::notZero, TRUE_LABEL);
      jmpb(FALSE_LABEL);

      bind(COMPARE_TAIL); // len is zero
      movl(len, result);
      // Fallthru to tail compare
    }
  }
  // Compare 4-byte vectors
  andl(len, 0xfffffffc); // vector count (in bytes)
  jccb(Assembler::zero, COMPARE_CHAR);

  lea(ary1, Address(ary1, len, Address::times_1));
  negptr(len);

  bind(COMPARE_VECTORS);
  movl(tmp1, Address(ary1, len, Address::times_1));
  andl(tmp1, 0x80808080);
  jccb(Assembler::notZero, TRUE_LABEL);
  addptr(len, 4);
  jcc(Assembler::notZero, COMPARE_VECTORS);

  // Compare trailing char (final 2 bytes), if any
  bind(COMPARE_CHAR);
  testl(result, 0x2);   // tail  char
  jccb(Assembler::zero, COMPARE_BYTE);
  load_unsigned_short(tmp1, Address(ary1, 0));
  andl(tmp1, 0x00008080);
  jccb(Assembler::notZero, TRUE_LABEL);
  subptr(result, 2);
  lea(ary1, Address(ary1, 2));

  bind(COMPARE_BYTE);
  testl(result, 0x1);   // tail  byte
  jccb(Assembler::zero, FALSE_LABEL);
  load_unsigned_byte(tmp1, Address(ary1, 0));
  andl(tmp1, 0x00000080);
  jccb(Assembler::notEqual, TRUE_LABEL);
  jmpb(FALSE_LABEL);

  bind(TRUE_LABEL);
  movl(result, 1);   // return true
  jmpb(DONE);

  bind(FALSE_LABEL);
  xorl(result, result); // return false

  // That's it
  bind(DONE);
  if (UseAVX >= 2 && UseSSE >= 2) {
    // clean upper bits of YMM registers
    vpxor(vec1, vec1);
    vpxor(vec2, vec2);
  }
}
// Compare char[] or byte[] arrays aligned to 4 bytes or substrings.
void MacroAssembler::arrays_equals(bool is_array_equ, Register ary1, Register ary2,
                                   Register limit, Register result, Register chr,
                                   XMMRegister vec1, XMMRegister vec2, bool is_char) {
  ShortBranchVerifier sbv(this);
  Label TRUE_LABEL, FALSE_LABEL, DONE, COMPARE_VECTORS, COMPARE_CHAR, COMPARE_BYTE;

  int length_offset  = arrayOopDesc::length_offset_in_bytes();
  int base_offset    = arrayOopDesc::base_offset_in_bytes(is_char ? T_CHAR : T_BYTE);

  if (is_array_equ) {
    // Check the input args
    cmpoop(ary1, ary2);
    jcc(Assembler::equal, TRUE_LABEL);

    // Need additional checks for arrays_equals.
    testptr(ary1, ary1);
    jcc(Assembler::zero, FALSE_LABEL);
    testptr(ary2, ary2);
    jcc(Assembler::zero, FALSE_LABEL);

    // Check the lengths
    movl(limit, Address(ary1, length_offset));
    cmpl(limit, Address(ary2, length_offset));
    jcc(Assembler::notEqual, FALSE_LABEL);
  }

  // count == 0
  testl(limit, limit);
  jcc(Assembler::zero, TRUE_LABEL);

  if (is_array_equ) {
    // Load array address
    lea(ary1, Address(ary1, base_offset));
    lea(ary2, Address(ary2, base_offset));
  }

  if (is_array_equ && is_char) {
    // arrays_equals when used for char[].
    shll(limit, 1);      // byte count != 0
  }
  movl(result, limit); // copy

  if (UseAVX >= 2) {
    // With AVX2, use 32-byte vector compare
    Label COMPARE_WIDE_VECTORS, COMPARE_TAIL;

    // Compare 32-byte vectors
    andl(result, 0x0000001f);  //   tail count (in bytes)
    andl(limit, 0xffffffe0);   // vector count (in bytes)
    jcc(Assembler::zero, COMPARE_TAIL);

    lea(ary1, Address(ary1, limit, Address::times_1));
    lea(ary2, Address(ary2, limit, Address::times_1));
    negptr(limit);

#ifdef _LP64
    if ((AVX3Threshold == 0) && VM_Version::supports_avx512vlbw()) { // trying 64 bytes fast loop
      Label COMPARE_WIDE_VECTORS_LOOP_AVX2, COMPARE_WIDE_VECTORS_LOOP_AVX3;

      cmpl(limit, -64);
      jcc(Assembler::greater, COMPARE_WIDE_VECTORS_LOOP_AVX2);

      bind(COMPARE_WIDE_VECTORS_LOOP_AVX3); // the hottest loop

      evmovdquq(vec1, Address(ary1, limit, Address::times_1), Assembler::AVX_512bit);
      evpcmpeqb(k7, vec1, Address(ary2, limit, Address::times_1), Assembler::AVX_512bit);
      kortestql(k7, k7);
      jcc(Assembler::aboveEqual, FALSE_LABEL);     // miscompare
      addptr(limit, 64);  // update since we already compared at this addr
      cmpl(limit, -64);
      jccb(Assembler::lessEqual, COMPARE_WIDE_VECTORS_LOOP_AVX3);

      // At this point we may still need to compare -limit+result bytes.
      // We could execute the next two instruction and just continue via non-wide path:
      //  cmpl(limit, 0);
      //  jcc(Assembler::equal, COMPARE_TAIL);  // true
      // But since we stopped at the points ary{1,2}+limit which are
      // not farther than 64 bytes from the ends of arrays ary{1,2}+result
      // (|limit| <= 32 and result < 32),
      // we may just compare the last 64 bytes.
      //
      addptr(result, -64);   // it is safe, bc we just came from this area
      evmovdquq(vec1, Address(ary1, result, Address::times_1), Assembler::AVX_512bit);
      evpcmpeqb(k7, vec1, Address(ary2, result, Address::times_1), Assembler::AVX_512bit);
      kortestql(k7, k7);
      jcc(Assembler::aboveEqual, FALSE_LABEL);     // miscompare

      jmp(TRUE_LABEL);

      bind(COMPARE_WIDE_VECTORS_LOOP_AVX2);

    }//if (VM_Version::supports_avx512vlbw())
#endif //_LP64
    bind(COMPARE_WIDE_VECTORS);
    vmovdqu(vec1, Address(ary1, limit, Address::times_1));
    vmovdqu(vec2, Address(ary2, limit, Address::times_1));
    vpxor(vec1, vec2);

    vptest(vec1, vec1);
    jcc(Assembler::notZero, FALSE_LABEL);
    addptr(limit, 32);
    jcc(Assembler::notZero, COMPARE_WIDE_VECTORS);

    testl(result, result);
    jcc(Assembler::zero, TRUE_LABEL);

    vmovdqu(vec1, Address(ary1, result, Address::times_1, -32));
    vmovdqu(vec2, Address(ary2, result, Address::times_1, -32));
    vpxor(vec1, vec2);

    vptest(vec1, vec1);
    jccb(Assembler::notZero, FALSE_LABEL);
    jmpb(TRUE_LABEL);

    bind(COMPARE_TAIL); // limit is zero
    movl(limit, result);
    // Fallthru to tail compare
  } else if (UseSSE42Intrinsics) {
    // With SSE4.2, use double quad vector compare
    Label COMPARE_WIDE_VECTORS, COMPARE_TAIL;

    // Compare 16-byte vectors
    andl(result, 0x0000000f);  //   tail count (in bytes)
    andl(limit, 0xfffffff0);   // vector count (in bytes)
    jcc(Assembler::zero, COMPARE_TAIL);

    lea(ary1, Address(ary1, limit, Address::times_1));
    lea(ary2, Address(ary2, limit, Address::times_1));
    negptr(limit);

    bind(COMPARE_WIDE_VECTORS);
    movdqu(vec1, Address(ary1, limit, Address::times_1));
    movdqu(vec2, Address(ary2, limit, Address::times_1));
    pxor(vec1, vec2);

    ptest(vec1, vec1);
    jcc(Assembler::notZero, FALSE_LABEL);
    addptr(limit, 16);
    jcc(Assembler::notZero, COMPARE_WIDE_VECTORS);

    testl(result, result);
    jcc(Assembler::zero, TRUE_LABEL);

    movdqu(vec1, Address(ary1, result, Address::times_1, -16));
    movdqu(vec2, Address(ary2, result, Address::times_1, -16));
    pxor(vec1, vec2);

    ptest(vec1, vec1);
    jccb(Assembler::notZero, FALSE_LABEL);
    jmpb(TRUE_LABEL);

    bind(COMPARE_TAIL); // limit is zero
    movl(limit, result);
    // Fallthru to tail compare
  }

  // Compare 4-byte vectors
  andl(limit, 0xfffffffc); // vector count (in bytes)
  jccb(Assembler::zero, COMPARE_CHAR);

  lea(ary1, Address(ary1, limit, Address::times_1));
  lea(ary2, Address(ary2, limit, Address::times_1));
  negptr(limit);

  bind(COMPARE_VECTORS);
  movl(chr, Address(ary1, limit, Address::times_1));
  cmpl(chr, Address(ary2, limit, Address::times_1));
  jccb(Assembler::notEqual, FALSE_LABEL);
  addptr(limit, 4);
  jcc(Assembler::notZero, COMPARE_VECTORS);

  // Compare trailing char (final 2 bytes), if any
  bind(COMPARE_CHAR);
  testl(result, 0x2);   // tail  char
  jccb(Assembler::zero, COMPARE_BYTE);
  load_unsigned_short(chr, Address(ary1, 0));
  load_unsigned_short(limit, Address(ary2, 0));
  cmpl(chr, limit);
  jccb(Assembler::notEqual, FALSE_LABEL);

  if (is_array_equ && is_char) {
    bind(COMPARE_BYTE);
  } else {
    lea(ary1, Address(ary1, 2));
    lea(ary2, Address(ary2, 2));

    bind(COMPARE_BYTE);
    testl(result, 0x1);   // tail  byte
    jccb(Assembler::zero, TRUE_LABEL);
    load_unsigned_byte(chr, Address(ary1, 0));
    load_unsigned_byte(limit, Address(ary2, 0));
    cmpl(chr, limit);
    jccb(Assembler::notEqual, FALSE_LABEL);
  }
  bind(TRUE_LABEL);
  movl(result, 1);   // return true
  jmpb(DONE);

  bind(FALSE_LABEL);
  xorl(result, result); // return false

  // That's it
  bind(DONE);
  if (UseAVX >= 2) {
    // clean upper bits of YMM registers
    vpxor(vec1, vec1);
    vpxor(vec2, vec2);
  }
}

#endif

void MacroAssembler::generate_fill(BasicType t, bool aligned,
                                   Register to, Register value, Register count,
                                   Register rtmp, XMMRegister xtmp) {
  ShortBranchVerifier sbv(this);
  assert_different_registers(to, value, count, rtmp);
  Label L_exit;
  Label L_fill_2_bytes, L_fill_4_bytes;

  int shift = -1;
  switch (t) {
    case T_BYTE:
      shift = 2;
      break;
    case T_SHORT:
      shift = 1;
      break;
    case T_INT:
      shift = 0;
      break;
    default: ShouldNotReachHere();
  }

  if (t == T_BYTE) {
    andl(value, 0xff);
    movl(rtmp, value);
    shll(rtmp, 8);
    orl(value, rtmp);
  }
  if (t == T_SHORT) {
    andl(value, 0xffff);
  }
  if (t == T_BYTE || t == T_SHORT) {
    movl(rtmp, value);
    shll(rtmp, 16);
    orl(value, rtmp);
  }

  cmpl(count, 2<<shift); // Short arrays (< 8 bytes) fill by element
  jcc(Assembler::below, L_fill_4_bytes); // use unsigned cmp
  if (!UseUnalignedLoadStores && !aligned && (t == T_BYTE || t == T_SHORT)) {
    Label L_skip_align2;
    // align source address at 4 bytes address boundary
    if (t == T_BYTE) {
      Label L_skip_align1;
      // One byte misalignment happens only for byte arrays
      testptr(to, 1);
      jccb(Assembler::zero, L_skip_align1);
      movb(Address(to, 0), value);
      increment(to);
      decrement(count);
      BIND(L_skip_align1);
    }
    // Two bytes misalignment happens only for byte and short (char) arrays
    testptr(to, 2);
    jccb(Assembler::zero, L_skip_align2);
    movw(Address(to, 0), value);
    addptr(to, 2);
    subl(count, 1<<(shift-1));
    BIND(L_skip_align2);
  }
  if (UseSSE < 2) {
    Label L_fill_32_bytes_loop, L_check_fill_8_bytes, L_fill_8_bytes_loop, L_fill_8_bytes;
    // Fill 32-byte chunks
    subl(count, 8 << shift);
    jcc(Assembler::less, L_check_fill_8_bytes);
    align(16);

    BIND(L_fill_32_bytes_loop);

    for (int i = 0; i < 32; i += 4) {
      movl(Address(to, i), value);
    }

    addptr(to, 32);
    subl(count, 8 << shift);
    jcc(Assembler::greaterEqual, L_fill_32_bytes_loop);
    BIND(L_check_fill_8_bytes);
    addl(count, 8 << shift);
    jccb(Assembler::zero, L_exit);
    jmpb(L_fill_8_bytes);

    //
    // length is too short, just fill qwords
    //
    BIND(L_fill_8_bytes_loop);
    movl(Address(to, 0), value);
    movl(Address(to, 4), value);
    addptr(to, 8);
    BIND(L_fill_8_bytes);
    subl(count, 1 << (shift + 1));
    jcc(Assembler::greaterEqual, L_fill_8_bytes_loop);
    // fall through to fill 4 bytes
  } else {
    Label L_fill_32_bytes;
    if (!UseUnalignedLoadStores) {
      // align to 8 bytes, we know we are 4 byte aligned to start
      testptr(to, 4);
      jccb(Assembler::zero, L_fill_32_bytes);
      movl(Address(to, 0), value);
      addptr(to, 4);
      subl(count, 1<<shift);
    }
    BIND(L_fill_32_bytes);
    {
      assert( UseSSE >= 2, "supported cpu only" );
      Label L_fill_32_bytes_loop, L_check_fill_8_bytes, L_fill_8_bytes_loop, L_fill_8_bytes;
      movdl(xtmp, value);
      if (UseAVX >= 2 && UseUnalignedLoadStores) {
        Label L_check_fill_32_bytes;
        if (UseAVX > 2) {
          // Fill 64-byte chunks
          Label L_fill_64_bytes_loop_avx3, L_check_fill_64_bytes_avx2;

          // If number of bytes to fill < AVX3Threshold, perform fill using AVX2
          cmpl(count, AVX3Threshold);
          jccb(Assembler::below, L_check_fill_64_bytes_avx2);

          vpbroadcastd(xtmp, xtmp, Assembler::AVX_512bit);

          subl(count, 16 << shift);
          jccb(Assembler::less, L_check_fill_32_bytes);
          align(16);

          BIND(L_fill_64_bytes_loop_avx3);
          evmovdqul(Address(to, 0), xtmp, Assembler::AVX_512bit);
          addptr(to, 64);
          subl(count, 16 << shift);
          jcc(Assembler::greaterEqual, L_fill_64_bytes_loop_avx3);
          jmpb(L_check_fill_32_bytes);

          BIND(L_check_fill_64_bytes_avx2);
        }
        // Fill 64-byte chunks
        Label L_fill_64_bytes_loop;
        vpbroadcastd(xtmp, xtmp, Assembler::AVX_256bit);

        subl(count, 16 << shift);
        jcc(Assembler::less, L_check_fill_32_bytes);
        align(16);

        BIND(L_fill_64_bytes_loop);
        vmovdqu(Address(to, 0), xtmp);
        vmovdqu(Address(to, 32), xtmp);
        addptr(to, 64);
        subl(count, 16 << shift);
        jcc(Assembler::greaterEqual, L_fill_64_bytes_loop);

        BIND(L_check_fill_32_bytes);
        addl(count, 8 << shift);
        jccb(Assembler::less, L_check_fill_8_bytes);
        vmovdqu(Address(to, 0), xtmp);
        addptr(to, 32);
        subl(count, 8 << shift);

        BIND(L_check_fill_8_bytes);
        // clean upper bits of YMM registers
        movdl(xtmp, value);
        pshufd(xtmp, xtmp, 0);
      } else {
        // Fill 32-byte chunks
        pshufd(xtmp, xtmp, 0);

        subl(count, 8 << shift);
        jcc(Assembler::less, L_check_fill_8_bytes);
        align(16);

        BIND(L_fill_32_bytes_loop);

        if (UseUnalignedLoadStores) {
          movdqu(Address(to, 0), xtmp);
          movdqu(Address(to, 16), xtmp);
        } else {
          movq(Address(to, 0), xtmp);
          movq(Address(to, 8), xtmp);
          movq(Address(to, 16), xtmp);
          movq(Address(to, 24), xtmp);
        }

        addptr(to, 32);
        subl(count, 8 << shift);
        jcc(Assembler::greaterEqual, L_fill_32_bytes_loop);

        BIND(L_check_fill_8_bytes);
      }
      addl(count, 8 << shift);
      jccb(Assembler::zero, L_exit);
      jmpb(L_fill_8_bytes);

      //
      // length is too short, just fill qwords
      //
      BIND(L_fill_8_bytes_loop);
      movq(Address(to, 0), xtmp);
      addptr(to, 8);
      BIND(L_fill_8_bytes);
      subl(count, 1 << (shift + 1));
      jcc(Assembler::greaterEqual, L_fill_8_bytes_loop);
    }
  }
  // fill trailing 4 bytes
  BIND(L_fill_4_bytes);
  testl(count, 1<<shift);
  jccb(Assembler::zero, L_fill_2_bytes);
  movl(Address(to, 0), value);
  if (t == T_BYTE || t == T_SHORT) {
    Label L_fill_byte;
    addptr(to, 4);
    BIND(L_fill_2_bytes);
    // fill trailing 2 bytes
    testl(count, 1<<(shift-1));
    jccb(Assembler::zero, L_fill_byte);
    movw(Address(to, 0), value);
    if (t == T_BYTE) {
      addptr(to, 2);
      BIND(L_fill_byte);
      // fill trailing byte
      testl(count, 1);
      jccb(Assembler::zero, L_exit);
      movb(Address(to, 0), value);
    } else {
      BIND(L_fill_byte);
    }
  } else {
    BIND(L_fill_2_bytes);
  }
  BIND(L_exit);
}

// encode char[] to byte[] in ISO_8859_1
   //@HotSpotIntrinsicCandidate
   //private static int implEncodeISOArray(byte[] sa, int sp,
   //byte[] da, int dp, int len) {
   //  int i = 0;
   //  for (; i < len; i++) {
   //    char c = StringUTF16.getChar(sa, sp++);
   //    if (c > '\u00FF')
   //      break;
   //    da[dp++] = (byte)c;
   //  }
   //  return i;
   //}
void MacroAssembler::encode_iso_array(Register src, Register dst, Register len,
  XMMRegister tmp1Reg, XMMRegister tmp2Reg,
  XMMRegister tmp3Reg, XMMRegister tmp4Reg,
  Register tmp5, Register result) {

  // rsi: src
  // rdi: dst
  // rdx: len
  // rcx: tmp5
  // rax: result
  ShortBranchVerifier sbv(this);
  assert_different_registers(src, dst, len, tmp5, result);
  Label L_done, L_copy_1_char, L_copy_1_char_exit;

  // set result
  xorl(result, result);
  // check for zero length
  testl(len, len);
  jcc(Assembler::zero, L_done);

  movl(result, len);

  // Setup pointers
  lea(src, Address(src, len, Address::times_2)); // char[]
  lea(dst, Address(dst, len, Address::times_1)); // byte[]
  negptr(len);

  if (UseSSE42Intrinsics || UseAVX >= 2) {
    Label L_copy_8_chars, L_copy_8_chars_exit;
    Label L_chars_16_check, L_copy_16_chars, L_copy_16_chars_exit;

    if (UseAVX >= 2) {
      Label L_chars_32_check, L_copy_32_chars, L_copy_32_chars_exit;
      movl(tmp5, 0xff00ff00);   // create mask to test for Unicode chars in vector
      movdl(tmp1Reg, tmp5);
      vpbroadcastd(tmp1Reg, tmp1Reg, Assembler::AVX_256bit);
      jmp(L_chars_32_check);

      bind(L_copy_32_chars);
      vmovdqu(tmp3Reg, Address(src, len, Address::times_2, -64));
      vmovdqu(tmp4Reg, Address(src, len, Address::times_2, -32));
      vpor(tmp2Reg, tmp3Reg, tmp4Reg, /* vector_len */ 1);
      vptest(tmp2Reg, tmp1Reg);       // check for Unicode chars in  vector
      jccb(Assembler::notZero, L_copy_32_chars_exit);
      vpackuswb(tmp3Reg, tmp3Reg, tmp4Reg, /* vector_len */ 1);
      vpermq(tmp4Reg, tmp3Reg, 0xD8, /* vector_len */ 1);
      vmovdqu(Address(dst, len, Address::times_1, -32), tmp4Reg);

      bind(L_chars_32_check);
      addptr(len, 32);
      jcc(Assembler::lessEqual, L_copy_32_chars);

      bind(L_copy_32_chars_exit);
      subptr(len, 16);
      jccb(Assembler::greater, L_copy_16_chars_exit);

    } else if (UseSSE42Intrinsics) {
      movl(tmp5, 0xff00ff00);   // create mask to test for Unicode chars in vector
      movdl(tmp1Reg, tmp5);
      pshufd(tmp1Reg, tmp1Reg, 0);
      jmpb(L_chars_16_check);
    }

    bind(L_copy_16_chars);
    if (UseAVX >= 2) {
      vmovdqu(tmp2Reg, Address(src, len, Address::times_2, -32));
      vptest(tmp2Reg, tmp1Reg);
      jcc(Assembler::notZero, L_copy_16_chars_exit);
      vpackuswb(tmp2Reg, tmp2Reg, tmp1Reg, /* vector_len */ 1);
      vpermq(tmp3Reg, tmp2Reg, 0xD8, /* vector_len */ 1);
    } else {
      if (UseAVX > 0) {
        movdqu(tmp3Reg, Address(src, len, Address::times_2, -32));
        movdqu(tmp4Reg, Address(src, len, Address::times_2, -16));
        vpor(tmp2Reg, tmp3Reg, tmp4Reg, /* vector_len */ 0);
      } else {
        movdqu(tmp3Reg, Address(src, len, Address::times_2, -32));
        por(tmp2Reg, tmp3Reg);
        movdqu(tmp4Reg, Address(src, len, Address::times_2, -16));
        por(tmp2Reg, tmp4Reg);
      }
      ptest(tmp2Reg, tmp1Reg);       // check for Unicode chars in  vector
      jccb(Assembler::notZero, L_copy_16_chars_exit);
      packuswb(tmp3Reg, tmp4Reg);
    }
    movdqu(Address(dst, len, Address::times_1, -16), tmp3Reg);

    bind(L_chars_16_check);
    addptr(len, 16);
    jcc(Assembler::lessEqual, L_copy_16_chars);

    bind(L_copy_16_chars_exit);
    if (UseAVX >= 2) {
      // clean upper bits of YMM registers
      vpxor(tmp2Reg, tmp2Reg);
      vpxor(tmp3Reg, tmp3Reg);
      vpxor(tmp4Reg, tmp4Reg);
      movdl(tmp1Reg, tmp5);
      pshufd(tmp1Reg, tmp1Reg, 0);
    }
    subptr(len, 8);
    jccb(Assembler::greater, L_copy_8_chars_exit);

    bind(L_copy_8_chars);
    movdqu(tmp3Reg, Address(src, len, Address::times_2, -16));
    ptest(tmp3Reg, tmp1Reg);
    jccb(Assembler::notZero, L_copy_8_chars_exit);
    packuswb(tmp3Reg, tmp1Reg);
    movq(Address(dst, len, Address::times_1, -8), tmp3Reg);
    addptr(len, 8);
    jccb(Assembler::lessEqual, L_copy_8_chars);

    bind(L_copy_8_chars_exit);
    subptr(len, 8);
    jccb(Assembler::zero, L_done);
  }

  bind(L_copy_1_char);
  load_unsigned_short(tmp5, Address(src, len, Address::times_2, 0));
  testl(tmp5, 0xff00);      // check if Unicode char
  jccb(Assembler::notZero, L_copy_1_char_exit);
  movb(Address(dst, len, Address::times_1, 0), tmp5);
  addptr(len, 1);
  jccb(Assembler::less, L_copy_1_char);

  bind(L_copy_1_char_exit);
  addptr(result, len); // len is negative count of not processed elements

  bind(L_done);
}

#ifdef _LP64
/**
 * Helper for multiply_to_len().
 */
void MacroAssembler::add2_with_carry(Register dest_hi, Register dest_lo, Register src1, Register src2) {
  addq(dest_lo, src1);
  adcq(dest_hi, 0);
  addq(dest_lo, src2);
  adcq(dest_hi, 0);
}

/**
 * Multiply 64 bit by 64 bit first loop.
 */
void MacroAssembler::multiply_64_x_64_loop(Register x, Register xstart, Register x_xstart,
                                           Register y, Register y_idx, Register z,
                                           Register carry, Register product,
                                           Register idx, Register kdx) {
  //
  //  jlong carry, x[], y[], z[];
  //  for (int idx=ystart, kdx=ystart+1+xstart; idx >= 0; idx-, kdx--) {
  //    huge_128 product = y[idx] * x[xstart] + carry;
  //    z[kdx] = (jlong)product;
  //    carry  = (jlong)(product >>> 64);
  //  }
  //  z[xstart] = carry;
  //

  Label L_first_loop, L_first_loop_exit;
  Label L_one_x, L_one_y, L_multiply;

  decrementl(xstart);
  jcc(Assembler::negative, L_one_x);

  movq(x_xstart, Address(x, xstart, Address::times_4,  0));
  rorq(x_xstart, 32); // convert big-endian to little-endian

  bind(L_first_loop);
  decrementl(idx);
  jcc(Assembler::negative, L_first_loop_exit);
  decrementl(idx);
  jcc(Assembler::negative, L_one_y);
  movq(y_idx, Address(y, idx, Address::times_4,  0));
  rorq(y_idx, 32); // convert big-endian to little-endian
  bind(L_multiply);
  movq(product, x_xstart);
  mulq(y_idx); // product(rax) * y_idx -> rdx:rax
  addq(product, carry);
  adcq(rdx, 0);
  subl(kdx, 2);
  movl(Address(z, kdx, Address::times_4,  4), product);
  shrq(product, 32);
  movl(Address(z, kdx, Address::times_4,  0), product);
  movq(carry, rdx);
  jmp(L_first_loop);

  bind(L_one_y);
  movl(y_idx, Address(y,  0));
  jmp(L_multiply);

  bind(L_one_x);
  movl(x_xstart, Address(x,  0));
  jmp(L_first_loop);

  bind(L_first_loop_exit);
}

/**
 * Multiply 64 bit by 64 bit and add 128 bit.
 */
void MacroAssembler::multiply_add_128_x_128(Register x_xstart, Register y, Register z,
                                            Register yz_idx, Register idx,
                                            Register carry, Register product, int offset) {
  //     huge_128 product = (y[idx] * x_xstart) + z[kdx] + carry;
  //     z[kdx] = (jlong)product;

  movq(yz_idx, Address(y, idx, Address::times_4,  offset));
  rorq(yz_idx, 32); // convert big-endian to little-endian
  movq(product, x_xstart);
  mulq(yz_idx);     // product(rax) * yz_idx -> rdx:product(rax)
  movq(yz_idx, Address(z, idx, Address::times_4,  offset));
  rorq(yz_idx, 32); // convert big-endian to little-endian

  add2_with_carry(rdx, product, carry, yz_idx);

  movl(Address(z, idx, Address::times_4,  offset+4), product);
  shrq(product, 32);
  movl(Address(z, idx, Address::times_4,  offset), product);

}

/**
 * Multiply 128 bit by 128 bit. Unrolled inner loop.
 */
void MacroAssembler::multiply_128_x_128_loop(Register x_xstart, Register y, Register z,
                                             Register yz_idx, Register idx, Register jdx,
                                             Register carry, Register product,
                                             Register carry2) {
  //   jlong carry, x[], y[], z[];
  //   int kdx = ystart+1;
  //   for (int idx=ystart-2; idx >= 0; idx -= 2) { // Third loop
  //     huge_128 product = (y[idx+1] * x_xstart) + z[kdx+idx+1] + carry;
  //     z[kdx+idx+1] = (jlong)product;
  //     jlong carry2  = (jlong)(product >>> 64);
  //     product = (y[idx] * x_xstart) + z[kdx+idx] + carry2;
  //     z[kdx+idx] = (jlong)product;
  //     carry  = (jlong)(product >>> 64);
  //   }
  //   idx += 2;
  //   if (idx > 0) {
  //     product = (y[idx] * x_xstart) + z[kdx+idx] + carry;
  //     z[kdx+idx] = (jlong)product;
  //     carry  = (jlong)(product >>> 64);
  //   }
  //

  Label L_third_loop, L_third_loop_exit, L_post_third_loop_done;

  movl(jdx, idx);
  andl(jdx, 0xFFFFFFFC);
  shrl(jdx, 2);

  bind(L_third_loop);
  subl(jdx, 1);
  jcc(Assembler::negative, L_third_loop_exit);
  subl(idx, 4);

  multiply_add_128_x_128(x_xstart, y, z, yz_idx, idx, carry, product, 8);
  movq(carry2, rdx);

  multiply_add_128_x_128(x_xstart, y, z, yz_idx, idx, carry2, product, 0);
  movq(carry, rdx);
  jmp(L_third_loop);

  bind (L_third_loop_exit);

  andl (idx, 0x3);
  jcc(Assembler::zero, L_post_third_loop_done);

  Label L_check_1;
  subl(idx, 2);
  jcc(Assembler::negative, L_check_1);

  multiply_add_128_x_128(x_xstart, y, z, yz_idx, idx, carry, product, 0);
  movq(carry, rdx);

  bind (L_check_1);
  addl (idx, 0x2);
  andl (idx, 0x1);
  subl(idx, 1);
  jcc(Assembler::negative, L_post_third_loop_done);

  movl(yz_idx, Address(y, idx, Address::times_4,  0));
  movq(product, x_xstart);
  mulq(yz_idx); // product(rax) * yz_idx -> rdx:product(rax)
  movl(yz_idx, Address(z, idx, Address::times_4,  0));

  add2_with_carry(rdx, product, yz_idx, carry);

  movl(Address(z, idx, Address::times_4,  0), product);
  shrq(product, 32);

  shlq(rdx, 32);
  orq(product, rdx);
  movq(carry, product);

  bind(L_post_third_loop_done);
}

/**
 * Multiply 128 bit by 128 bit using BMI2. Unrolled inner loop.
 *
 */
void MacroAssembler::multiply_128_x_128_bmi2_loop(Register y, Register z,
                                                  Register carry, Register carry2,
                                                  Register idx, Register jdx,
                                                  Register yz_idx1, Register yz_idx2,
                                                  Register tmp, Register tmp3, Register tmp4) {
  assert(UseBMI2Instructions, "should be used only when BMI2 is available");

  //   jlong carry, x[], y[], z[];
  //   int kdx = ystart+1;
  //   for (int idx=ystart-2; idx >= 0; idx -= 2) { // Third loop
  //     huge_128 tmp3 = (y[idx+1] * rdx) + z[kdx+idx+1] + carry;
  //     jlong carry2  = (jlong)(tmp3 >>> 64);
  //     huge_128 tmp4 = (y[idx]   * rdx) + z[kdx+idx] + carry2;
  //     carry  = (jlong)(tmp4 >>> 64);
  //     z[kdx+idx+1] = (jlong)tmp3;
  //     z[kdx+idx] = (jlong)tmp4;
  //   }
  //   idx += 2;
  //   if (idx > 0) {
  //     yz_idx1 = (y[idx] * rdx) + z[kdx+idx] + carry;
  //     z[kdx+idx] = (jlong)yz_idx1;
  //     carry  = (jlong)(yz_idx1 >>> 64);
  //   }
  //

  Label L_third_loop, L_third_loop_exit, L_post_third_loop_done;

  movl(jdx, idx);
  andl(jdx, 0xFFFFFFFC);
  shrl(jdx, 2);

  bind(L_third_loop);
  subl(jdx, 1);
  jcc(Assembler::negative, L_third_loop_exit);
  subl(idx, 4);

  movq(yz_idx1,  Address(y, idx, Address::times_4,  8));
  rorxq(yz_idx1, yz_idx1, 32); // convert big-endian to little-endian
  movq(yz_idx2, Address(y, idx, Address::times_4,  0));
  rorxq(yz_idx2, yz_idx2, 32);

  mulxq(tmp4, tmp3, yz_idx1);  //  yz_idx1 * rdx -> tmp4:tmp3
  mulxq(carry2, tmp, yz_idx2); //  yz_idx2 * rdx -> carry2:tmp

  movq(yz_idx1,  Address(z, idx, Address::times_4,  8));
  rorxq(yz_idx1, yz_idx1, 32);
  movq(yz_idx2, Address(z, idx, Address::times_4,  0));
  rorxq(yz_idx2, yz_idx2, 32);

  if (VM_Version::supports_adx()) {
    adcxq(tmp3, carry);
    adoxq(tmp3, yz_idx1);

    adcxq(tmp4, tmp);
    adoxq(tmp4, yz_idx2);

    movl(carry, 0); // does not affect flags
    adcxq(carry2, carry);
    adoxq(carry2, carry);
  } else {
    add2_with_carry(tmp4, tmp3, carry, yz_idx1);
    add2_with_carry(carry2, tmp4, tmp, yz_idx2);
  }
  movq(carry, carry2);

  movl(Address(z, idx, Address::times_4, 12), tmp3);
  shrq(tmp3, 32);
  movl(Address(z, idx, Address::times_4,  8), tmp3);

  movl(Address(z, idx, Address::times_4,  4), tmp4);
  shrq(tmp4, 32);
  movl(Address(z, idx, Address::times_4,  0), tmp4);

  jmp(L_third_loop);

  bind (L_third_loop_exit);

  andl (idx, 0x3);
  jcc(Assembler::zero, L_post_third_loop_done);

  Label L_check_1;
  subl(idx, 2);
  jcc(Assembler::negative, L_check_1);

  movq(yz_idx1, Address(y, idx, Address::times_4,  0));
  rorxq(yz_idx1, yz_idx1, 32);
  mulxq(tmp4, tmp3, yz_idx1); //  yz_idx1 * rdx -> tmp4:tmp3
  movq(yz_idx2, Address(z, idx, Address::times_4,  0));
  rorxq(yz_idx2, yz_idx2, 32);

  add2_with_carry(tmp4, tmp3, carry, yz_idx2);

  movl(Address(z, idx, Address::times_4,  4), tmp3);
  shrq(tmp3, 32);
  movl(Address(z, idx, Address::times_4,  0), tmp3);
  movq(carry, tmp4);

  bind (L_check_1);
  addl (idx, 0x2);
  andl (idx, 0x1);
  subl(idx, 1);
  jcc(Assembler::negative, L_post_third_loop_done);
  movl(tmp4, Address(y, idx, Address::times_4,  0));
  mulxq(carry2, tmp3, tmp4);  //  tmp4 * rdx -> carry2:tmp3
  movl(tmp4, Address(z, idx, Address::times_4,  0));

  add2_with_carry(carry2, tmp3, tmp4, carry);

  movl(Address(z, idx, Address::times_4,  0), tmp3);
  shrq(tmp3, 32);

  shlq(carry2, 32);
  orq(tmp3, carry2);
  movq(carry, tmp3);

  bind(L_post_third_loop_done);
}

/**
 * Code for BigInteger::multiplyToLen() instrinsic.
 *
 * rdi: x
 * rax: xlen
 * rsi: y
 * rcx: ylen
 * r8:  z
 * r11: zlen
 * r12: tmp1
 * r13: tmp2
 * r14: tmp3
 * r15: tmp4
 * rbx: tmp5
 *
 */
void MacroAssembler::multiply_to_len(Register x, Register xlen, Register y, Register ylen, Register z, Register zlen,
                                     Register tmp1, Register tmp2, Register tmp3, Register tmp4, Register tmp5) {
  ShortBranchVerifier sbv(this);
  assert_different_registers(x, xlen, y, ylen, z, zlen, tmp1, tmp2, tmp3, tmp4, tmp5, rdx);

  push(tmp1);
  push(tmp2);
  push(tmp3);
  push(tmp4);
  push(tmp5);

  push(xlen);
  push(zlen);

  const Register idx = tmp1;
  const Register kdx = tmp2;
  const Register xstart = tmp3;

  const Register y_idx = tmp4;
  const Register carry = tmp5;
  const Register product  = xlen;
  const Register x_xstart = zlen;  // reuse register

  // First Loop.
  //
  //  final static long LONG_MASK = 0xffffffffL;
  //  int xstart = xlen - 1;
  //  int ystart = ylen - 1;
  //  long carry = 0;
  //  for (int idx=ystart, kdx=ystart+1+xstart; idx >= 0; idx-, kdx--) {
  //    long product = (y[idx] & LONG_MASK) * (x[xstart] & LONG_MASK) + carry;
  //    z[kdx] = (int)product;
  //    carry = product >>> 32;
  //  }
  //  z[xstart] = (int)carry;
  //

  movl(idx, ylen);      // idx = ylen;
  movl(kdx, zlen);      // kdx = xlen+ylen;
  xorq(carry, carry);   // carry = 0;

  Label L_done;

  movl(xstart, xlen);
  decrementl(xstart);
  jcc(Assembler::negative, L_done);

  multiply_64_x_64_loop(x, xstart, x_xstart, y, y_idx, z, carry, product, idx, kdx);

  Label L_second_loop;
  testl(kdx, kdx);
  jcc(Assembler::zero, L_second_loop);

  Label L_carry;
  subl(kdx, 1);
  jcc(Assembler::zero, L_carry);

  movl(Address(z, kdx, Address::times_4,  0), carry);
  shrq(carry, 32);
  subl(kdx, 1);

  bind(L_carry);
  movl(Address(z, kdx, Address::times_4,  0), carry);

  // Second and third (nested) loops.
  //
  // for (int i = xstart-1; i >= 0; i--) { // Second loop
  //   carry = 0;
  //   for (int jdx=ystart, k=ystart+1+i; jdx >= 0; jdx--, k--) { // Third loop
  //     long product = (y[jdx] & LONG_MASK) * (x[i] & LONG_MASK) +
  //                    (z[k] & LONG_MASK) + carry;
  //     z[k] = (int)product;
  //     carry = product >>> 32;
  //   }
  //   z[i] = (int)carry;
  // }
  //
  // i = xlen, j = tmp1, k = tmp2, carry = tmp5, x[i] = rdx

  const Register jdx = tmp1;

  bind(L_second_loop);
  xorl(carry, carry);    // carry = 0;
  movl(jdx, ylen);       // j = ystart+1

  subl(xstart, 1);       // i = xstart-1;
  jcc(Assembler::negative, L_done);

  push (z);

  Label L_last_x;
  lea(z, Address(z, xstart, Address::times_4, 4)); // z = z + k - j
  subl(xstart, 1);       // i = xstart-1;
  jcc(Assembler::negative, L_last_x);

  if (UseBMI2Instructions) {
    movq(rdx,  Address(x, xstart, Address::times_4,  0));
    rorxq(rdx, rdx, 32); // convert big-endian to little-endian
  } else {
    movq(x_xstart, Address(x, xstart, Address::times_4,  0));
    rorq(x_xstart, 32);  // convert big-endian to little-endian
  }

  Label L_third_loop_prologue;
  bind(L_third_loop_prologue);

  push (x);
  push (xstart);
  push (ylen);


  if (UseBMI2Instructions) {
    multiply_128_x_128_bmi2_loop(y, z, carry, x, jdx, ylen, product, tmp2, x_xstart, tmp3, tmp4);
  } else { // !UseBMI2Instructions
    multiply_128_x_128_loop(x_xstart, y, z, y_idx, jdx, ylen, carry, product, x);
  }

  pop(ylen);
  pop(xlen);
  pop(x);
  pop(z);

  movl(tmp3, xlen);
  addl(tmp3, 1);
  movl(Address(z, tmp3, Address::times_4,  0), carry);
  subl(tmp3, 1);
  jccb(Assembler::negative, L_done);

  shrq(carry, 32);
  movl(Address(z, tmp3, Address::times_4,  0), carry);
  jmp(L_second_loop);

  // Next infrequent code is moved outside loops.
  bind(L_last_x);
  if (UseBMI2Instructions) {
    movl(rdx, Address(x,  0));
  } else {
    movl(x_xstart, Address(x,  0));
  }
  jmp(L_third_loop_prologue);

  bind(L_done);

  pop(zlen);
  pop(xlen);

  pop(tmp5);
  pop(tmp4);
  pop(tmp3);
  pop(tmp2);
  pop(tmp1);
}

void MacroAssembler::vectorized_mismatch(Register obja, Register objb, Register length, Register log2_array_indxscale,
  Register result, Register tmp1, Register tmp2, XMMRegister rymm0, XMMRegister rymm1, XMMRegister rymm2){
  assert(UseSSE42Intrinsics, "SSE4.2 must be enabled.");
  Label VECTOR16_LOOP, VECTOR8_LOOP, VECTOR4_LOOP;
  Label VECTOR8_TAIL, VECTOR4_TAIL;
  Label VECTOR32_NOT_EQUAL, VECTOR16_NOT_EQUAL, VECTOR8_NOT_EQUAL, VECTOR4_NOT_EQUAL;
  Label SAME_TILL_END, DONE;
  Label BYTES_LOOP, BYTES_TAIL, BYTES_NOT_EQUAL;

  //scale is in rcx in both Win64 and Unix
  ShortBranchVerifier sbv(this);

  shlq(length);
  xorq(result, result);

  if ((AVX3Threshold == 0) && (UseAVX > 2) &&
      VM_Version::supports_avx512vlbw()) {
    Label VECTOR64_LOOP, VECTOR64_NOT_EQUAL, VECTOR32_TAIL;

    cmpq(length, 64);
    jcc(Assembler::less, VECTOR32_TAIL);

    movq(tmp1, length);
    andq(tmp1, 0x3F);      // tail count
    andq(length, ~(0x3F)); //vector count

    bind(VECTOR64_LOOP);
    // AVX512 code to compare 64 byte vectors.
    evmovdqub(rymm0, Address(obja, result), Assembler::AVX_512bit);
    evpcmpeqb(k7, rymm0, Address(objb, result), Assembler::AVX_512bit);
    kortestql(k7, k7);
    jcc(Assembler::aboveEqual, VECTOR64_NOT_EQUAL);     // mismatch
    addq(result, 64);
    subq(length, 64);
    jccb(Assembler::notZero, VECTOR64_LOOP);

    //bind(VECTOR64_TAIL);
    testq(tmp1, tmp1);
    jcc(Assembler::zero, SAME_TILL_END);

    //bind(VECTOR64_TAIL);
    // AVX512 code to compare upto 63 byte vectors.
    mov64(tmp2, 0xFFFFFFFFFFFFFFFF);
    shlxq(tmp2, tmp2, tmp1);
    notq(tmp2);
    kmovql(k3, tmp2);

    evmovdqub(rymm0, k3, Address(obja, result), Assembler::AVX_512bit);
    evpcmpeqb(k7, k3, rymm0, Address(objb, result), Assembler::AVX_512bit);

    ktestql(k7, k3);
    jcc(Assembler::below, SAME_TILL_END);     // not mismatch

    bind(VECTOR64_NOT_EQUAL);
    kmovql(tmp1, k7);
    notq(tmp1);
    tzcntq(tmp1, tmp1);
    addq(result, tmp1);
    shrq(result);
    jmp(DONE);
    bind(VECTOR32_TAIL);
  }

  cmpq(length, 8);
  jcc(Assembler::equal, VECTOR8_LOOP);
  jcc(Assembler::less, VECTOR4_TAIL);

  if (UseAVX >= 2) {
    Label VECTOR16_TAIL, VECTOR32_LOOP;

    cmpq(length, 16);
    jcc(Assembler::equal, VECTOR16_LOOP);
    jcc(Assembler::less, VECTOR8_LOOP);

    cmpq(length, 32);
    jccb(Assembler::less, VECTOR16_TAIL);

    subq(length, 32);
    bind(VECTOR32_LOOP);
    vmovdqu(rymm0, Address(obja, result));
    vmovdqu(rymm1, Address(objb, result));
    vpxor(rymm2, rymm0, rymm1, Assembler::AVX_256bit);
    vptest(rymm2, rymm2);
    jcc(Assembler::notZero, VECTOR32_NOT_EQUAL);//mismatch found
    addq(result, 32);
    subq(length, 32);
    jcc(Assembler::greaterEqual, VECTOR32_LOOP);
    addq(length, 32);
    jcc(Assembler::equal, SAME_TILL_END);
    //falling through if less than 32 bytes left //close the branch here.

    bind(VECTOR16_TAIL);
    cmpq(length, 16);
    jccb(Assembler::less, VECTOR8_TAIL);
    bind(VECTOR16_LOOP);
    movdqu(rymm0, Address(obja, result));
    movdqu(rymm1, Address(objb, result));
    vpxor(rymm2, rymm0, rymm1, Assembler::AVX_128bit);
    ptest(rymm2, rymm2);
    jcc(Assembler::notZero, VECTOR16_NOT_EQUAL);//mismatch found
    addq(result, 16);
    subq(length, 16);
    jcc(Assembler::equal, SAME_TILL_END);
    //falling through if less than 16 bytes left
  } else {//regular intrinsics

    cmpq(length, 16);
    jccb(Assembler::less, VECTOR8_TAIL);

    subq(length, 16);
    bind(VECTOR16_LOOP);
    movdqu(rymm0, Address(obja, result));
    movdqu(rymm1, Address(objb, result));
    pxor(rymm0, rymm1);
    ptest(rymm0, rymm0);
    jcc(Assembler::notZero, VECTOR16_NOT_EQUAL);//mismatch found
    addq(result, 16);
    subq(length, 16);
    jccb(Assembler::greaterEqual, VECTOR16_LOOP);
    addq(length, 16);
    jcc(Assembler::equal, SAME_TILL_END);
    //falling through if less than 16 bytes left
  }

  bind(VECTOR8_TAIL);
  cmpq(length, 8);
  jccb(Assembler::less, VECTOR4_TAIL);
  bind(VECTOR8_LOOP);
  movq(tmp1, Address(obja, result));
  movq(tmp2, Address(objb, result));
  xorq(tmp1, tmp2);
  testq(tmp1, tmp1);
  jcc(Assembler::notZero, VECTOR8_NOT_EQUAL);//mismatch found
  addq(result, 8);
  subq(length, 8);
  jcc(Assembler::equal, SAME_TILL_END);
  //falling through if less than 8 bytes left

  bind(VECTOR4_TAIL);
  cmpq(length, 4);
  jccb(Assembler::less, BYTES_TAIL);
  bind(VECTOR4_LOOP);
  movl(tmp1, Address(obja, result));
  xorl(tmp1, Address(objb, result));
  testl(tmp1, tmp1);
  jcc(Assembler::notZero, VECTOR4_NOT_EQUAL);//mismatch found
  addq(result, 4);
  subq(length, 4);
  jcc(Assembler::equal, SAME_TILL_END);
  //falling through if less than 4 bytes left

  bind(BYTES_TAIL);
  bind(BYTES_LOOP);
  load_unsigned_byte(tmp1, Address(obja, result));
  load_unsigned_byte(tmp2, Address(objb, result));
  xorl(tmp1, tmp2);
  testl(tmp1, tmp1);
  jcc(Assembler::notZero, BYTES_NOT_EQUAL);//mismatch found
  decq(length);
  jcc(Assembler::zero, SAME_TILL_END);
  incq(result);
  load_unsigned_byte(tmp1, Address(obja, result));
  load_unsigned_byte(tmp2, Address(objb, result));
  xorl(tmp1, tmp2);
  testl(tmp1, tmp1);
  jcc(Assembler::notZero, BYTES_NOT_EQUAL);//mismatch found
  decq(length);
  jcc(Assembler::zero, SAME_TILL_END);
  incq(result);
  load_unsigned_byte(tmp1, Address(obja, result));
  load_unsigned_byte(tmp2, Address(objb, result));
  xorl(tmp1, tmp2);
  testl(tmp1, tmp1);
  jcc(Assembler::notZero, BYTES_NOT_EQUAL);//mismatch found
  jmp(SAME_TILL_END);

  if (UseAVX >= 2) {
    bind(VECTOR32_NOT_EQUAL);
    vpcmpeqb(rymm2, rymm2, rymm2, Assembler::AVX_256bit);
    vpcmpeqb(rymm0, rymm0, rymm1, Assembler::AVX_256bit);
    vpxor(rymm0, rymm0, rymm2, Assembler::AVX_256bit);
    vpmovmskb(tmp1, rymm0);
    bsfq(tmp1, tmp1);
    addq(result, tmp1);
    shrq(result);
    jmp(DONE);
  }

  bind(VECTOR16_NOT_EQUAL);
  if (UseAVX >= 2) {
    vpcmpeqb(rymm2, rymm2, rymm2, Assembler::AVX_128bit);
    vpcmpeqb(rymm0, rymm0, rymm1, Assembler::AVX_128bit);
    pxor(rymm0, rymm2);
  } else {
    pcmpeqb(rymm2, rymm2);
    pxor(rymm0, rymm1);
    pcmpeqb(rymm0, rymm1);
    pxor(rymm0, rymm2);
  }
  pmovmskb(tmp1, rymm0);
  bsfq(tmp1, tmp1);
  addq(result, tmp1);
  shrq(result);
  jmpb(DONE);

  bind(VECTOR8_NOT_EQUAL);
  bind(VECTOR4_NOT_EQUAL);
  bsfq(tmp1, tmp1);
  shrq(tmp1, 3);
  addq(result, tmp1);
  bind(BYTES_NOT_EQUAL);
  shrq(result);
  jmpb(DONE);

  bind(SAME_TILL_END);
  mov64(result, -1);

  bind(DONE);
}

//Helper functions for square_to_len()

/**
 * Store the squares of x[], right shifted one bit (divided by 2) into z[]
 * Preserves x and z and modifies rest of the registers.
 */
void MacroAssembler::square_rshift(Register x, Register xlen, Register z, Register tmp1, Register tmp3, Register tmp4, Register tmp5, Register rdxReg, Register raxReg) {
  // Perform square and right shift by 1
  // Handle odd xlen case first, then for even xlen do the following
  // jlong carry = 0;
  // for (int j=0, i=0; j < xlen; j+=2, i+=4) {
  //     huge_128 product = x[j:j+1] * x[j:j+1];
  //     z[i:i+1] = (carry << 63) | (jlong)(product >>> 65);
  //     z[i+2:i+3] = (jlong)(product >>> 1);
  //     carry = (jlong)product;
  // }

  xorq(tmp5, tmp5);     // carry
  xorq(rdxReg, rdxReg);
  xorl(tmp1, tmp1);     // index for x
  xorl(tmp4, tmp4);     // index for z

  Label L_first_loop, L_first_loop_exit;

  testl(xlen, 1);
  jccb(Assembler::zero, L_first_loop); //jump if xlen is even

  // Square and right shift by 1 the odd element using 32 bit multiply
  movl(raxReg, Address(x, tmp1, Address::times_4, 0));
  imulq(raxReg, raxReg);
  shrq(raxReg, 1);
  adcq(tmp5, 0);
  movq(Address(z, tmp4, Address::times_4, 0), raxReg);
  incrementl(tmp1);
  addl(tmp4, 2);

  // Square and  right shift by 1 the rest using 64 bit multiply
  bind(L_first_loop);
  cmpptr(tmp1, xlen);
  jccb(Assembler::equal, L_first_loop_exit);

  // Square
  movq(raxReg, Address(x, tmp1, Address::times_4,  0));
  rorq(raxReg, 32);    // convert big-endian to little-endian
  mulq(raxReg);        // 64-bit multiply rax * rax -> rdx:rax

  // Right shift by 1 and save carry
  shrq(tmp5, 1);       // rdx:rax:tmp5 = (tmp5:rdx:rax) >>> 1
  rcrq(rdxReg, 1);
  rcrq(raxReg, 1);
  adcq(tmp5, 0);

  // Store result in z
  movq(Address(z, tmp4, Address::times_4, 0), rdxReg);
  movq(Address(z, tmp4, Address::times_4, 8), raxReg);

  // Update indices for x and z
  addl(tmp1, 2);
  addl(tmp4, 4);
  jmp(L_first_loop);

  bind(L_first_loop_exit);
}


/**
 * Perform the following multiply add operation using BMI2 instructions
 * carry:sum = sum + op1*op2 + carry
 * op2 should be in rdx
 * op2 is preserved, all other registers are modified
 */
void MacroAssembler::multiply_add_64_bmi2(Register sum, Register op1, Register op2, Register carry, Register tmp2) {
  // assert op2 is rdx
  mulxq(tmp2, op1, op1);  //  op1 * op2 -> tmp2:op1
  addq(sum, carry);
  adcq(tmp2, 0);
  addq(sum, op1);
  adcq(tmp2, 0);
  movq(carry, tmp2);
}

/**
 * Perform the following multiply add operation:
 * carry:sum = sum + op1*op2 + carry
 * Preserves op1, op2 and modifies rest of registers
 */
void MacroAssembler::multiply_add_64(Register sum, Register op1, Register op2, Register carry, Register rdxReg, Register raxReg) {
  // rdx:rax = op1 * op2
  movq(raxReg, op2);
  mulq(op1);

  //  rdx:rax = sum + carry + rdx:rax
  addq(sum, carry);
  adcq(rdxReg, 0);
  addq(sum, raxReg);
  adcq(rdxReg, 0);

  // carry:sum = rdx:sum
  movq(carry, rdxReg);
}

/**
 * Add 64 bit long carry into z[] with carry propogation.
 * Preserves z and carry register values and modifies rest of registers.
 *
 */
void MacroAssembler::add_one_64(Register z, Register zlen, Register carry, Register tmp1) {
  Label L_fourth_loop, L_fourth_loop_exit;

  movl(tmp1, 1);
  subl(zlen, 2);
  addq(Address(z, zlen, Address::times_4, 0), carry);

  bind(L_fourth_loop);
  jccb(Assembler::carryClear, L_fourth_loop_exit);
  subl(zlen, 2);
  jccb(Assembler::negative, L_fourth_loop_exit);
  addq(Address(z, zlen, Address::times_4, 0), tmp1);
  jmp(L_fourth_loop);
  bind(L_fourth_loop_exit);
}

/**
 * Shift z[] left by 1 bit.
 * Preserves x, len, z and zlen registers and modifies rest of the registers.
 *
 */
void MacroAssembler::lshift_by_1(Register x, Register len, Register z, Register zlen, Register tmp1, Register tmp2, Register tmp3, Register tmp4) {

  Label L_fifth_loop, L_fifth_loop_exit;

  // Fifth loop
  // Perform primitiveLeftShift(z, zlen, 1)

  const Register prev_carry = tmp1;
  const Register new_carry = tmp4;
  const Register value = tmp2;
  const Register zidx = tmp3;

  // int zidx, carry;
  // long value;
  // carry = 0;
  // for (zidx = zlen-2; zidx >=0; zidx -= 2) {
  //    (carry:value)  = (z[i] << 1) | carry ;
  //    z[i] = value;
  // }

  movl(zidx, zlen);
  xorl(prev_carry, prev_carry); // clear carry flag and prev_carry register

  bind(L_fifth_loop);
  decl(zidx);  // Use decl to preserve carry flag
  decl(zidx);
  jccb(Assembler::negative, L_fifth_loop_exit);

  if (UseBMI2Instructions) {
     movq(value, Address(z, zidx, Address::times_4, 0));
     rclq(value, 1);
     rorxq(value, value, 32);
     movq(Address(z, zidx, Address::times_4,  0), value);  // Store back in big endian form
  }
  else {
    // clear new_carry
    xorl(new_carry, new_carry);

    // Shift z[i] by 1, or in previous carry and save new carry
    movq(value, Address(z, zidx, Address::times_4, 0));
    shlq(value, 1);
    adcl(new_carry, 0);

    orq(value, prev_carry);
    rorq(value, 0x20);
    movq(Address(z, zidx, Address::times_4,  0), value);  // Store back in big endian form

    // Set previous carry = new carry
    movl(prev_carry, new_carry);
  }
  jmp(L_fifth_loop);

  bind(L_fifth_loop_exit);
}


/**
 * Code for BigInteger::squareToLen() intrinsic
 *
 * rdi: x
 * rsi: len
 * r8:  z
 * rcx: zlen
 * r12: tmp1
 * r13: tmp2
 * r14: tmp3
 * r15: tmp4
 * rbx: tmp5
 *
 */
void MacroAssembler::square_to_len(Register x, Register len, Register z, Register zlen, Register tmp1, Register tmp2, Register tmp3, Register tmp4, Register tmp5, Register rdxReg, Register raxReg) {

  Label L_second_loop, L_second_loop_exit, L_third_loop, L_third_loop_exit, L_last_x, L_multiply;
  push(tmp1);
  push(tmp2);
  push(tmp3);
  push(tmp4);
  push(tmp5);

  // First loop
  // Store the squares, right shifted one bit (i.e., divided by 2).
  square_rshift(x, len, z, tmp1, tmp3, tmp4, tmp5, rdxReg, raxReg);

  // Add in off-diagonal sums.
  //
  // Second, third (nested) and fourth loops.
  // zlen +=2;
  // for (int xidx=len-2,zidx=zlen-4; xidx > 0; xidx-=2,zidx-=4) {
  //    carry = 0;
  //    long op2 = x[xidx:xidx+1];
  //    for (int j=xidx-2,k=zidx; j >= 0; j-=2) {
  //       k -= 2;
  //       long op1 = x[j:j+1];
  //       long sum = z[k:k+1];
  //       carry:sum = multiply_add_64(sum, op1, op2, carry, tmp_regs);
  //       z[k:k+1] = sum;
  //    }
  //    add_one_64(z, k, carry, tmp_regs);
  // }

  const Register carry = tmp5;
  const Register sum = tmp3;
  const Register op1 = tmp4;
  Register op2 = tmp2;

  push(zlen);
  push(len);
  addl(zlen,2);
  bind(L_second_loop);
  xorq(carry, carry);
  subl(zlen, 4);
  subl(len, 2);
  push(zlen);
  push(len);
  cmpl(len, 0);
  jccb(Assembler::lessEqual, L_second_loop_exit);

  // Multiply an array by one 64 bit long.
  if (UseBMI2Instructions) {
    op2 = rdxReg;
    movq(op2, Address(x, len, Address::times_4,  0));
    rorxq(op2, op2, 32);
  }
  else {
    movq(op2, Address(x, len, Address::times_4,  0));
    rorq(op2, 32);
  }

  bind(L_third_loop);
  decrementl(len);
  jccb(Assembler::negative, L_third_loop_exit);
  decrementl(len);
  jccb(Assembler::negative, L_last_x);

  movq(op1, Address(x, len, Address::times_4,  0));
  rorq(op1, 32);

  bind(L_multiply);
  subl(zlen, 2);
  movq(sum, Address(z, zlen, Address::times_4,  0));

  // Multiply 64 bit by 64 bit and add 64 bits lower half and upper 64 bits as carry.
  if (UseBMI2Instructions) {
    multiply_add_64_bmi2(sum, op1, op2, carry, tmp2);
  }
  else {
    multiply_add_64(sum, op1, op2, carry, rdxReg, raxReg);
  }

  movq(Address(z, zlen, Address::times_4, 0), sum);

  jmp(L_third_loop);
  bind(L_third_loop_exit);

  // Fourth loop
  // Add 64 bit long carry into z with carry propogation.
  // Uses offsetted zlen.
  add_one_64(z, zlen, carry, tmp1);

  pop(len);
  pop(zlen);
  jmp(L_second_loop);

  // Next infrequent code is moved outside loops.
  bind(L_last_x);
  movl(op1, Address(x, 0));
  jmp(L_multiply);

  bind(L_second_loop_exit);
  pop(len);
  pop(zlen);
  pop(len);
  pop(zlen);

  // Fifth loop
  // Shift z left 1 bit.
  lshift_by_1(x, len, z, zlen, tmp1, tmp2, tmp3, tmp4);

  // z[zlen-1] |= x[len-1] & 1;
  movl(tmp3, Address(x, len, Address::times_4, -4));
  andl(tmp3, 1);
  orl(Address(z, zlen, Address::times_4,  -4), tmp3);

  pop(tmp5);
  pop(tmp4);
  pop(tmp3);
  pop(tmp2);
  pop(tmp1);
}

/**
 * Helper function for mul_add()
 * Multiply the in[] by int k and add to out[] starting at offset offs using
 * 128 bit by 32 bit multiply and return the carry in tmp5.
 * Only quad int aligned length of in[] is operated on in this function.
 * k is in rdxReg for BMI2Instructions, for others it is in tmp2.
 * This function preserves out, in and k registers.
 * len and offset point to the appropriate index in "in" & "out" correspondingly
 * tmp5 has the carry.
 * other registers are temporary and are modified.
 *
 */
void MacroAssembler::mul_add_128_x_32_loop(Register out, Register in,
  Register offset, Register len, Register tmp1, Register tmp2, Register tmp3,
  Register tmp4, Register tmp5, Register rdxReg, Register raxReg) {

  Label L_first_loop, L_first_loop_exit;

  movl(tmp1, len);
  shrl(tmp1, 2);

  bind(L_first_loop);
  subl(tmp1, 1);
  jccb(Assembler::negative, L_first_loop_exit);

  subl(len, 4);
  subl(offset, 4);

  Register op2 = tmp2;
  const Register sum = tmp3;
  const Register op1 = tmp4;
  const Register carry = tmp5;

  if (UseBMI2Instructions) {
    op2 = rdxReg;
  }

  movq(op1, Address(in, len, Address::times_4,  8));
  rorq(op1, 32);
  movq(sum, Address(out, offset, Address::times_4,  8));
  rorq(sum, 32);
  if (UseBMI2Instructions) {
    multiply_add_64_bmi2(sum, op1, op2, carry, raxReg);
  }
  else {
    multiply_add_64(sum, op1, op2, carry, rdxReg, raxReg);
  }
  // Store back in big endian from little endian
  rorq(sum, 0x20);
  movq(Address(out, offset, Address::times_4,  8), sum);

  movq(op1, Address(in, len, Address::times_4,  0));
  rorq(op1, 32);
  movq(sum, Address(out, offset, Address::times_4,  0));
  rorq(sum, 32);
  if (UseBMI2Instructions) {
    multiply_add_64_bmi2(sum, op1, op2, carry, raxReg);
  }
  else {
    multiply_add_64(sum, op1, op2, carry, rdxReg, raxReg);
  }
  // Store back in big endian from little endian
  rorq(sum, 0x20);
  movq(Address(out, offset, Address::times_4,  0), sum);

  jmp(L_first_loop);
  bind(L_first_loop_exit);
}

/**
 * Code for BigInteger::mulAdd() intrinsic
 *
 * rdi: out
 * rsi: in
 * r11: offs (out.length - offset)
 * rcx: len
 * r8:  k
 * r12: tmp1
 * r13: tmp2
 * r14: tmp3
 * r15: tmp4
 * rbx: tmp5
 * Multiply the in[] by word k and add to out[], return the carry in rax
 */
void MacroAssembler::mul_add(Register out, Register in, Register offs,
   Register len, Register k, Register tmp1, Register tmp2, Register tmp3,
   Register tmp4, Register tmp5, Register rdxReg, Register raxReg) {

  Label L_carry, L_last_in, L_done;

// carry = 0;
// for (int j=len-1; j >= 0; j--) {
//    long product = (in[j] & LONG_MASK) * kLong +
//                   (out[offs] & LONG_MASK) + carry;
//    out[offs--] = (int)product;
//    carry = product >>> 32;
// }
//
  push(tmp1);
  push(tmp2);
  push(tmp3);
  push(tmp4);
  push(tmp5);

  Register op2 = tmp2;
  const Register sum = tmp3;
  const Register op1 = tmp4;
  const Register carry =  tmp5;

  if (UseBMI2Instructions) {
    op2 = rdxReg;
    movl(op2, k);
  }
  else {
    movl(op2, k);
  }

  xorq(carry, carry);

  //First loop

  //Multiply in[] by k in a 4 way unrolled loop using 128 bit by 32 bit multiply
  //The carry is in tmp5
  mul_add_128_x_32_loop(out, in, offs, len, tmp1, tmp2, tmp3, tmp4, tmp5, rdxReg, raxReg);

  //Multiply the trailing in[] entry using 64 bit by 32 bit, if any
  decrementl(len);
  jccb(Assembler::negative, L_carry);
  decrementl(len);
  jccb(Assembler::negative, L_last_in);

  movq(op1, Address(in, len, Address::times_4,  0));
  rorq(op1, 32);

  subl(offs, 2);
  movq(sum, Address(out, offs, Address::times_4,  0));
  rorq(sum, 32);

  if (UseBMI2Instructions) {
    multiply_add_64_bmi2(sum, op1, op2, carry, raxReg);
  }
  else {
    multiply_add_64(sum, op1, op2, carry, rdxReg, raxReg);
  }

  // Store back in big endian from little endian
  rorq(sum, 0x20);
  movq(Address(out, offs, Address::times_4,  0), sum);

  testl(len, len);
  jccb(Assembler::zero, L_carry);

  //Multiply the last in[] entry, if any
  bind(L_last_in);
  movl(op1, Address(in, 0));
  movl(sum, Address(out, offs, Address::times_4,  -4));

  movl(raxReg, k);
  mull(op1); //tmp4 * eax -> edx:eax
  addl(sum, carry);
  adcl(rdxReg, 0);
  addl(sum, raxReg);
  adcl(rdxReg, 0);
  movl(carry, rdxReg);

  movl(Address(out, offs, Address::times_4,  -4), sum);

  bind(L_carry);
  //return tmp5/carry as carry in rax
  movl(rax, carry);

  bind(L_done);
  pop(tmp5);
  pop(tmp4);
  pop(tmp3);
  pop(tmp2);
  pop(tmp1);
}
#endif

/**
 * Emits code to update CRC-32 with a byte value according to constants in table
 *
 * @param [in,out]crc   Register containing the crc.
 * @param [in]val       Register containing the byte to fold into the CRC.
 * @param [in]table     Register containing the table of crc constants.
 *
 * uint32_t crc;
 * val = crc_table[(val ^ crc) & 0xFF];
 * crc = val ^ (crc >> 8);
 *
 */
void MacroAssembler::update_byte_crc32(Register crc, Register val, Register table) {
  xorl(val, crc);
  andl(val, 0xFF);
  shrl(crc, 8); // unsigned shift
  xorl(crc, Address(table, val, Address::times_4, 0));
}

/**
* Fold four 128-bit data chunks
*/
void MacroAssembler::fold_128bit_crc32_avx512(XMMRegister xcrc, XMMRegister xK, XMMRegister xtmp, Register buf, int offset) {
  evpclmulhdq(xtmp, xK, xcrc, Assembler::AVX_512bit); // [123:64]
  evpclmulldq(xcrc, xK, xcrc, Assembler::AVX_512bit); // [63:0]
  evpxorq(xcrc, xcrc, Address(buf, offset), Assembler::AVX_512bit /* vector_len */);
  evpxorq(xcrc, xcrc, xtmp, Assembler::AVX_512bit /* vector_len */);
}

/**
 * Fold 128-bit data chunk
 */
void MacroAssembler::fold_128bit_crc32(XMMRegister xcrc, XMMRegister xK, XMMRegister xtmp, Register buf, int offset) {
  if (UseAVX > 0) {
    vpclmulhdq(xtmp, xK, xcrc); // [123:64]
    vpclmulldq(xcrc, xK, xcrc); // [63:0]
    vpxor(xcrc, xcrc, Address(buf, offset), 0 /* vector_len */);
    pxor(xcrc, xtmp);
  } else {
    movdqa(xtmp, xcrc);
    pclmulhdq(xtmp, xK);   // [123:64]
    pclmulldq(xcrc, xK);   // [63:0]
    pxor(xcrc, xtmp);
    movdqu(xtmp, Address(buf, offset));
    pxor(xcrc, xtmp);
  }
}

void MacroAssembler::fold_128bit_crc32(XMMRegister xcrc, XMMRegister xK, XMMRegister xtmp, XMMRegister xbuf) {
  if (UseAVX > 0) {
    vpclmulhdq(xtmp, xK, xcrc);
    vpclmulldq(xcrc, xK, xcrc);
    pxor(xcrc, xbuf);
    pxor(xcrc, xtmp);
  } else {
    movdqa(xtmp, xcrc);
    pclmulhdq(xtmp, xK);
    pclmulldq(xcrc, xK);
    pxor(xcrc, xbuf);
    pxor(xcrc, xtmp);
  }
}

/**
 * 8-bit folds to compute 32-bit CRC
 *
 * uint64_t xcrc;
 * timesXtoThe32[xcrc & 0xFF] ^ (xcrc >> 8);
 */
void MacroAssembler::fold_8bit_crc32(XMMRegister xcrc, Register table, XMMRegister xtmp, Register tmp) {
  movdl(tmp, xcrc);
  andl(tmp, 0xFF);
  movdl(xtmp, Address(table, tmp, Address::times_4, 0));
  psrldq(xcrc, 1); // unsigned shift one byte
  pxor(xcrc, xtmp);
}

/**
 * uint32_t crc;
 * timesXtoThe32[crc & 0xFF] ^ (crc >> 8);
 */
void MacroAssembler::fold_8bit_crc32(Register crc, Register table, Register tmp) {
  movl(tmp, crc);
  andl(tmp, 0xFF);
  shrl(crc, 8);
  xorl(crc, Address(table, tmp, Address::times_4, 0));
}

/**
 * @param crc   register containing existing CRC (32-bit)
 * @param buf   register pointing to input byte buffer (byte*)
 * @param len   register containing number of bytes
 * @param table register that will contain address of CRC table
 * @param tmp   scratch register
 */
void MacroAssembler::kernel_crc32(Register crc, Register buf, Register len, Register table, Register tmp) {
  assert_different_registers(crc, buf, len, table, tmp, rax);

  Label L_tail, L_tail_restore, L_tail_loop, L_exit, L_align_loop, L_aligned;
  Label L_fold_tail, L_fold_128b, L_fold_512b, L_fold_512b_loop, L_fold_tail_loop;

  // For EVEX with VL and BW, provide a standard mask, VL = 128 will guide the merge
  // context for the registers used, where all instructions below are using 128-bit mode
  // On EVEX without VL and BW, these instructions will all be AVX.
  lea(table, ExternalAddress(StubRoutines::crc_table_addr()));
  notl(crc); // ~crc
  cmpl(len, 16);
  jcc(Assembler::less, L_tail);

  // Align buffer to 16 bytes
  movl(tmp, buf);
  andl(tmp, 0xF);
  jccb(Assembler::zero, L_aligned);
  subl(tmp,  16);
  addl(len, tmp);

  align(4);
  BIND(L_align_loop);
  movsbl(rax, Address(buf, 0)); // load byte with sign extension
  update_byte_crc32(crc, rax, table);
  increment(buf);
  incrementl(tmp);
  jccb(Assembler::less, L_align_loop);

  BIND(L_aligned);
  movl(tmp, len); // save
  shrl(len, 4);
  jcc(Assembler::zero, L_tail_restore);

  // Fold crc into first bytes of vector
  movdqa(xmm1, Address(buf, 0));
  movdl(rax, xmm1);
  xorl(crc, rax);
  if (VM_Version::supports_sse4_1()) {
    pinsrd(xmm1, crc, 0);
  } else {
    pinsrw(xmm1, crc, 0);
    shrl(crc, 16);
    pinsrw(xmm1, crc, 1);
  }
  addptr(buf, 16);
  subl(len, 4); // len > 0
  jcc(Assembler::less, L_fold_tail);

  movdqa(xmm2, Address(buf,  0));
  movdqa(xmm3, Address(buf, 16));
  movdqa(xmm4, Address(buf, 32));
  addptr(buf, 48);
  subl(len, 3);
  jcc(Assembler::lessEqual, L_fold_512b);

  // Fold total 512 bits of polynomial on each iteration,
  // 128 bits per each of 4 parallel streams.
  movdqu(xmm0, ExternalAddress(StubRoutines::x86::crc_by128_masks_addr() + 32));

  align(32);
  BIND(L_fold_512b_loop);
  fold_128bit_crc32(xmm1, xmm0, xmm5, buf,  0);
  fold_128bit_crc32(xmm2, xmm0, xmm5, buf, 16);
  fold_128bit_crc32(xmm3, xmm0, xmm5, buf, 32);
  fold_128bit_crc32(xmm4, xmm0, xmm5, buf, 48);
  addptr(buf, 64);
  subl(len, 4);
  jcc(Assembler::greater, L_fold_512b_loop);

  // Fold 512 bits to 128 bits.
  BIND(L_fold_512b);
  movdqu(xmm0, ExternalAddress(StubRoutines::x86::crc_by128_masks_addr() + 16));
  fold_128bit_crc32(xmm1, xmm0, xmm5, xmm2);
  fold_128bit_crc32(xmm1, xmm0, xmm5, xmm3);
  fold_128bit_crc32(xmm1, xmm0, xmm5, xmm4);

  // Fold the rest of 128 bits data chunks
  BIND(L_fold_tail);
  addl(len, 3);
  jccb(Assembler::lessEqual, L_fold_128b);
  movdqu(xmm0, ExternalAddress(StubRoutines::x86::crc_by128_masks_addr() + 16));

  BIND(L_fold_tail_loop);
  fold_128bit_crc32(xmm1, xmm0, xmm5, buf,  0);
  addptr(buf, 16);
  decrementl(len);
  jccb(Assembler::greater, L_fold_tail_loop);

  // Fold 128 bits in xmm1 down into 32 bits in crc register.
  BIND(L_fold_128b);
  movdqu(xmm0, ExternalAddress(StubRoutines::x86::crc_by128_masks_addr()));
  if (UseAVX > 0) {
    vpclmulqdq(xmm2, xmm0, xmm1, 0x1);
    vpand(xmm3, xmm0, xmm2, 0 /* vector_len */);
    vpclmulqdq(xmm0, xmm0, xmm3, 0x1);
  } else {
    movdqa(xmm2, xmm0);
    pclmulqdq(xmm2, xmm1, 0x1);
    movdqa(xmm3, xmm0);
    pand(xmm3, xmm2);
    pclmulqdq(xmm0, xmm3, 0x1);
  }
  psrldq(xmm1, 8);
  psrldq(xmm2, 4);
  pxor(xmm0, xmm1);
  pxor(xmm0, xmm2);

  // 8 8-bit folds to compute 32-bit CRC.
  for (int j = 0; j < 4; j++) {
    fold_8bit_crc32(xmm0, table, xmm1, rax);
  }
  movdl(crc, xmm0); // mov 32 bits to general register
  for (int j = 0; j < 4; j++) {
    fold_8bit_crc32(crc, table, rax);
  }

  BIND(L_tail_restore);
  movl(len, tmp); // restore
  BIND(L_tail);
  andl(len, 0xf);
  jccb(Assembler::zero, L_exit);

  // Fold the rest of bytes
  align(4);
  BIND(L_tail_loop);
  movsbl(rax, Address(buf, 0)); // load byte with sign extension
  update_byte_crc32(crc, rax, table);
  increment(buf);
  decrementl(len);
  jccb(Assembler::greater, L_tail_loop);

  BIND(L_exit);
  notl(crc); // ~c
}

#ifdef _LP64
// S. Gueron / Information Processing Letters 112 (2012) 184
// Algorithm 4: Computing carry-less multiplication using a precomputed lookup table.
// Input: A 32 bit value B = [byte3, byte2, byte1, byte0].
// Output: the 64-bit carry-less product of B * CONST
void MacroAssembler::crc32c_ipl_alg4(Register in, uint32_t n,
                                     Register tmp1, Register tmp2, Register tmp3) {
  lea(tmp3, ExternalAddress(StubRoutines::crc32c_table_addr()));
  if (n > 0) {
    addq(tmp3, n * 256 * 8);
  }
  //    Q1 = TABLEExt[n][B & 0xFF];
  movl(tmp1, in);
  andl(tmp1, 0x000000FF);
  shll(tmp1, 3);
  addq(tmp1, tmp3);
  movq(tmp1, Address(tmp1, 0));

  //    Q2 = TABLEExt[n][B >> 8 & 0xFF];
  movl(tmp2, in);
  shrl(tmp2, 8);
  andl(tmp2, 0x000000FF);
  shll(tmp2, 3);
  addq(tmp2, tmp3);
  movq(tmp2, Address(tmp2, 0));

  shlq(tmp2, 8);
  xorq(tmp1, tmp2);

  //    Q3 = TABLEExt[n][B >> 16 & 0xFF];
  movl(tmp2, in);
  shrl(tmp2, 16);
  andl(tmp2, 0x000000FF);
  shll(tmp2, 3);
  addq(tmp2, tmp3);
  movq(tmp2, Address(tmp2, 0));

  shlq(tmp2, 16);
  xorq(tmp1, tmp2);

  //    Q4 = TABLEExt[n][B >> 24 & 0xFF];
  shrl(in, 24);
  andl(in, 0x000000FF);
  shll(in, 3);
  addq(in, tmp3);
  movq(in, Address(in, 0));

  shlq(in, 24);
  xorq(in, tmp1);
  //    return Q1 ^ Q2 << 8 ^ Q3 << 16 ^ Q4 << 24;
}

void MacroAssembler::crc32c_pclmulqdq(XMMRegister w_xtmp1,
                                      Register in_out,
                                      uint32_t const_or_pre_comp_const_index, bool is_pclmulqdq_supported,
                                      XMMRegister w_xtmp2,
                                      Register tmp1,
                                      Register n_tmp2, Register n_tmp3) {
  if (is_pclmulqdq_supported) {
    movdl(w_xtmp1, in_out); // modified blindly

    movl(tmp1, const_or_pre_comp_const_index);
    movdl(w_xtmp2, tmp1);
    pclmulqdq(w_xtmp1, w_xtmp2, 0);

    movdq(in_out, w_xtmp1);
  } else {
    crc32c_ipl_alg4(in_out, const_or_pre_comp_const_index, tmp1, n_tmp2, n_tmp3);
  }
}

// Recombination Alternative 2: No bit-reflections
// T1 = (CRC_A * U1) << 1
// T2 = (CRC_B * U2) << 1
// C1 = T1 >> 32
// C2 = T2 >> 32
// T1 = T1 & 0xFFFFFFFF
// T2 = T2 & 0xFFFFFFFF
// T1 = CRC32(0, T1)
// T2 = CRC32(0, T2)
// C1 = C1 ^ T1
// C2 = C2 ^ T2
// CRC = C1 ^ C2 ^ CRC_C
void MacroAssembler::crc32c_rec_alt2(uint32_t const_or_pre_comp_const_index_u1, uint32_t const_or_pre_comp_const_index_u2, bool is_pclmulqdq_supported, Register in_out, Register in1, Register in2,
                                     XMMRegister w_xtmp1, XMMRegister w_xtmp2, XMMRegister w_xtmp3,
                                     Register tmp1, Register tmp2,
                                     Register n_tmp3) {
  crc32c_pclmulqdq(w_xtmp1, in_out, const_or_pre_comp_const_index_u1, is_pclmulqdq_supported, w_xtmp3, tmp1, tmp2, n_tmp3);
  crc32c_pclmulqdq(w_xtmp2, in1, const_or_pre_comp_const_index_u2, is_pclmulqdq_supported, w_xtmp3, tmp1, tmp2, n_tmp3);
  shlq(in_out, 1);
  movl(tmp1, in_out);
  shrq(in_out, 32);
  xorl(tmp2, tmp2);
  crc32(tmp2, tmp1, 4);
  xorl(in_out, tmp2); // we don't care about upper 32 bit contents here
  shlq(in1, 1);
  movl(tmp1, in1);
  shrq(in1, 32);
  xorl(tmp2, tmp2);
  crc32(tmp2, tmp1, 4);
  xorl(in1, tmp2);
  xorl(in_out, in1);
  xorl(in_out, in2);
}

// Set N to predefined value
// Subtract from a lenght of a buffer
// execute in a loop:
// CRC_A = 0xFFFFFFFF, CRC_B = 0, CRC_C = 0
// for i = 1 to N do
//  CRC_A = CRC32(CRC_A, A[i])
//  CRC_B = CRC32(CRC_B, B[i])
//  CRC_C = CRC32(CRC_C, C[i])
// end for
// Recombine
void MacroAssembler::crc32c_proc_chunk(uint32_t size, uint32_t const_or_pre_comp_const_index_u1, uint32_t const_or_pre_comp_const_index_u2, bool is_pclmulqdq_supported,
                                       Register in_out1, Register in_out2, Register in_out3,
                                       Register tmp1, Register tmp2, Register tmp3,
                                       XMMRegister w_xtmp1, XMMRegister w_xtmp2, XMMRegister w_xtmp3,
                                       Register tmp4, Register tmp5,
                                       Register n_tmp6) {
  Label L_processPartitions;
  Label L_processPartition;
  Label L_exit;

  bind(L_processPartitions);
  cmpl(in_out1, 3 * size);
  jcc(Assembler::less, L_exit);
    xorl(tmp1, tmp1);
    xorl(tmp2, tmp2);
    movq(tmp3, in_out2);
    addq(tmp3, size);

    bind(L_processPartition);
      crc32(in_out3, Address(in_out2, 0), 8);
      crc32(tmp1, Address(in_out2, size), 8);
      crc32(tmp2, Address(in_out2, size * 2), 8);
      addq(in_out2, 8);
      cmpq(in_out2, tmp3);
      jcc(Assembler::less, L_processPartition);
    crc32c_rec_alt2(const_or_pre_comp_const_index_u1, const_or_pre_comp_const_index_u2, is_pclmulqdq_supported, in_out3, tmp1, tmp2,
            w_xtmp1, w_xtmp2, w_xtmp3,
            tmp4, tmp5,
            n_tmp6);
    addq(in_out2, 2 * size);
    subl(in_out1, 3 * size);
    jmp(L_processPartitions);

  bind(L_exit);
}
#else
void MacroAssembler::crc32c_ipl_alg4(Register in_out, uint32_t n,
                                     Register tmp1, Register tmp2, Register tmp3,
                                     XMMRegister xtmp1, XMMRegister xtmp2) {
  lea(tmp3, ExternalAddress(StubRoutines::crc32c_table_addr()));
  if (n > 0) {
    addl(tmp3, n * 256 * 8);
  }
  //    Q1 = TABLEExt[n][B & 0xFF];
  movl(tmp1, in_out);
  andl(tmp1, 0x000000FF);
  shll(tmp1, 3);
  addl(tmp1, tmp3);
  movq(xtmp1, Address(tmp1, 0));

  //    Q2 = TABLEExt[n][B >> 8 & 0xFF];
  movl(tmp2, in_out);
  shrl(tmp2, 8);
  andl(tmp2, 0x000000FF);
  shll(tmp2, 3);
  addl(tmp2, tmp3);
  movq(xtmp2, Address(tmp2, 0));

  psllq(xtmp2, 8);
  pxor(xtmp1, xtmp2);

  //    Q3 = TABLEExt[n][B >> 16 & 0xFF];
  movl(tmp2, in_out);
  shrl(tmp2, 16);
  andl(tmp2, 0x000000FF);
  shll(tmp2, 3);
  addl(tmp2, tmp3);
  movq(xtmp2, Address(tmp2, 0));

  psllq(xtmp2, 16);
  pxor(xtmp1, xtmp2);

  //    Q4 = TABLEExt[n][B >> 24 & 0xFF];
  shrl(in_out, 24);
  andl(in_out, 0x000000FF);
  shll(in_out, 3);
  addl(in_out, tmp3);
  movq(xtmp2, Address(in_out, 0));

  psllq(xtmp2, 24);
  pxor(xtmp1, xtmp2); // Result in CXMM
  //    return Q1 ^ Q2 << 8 ^ Q3 << 16 ^ Q4 << 24;
}

void MacroAssembler::crc32c_pclmulqdq(XMMRegister w_xtmp1,
                                      Register in_out,
                                      uint32_t const_or_pre_comp_const_index, bool is_pclmulqdq_supported,
                                      XMMRegister w_xtmp2,
                                      Register tmp1,
                                      Register n_tmp2, Register n_tmp3) {
  if (is_pclmulqdq_supported) {
    movdl(w_xtmp1, in_out);

    movl(tmp1, const_or_pre_comp_const_index);
    movdl(w_xtmp2, tmp1);
    pclmulqdq(w_xtmp1, w_xtmp2, 0);
    // Keep result in XMM since GPR is 32 bit in length
  } else {
    crc32c_ipl_alg4(in_out, const_or_pre_comp_const_index, tmp1, n_tmp2, n_tmp3, w_xtmp1, w_xtmp2);
  }
}

void MacroAssembler::crc32c_rec_alt2(uint32_t const_or_pre_comp_const_index_u1, uint32_t const_or_pre_comp_const_index_u2, bool is_pclmulqdq_supported, Register in_out, Register in1, Register in2,
                                     XMMRegister w_xtmp1, XMMRegister w_xtmp2, XMMRegister w_xtmp3,
                                     Register tmp1, Register tmp2,
                                     Register n_tmp3) {
  crc32c_pclmulqdq(w_xtmp1, in_out, const_or_pre_comp_const_index_u1, is_pclmulqdq_supported, w_xtmp3, tmp1, tmp2, n_tmp3);
  crc32c_pclmulqdq(w_xtmp2, in1, const_or_pre_comp_const_index_u2, is_pclmulqdq_supported, w_xtmp3, tmp1, tmp2, n_tmp3);

  psllq(w_xtmp1, 1);
  movdl(tmp1, w_xtmp1);
  psrlq(w_xtmp1, 32);
  movdl(in_out, w_xtmp1);

  xorl(tmp2, tmp2);
  crc32(tmp2, tmp1, 4);
  xorl(in_out, tmp2);

  psllq(w_xtmp2, 1);
  movdl(tmp1, w_xtmp2);
  psrlq(w_xtmp2, 32);
  movdl(in1, w_xtmp2);

  xorl(tmp2, tmp2);
  crc32(tmp2, tmp1, 4);
  xorl(in1, tmp2);
  xorl(in_out, in1);
  xorl(in_out, in2);
}

void MacroAssembler::crc32c_proc_chunk(uint32_t size, uint32_t const_or_pre_comp_const_index_u1, uint32_t const_or_pre_comp_const_index_u2, bool is_pclmulqdq_supported,
                                       Register in_out1, Register in_out2, Register in_out3,
                                       Register tmp1, Register tmp2, Register tmp3,
                                       XMMRegister w_xtmp1, XMMRegister w_xtmp2, XMMRegister w_xtmp3,
                                       Register tmp4, Register tmp5,
                                       Register n_tmp6) {
  Label L_processPartitions;
  Label L_processPartition;
  Label L_exit;

  bind(L_processPartitions);
  cmpl(in_out1, 3 * size);
  jcc(Assembler::less, L_exit);
    xorl(tmp1, tmp1);
    xorl(tmp2, tmp2);
    movl(tmp3, in_out2);
    addl(tmp3, size);

    bind(L_processPartition);
      crc32(in_out3, Address(in_out2, 0), 4);
      crc32(tmp1, Address(in_out2, size), 4);
      crc32(tmp2, Address(in_out2, size*2), 4);
      crc32(in_out3, Address(in_out2, 0+4), 4);
      crc32(tmp1, Address(in_out2, size+4), 4);
      crc32(tmp2, Address(in_out2, size*2+4), 4);
      addl(in_out2, 8);
      cmpl(in_out2, tmp3);
      jcc(Assembler::less, L_processPartition);

        push(tmp3);
        push(in_out1);
        push(in_out2);
        tmp4 = tmp3;
        tmp5 = in_out1;
        n_tmp6 = in_out2;

      crc32c_rec_alt2(const_or_pre_comp_const_index_u1, const_or_pre_comp_const_index_u2, is_pclmulqdq_supported, in_out3, tmp1, tmp2,
            w_xtmp1, w_xtmp2, w_xtmp3,
            tmp4, tmp5,
            n_tmp6);

        pop(in_out2);
        pop(in_out1);
        pop(tmp3);

    addl(in_out2, 2 * size);
    subl(in_out1, 3 * size);
    jmp(L_processPartitions);

  bind(L_exit);
}
#endif //LP64

#ifdef _LP64
// Algorithm 2: Pipelined usage of the CRC32 instruction.
// Input: A buffer I of L bytes.
// Output: the CRC32C value of the buffer.
// Notations:
// Write L = 24N + r, with N = floor (L/24).
// r = L mod 24 (0 <= r < 24).
// Consider I as the concatenation of A|B|C|R, where A, B, C, each,
// N quadwords, and R consists of r bytes.
// A[j] = I [8j+7:8j], j= 0, 1, ..., N-1
// B[j] = I [N + 8j+7:N + 8j], j= 0, 1, ..., N-1
// C[j] = I [2N + 8j+7:2N + 8j], j= 0, 1, ..., N-1
// if r > 0 R[j] = I [3N +j], j= 0, 1, ...,r-1
void MacroAssembler::crc32c_ipl_alg2_alt2(Register in_out, Register in1, Register in2,
                                          Register tmp1, Register tmp2, Register tmp3,
                                          Register tmp4, Register tmp5, Register tmp6,
                                          XMMRegister w_xtmp1, XMMRegister w_xtmp2, XMMRegister w_xtmp3,
                                          bool is_pclmulqdq_supported) {
  uint32_t const_or_pre_comp_const_index[CRC32C_NUM_PRECOMPUTED_CONSTANTS];
  Label L_wordByWord;
  Label L_byteByByteProlog;
  Label L_byteByByte;
  Label L_exit;

  if (is_pclmulqdq_supported ) {
    const_or_pre_comp_const_index[1] = *(uint32_t *)StubRoutines::_crc32c_table_addr;
    const_or_pre_comp_const_index[0] = *((uint32_t *)StubRoutines::_crc32c_table_addr+1);

    const_or_pre_comp_const_index[3] = *((uint32_t *)StubRoutines::_crc32c_table_addr + 2);
    const_or_pre_comp_const_index[2] = *((uint32_t *)StubRoutines::_crc32c_table_addr + 3);

    const_or_pre_comp_const_index[5] = *((uint32_t *)StubRoutines::_crc32c_table_addr + 4);
    const_or_pre_comp_const_index[4] = *((uint32_t *)StubRoutines::_crc32c_table_addr + 5);
    assert((CRC32C_NUM_PRECOMPUTED_CONSTANTS - 1 ) == 5, "Checking whether you declared all of the constants based on the number of \"chunks\"");
  } else {
    const_or_pre_comp_const_index[0] = 1;
    const_or_pre_comp_const_index[1] = 0;

    const_or_pre_comp_const_index[2] = 3;
    const_or_pre_comp_const_index[3] = 2;

    const_or_pre_comp_const_index[4] = 5;
    const_or_pre_comp_const_index[5] = 4;
   }
  crc32c_proc_chunk(CRC32C_HIGH, const_or_pre_comp_const_index[0], const_or_pre_comp_const_index[1], is_pclmulqdq_supported,
                    in2, in1, in_out,
                    tmp1, tmp2, tmp3,
                    w_xtmp1, w_xtmp2, w_xtmp3,
                    tmp4, tmp5,
                    tmp6);
  crc32c_proc_chunk(CRC32C_MIDDLE, const_or_pre_comp_const_index[2], const_or_pre_comp_const_index[3], is_pclmulqdq_supported,
                    in2, in1, in_out,
                    tmp1, tmp2, tmp3,
                    w_xtmp1, w_xtmp2, w_xtmp3,
                    tmp4, tmp5,
                    tmp6);
  crc32c_proc_chunk(CRC32C_LOW, const_or_pre_comp_const_index[4], const_or_pre_comp_const_index[5], is_pclmulqdq_supported,
                    in2, in1, in_out,
                    tmp1, tmp2, tmp3,
                    w_xtmp1, w_xtmp2, w_xtmp3,
                    tmp4, tmp5,
                    tmp6);
  movl(tmp1, in2);
  andl(tmp1, 0x00000007);
  negl(tmp1);
  addl(tmp1, in2);
  addq(tmp1, in1);

  BIND(L_wordByWord);
  cmpq(in1, tmp1);
  jcc(Assembler::greaterEqual, L_byteByByteProlog);
    crc32(in_out, Address(in1, 0), 4);
    addq(in1, 4);
    jmp(L_wordByWord);

  BIND(L_byteByByteProlog);
  andl(in2, 0x00000007);
  movl(tmp2, 1);

  BIND(L_byteByByte);
  cmpl(tmp2, in2);
  jccb(Assembler::greater, L_exit);
    crc32(in_out, Address(in1, 0), 1);
    incq(in1);
    incl(tmp2);
    jmp(L_byteByByte);

  BIND(L_exit);
}
#else
void MacroAssembler::crc32c_ipl_alg2_alt2(Register in_out, Register in1, Register in2,
                                          Register tmp1, Register  tmp2, Register tmp3,
                                          Register tmp4, Register  tmp5, Register tmp6,
                                          XMMRegister w_xtmp1, XMMRegister w_xtmp2, XMMRegister w_xtmp3,
                                          bool is_pclmulqdq_supported) {
  uint32_t const_or_pre_comp_const_index[CRC32C_NUM_PRECOMPUTED_CONSTANTS];
  Label L_wordByWord;
  Label L_byteByByteProlog;
  Label L_byteByByte;
  Label L_exit;

  if (is_pclmulqdq_supported) {
    const_or_pre_comp_const_index[1] = *(uint32_t *)StubRoutines::_crc32c_table_addr;
    const_or_pre_comp_const_index[0] = *((uint32_t *)StubRoutines::_crc32c_table_addr + 1);

    const_or_pre_comp_const_index[3] = *((uint32_t *)StubRoutines::_crc32c_table_addr + 2);
    const_or_pre_comp_const_index[2] = *((uint32_t *)StubRoutines::_crc32c_table_addr + 3);

    const_or_pre_comp_const_index[5] = *((uint32_t *)StubRoutines::_crc32c_table_addr + 4);
    const_or_pre_comp_const_index[4] = *((uint32_t *)StubRoutines::_crc32c_table_addr + 5);
  } else {
    const_or_pre_comp_const_index[0] = 1;
    const_or_pre_comp_const_index[1] = 0;

    const_or_pre_comp_const_index[2] = 3;
    const_or_pre_comp_const_index[3] = 2;

    const_or_pre_comp_const_index[4] = 5;
    const_or_pre_comp_const_index[5] = 4;
  }
  crc32c_proc_chunk(CRC32C_HIGH, const_or_pre_comp_const_index[0], const_or_pre_comp_const_index[1], is_pclmulqdq_supported,
                    in2, in1, in_out,
                    tmp1, tmp2, tmp3,
                    w_xtmp1, w_xtmp2, w_xtmp3,
                    tmp4, tmp5,
                    tmp6);
  crc32c_proc_chunk(CRC32C_MIDDLE, const_or_pre_comp_const_index[2], const_or_pre_comp_const_index[3], is_pclmulqdq_supported,
                    in2, in1, in_out,
                    tmp1, tmp2, tmp3,
                    w_xtmp1, w_xtmp2, w_xtmp3,
                    tmp4, tmp5,
                    tmp6);
  crc32c_proc_chunk(CRC32C_LOW, const_or_pre_comp_const_index[4], const_or_pre_comp_const_index[5], is_pclmulqdq_supported,
                    in2, in1, in_out,
                    tmp1, tmp2, tmp3,
                    w_xtmp1, w_xtmp2, w_xtmp3,
                    tmp4, tmp5,
                    tmp6);
  movl(tmp1, in2);
  andl(tmp1, 0x00000007);
  negl(tmp1);
  addl(tmp1, in2);
  addl(tmp1, in1);

  BIND(L_wordByWord);
  cmpl(in1, tmp1);
  jcc(Assembler::greaterEqual, L_byteByByteProlog);
    crc32(in_out, Address(in1,0), 4);
    addl(in1, 4);
    jmp(L_wordByWord);

  BIND(L_byteByByteProlog);
  andl(in2, 0x00000007);
  movl(tmp2, 1);

  BIND(L_byteByByte);
  cmpl(tmp2, in2);
  jccb(Assembler::greater, L_exit);
    movb(tmp1, Address(in1, 0));
    crc32(in_out, tmp1, 1);
    incl(in1);
    incl(tmp2);
    jmp(L_byteByByte);

  BIND(L_exit);
}
#endif // LP64
#undef BIND
#undef BLOCK_COMMENT

// Compress char[] array to byte[].
//   ..\jdk\src\java.base\share\classes\java\lang\StringUTF16.java
//   @HotSpotIntrinsicCandidate
//   private static int compress(char[] src, int srcOff, byte[] dst, int dstOff, int len) {
//     for (int i = 0; i < len; i++) {
//       int c = src[srcOff++];
//       if (c >>> 8 != 0) {
//         return 0;
//       }
//       dst[dstOff++] = (byte)c;
//     }
//     return len;
//   }
void MacroAssembler::char_array_compress(Register src, Register dst, Register len,
  XMMRegister tmp1Reg, XMMRegister tmp2Reg,
  XMMRegister tmp3Reg, XMMRegister tmp4Reg,
  Register tmp5, Register result) {
  Label copy_chars_loop, return_length, return_zero, done;

  // rsi: src
  // rdi: dst
  // rdx: len
  // rcx: tmp5
  // rax: result

  // rsi holds start addr of source char[] to be compressed
  // rdi holds start addr of destination byte[]
  // rdx holds length

  assert(len != result, "");

  // save length for return
  push(len);

  if ((AVX3Threshold == 0) && (UseAVX > 2) && // AVX512
    VM_Version::supports_avx512vlbw() &&
    VM_Version::supports_bmi2()) {

    Label copy_32_loop, copy_loop_tail, below_threshold;

    // alignment
    Label post_alignment;

    // if length of the string is less than 16, handle it in an old fashioned way
    testl(len, -32);
    jcc(Assembler::zero, below_threshold);

    // First check whether a character is compressable ( <= 0xFF).
    // Create mask to test for Unicode chars inside zmm vector
    movl(result, 0x00FF);
    evpbroadcastw(tmp2Reg, result, Assembler::AVX_512bit);

    testl(len, -64);
    jcc(Assembler::zero, post_alignment);

    movl(tmp5, dst);
    andl(tmp5, (32 - 1));
    negl(tmp5);
    andl(tmp5, (32 - 1));

    // bail out when there is nothing to be done
    testl(tmp5, 0xFFFFFFFF);
    jcc(Assembler::zero, post_alignment);

    // ~(~0 << len), where len is the # of remaining elements to process
    movl(result, 0xFFFFFFFF);
    shlxl(result, result, tmp5);
    notl(result);
    kmovdl(k3, result);

    evmovdquw(tmp1Reg, k3, Address(src, 0), Assembler::AVX_512bit);
    evpcmpuw(k2, k3, tmp1Reg, tmp2Reg, Assembler::le, Assembler::AVX_512bit);
    ktestd(k2, k3);
    jcc(Assembler::carryClear, return_zero);

    evpmovwb(Address(dst, 0), k3, tmp1Reg, Assembler::AVX_512bit);

    addptr(src, tmp5);
    addptr(src, tmp5);
    addptr(dst, tmp5);
    subl(len, tmp5);

    bind(post_alignment);
    // end of alignment

    movl(tmp5, len);
    andl(tmp5, (32 - 1));    // tail count (in chars)
    andl(len, ~(32 - 1));    // vector count (in chars)
    jcc(Assembler::zero, copy_loop_tail);

    lea(src, Address(src, len, Address::times_2));
    lea(dst, Address(dst, len, Address::times_1));
    negptr(len);

    bind(copy_32_loop);
    evmovdquw(tmp1Reg, Address(src, len, Address::times_2), Assembler::AVX_512bit);
    evpcmpuw(k2, tmp1Reg, tmp2Reg, Assembler::le, Assembler::AVX_512bit);
    kortestdl(k2, k2);
    jcc(Assembler::carryClear, return_zero);

    // All elements in current processed chunk are valid candidates for
    // compression. Write a truncated byte elements to the memory.
    evpmovwb(Address(dst, len, Address::times_1), tmp1Reg, Assembler::AVX_512bit);
    addptr(len, 32);
    jcc(Assembler::notZero, copy_32_loop);

    bind(copy_loop_tail);
    // bail out when there is nothing to be done
    testl(tmp5, 0xFFFFFFFF);
    jcc(Assembler::zero, return_length);

    movl(len, tmp5);

    // ~(~0 << len), where len is the # of remaining elements to process
    movl(result, 0xFFFFFFFF);
    shlxl(result, result, len);
    notl(result);

    kmovdl(k3, result);

    evmovdquw(tmp1Reg, k3, Address(src, 0), Assembler::AVX_512bit);
    evpcmpuw(k2, k3, tmp1Reg, tmp2Reg, Assembler::le, Assembler::AVX_512bit);
    ktestd(k2, k3);
    jcc(Assembler::carryClear, return_zero);

    evpmovwb(Address(dst, 0), k3, tmp1Reg, Assembler::AVX_512bit);
    jmp(return_length);

    bind(below_threshold);
  }

  if (UseSSE42Intrinsics) {
    Label copy_32_loop, copy_16, copy_tail;

    movl(result, len);

    movl(tmp5, 0xff00ff00);   // create mask to test for Unicode chars in vectors

    // vectored compression
    andl(len, 0xfffffff0);    // vector count (in chars)
    andl(result, 0x0000000f);    // tail count (in chars)
    testl(len, len);
    jcc(Assembler::zero, copy_16);

    // compress 16 chars per iter
    movdl(tmp1Reg, tmp5);
    pshufd(tmp1Reg, tmp1Reg, 0);   // store Unicode mask in tmp1Reg
    pxor(tmp4Reg, tmp4Reg);

    lea(src, Address(src, len, Address::times_2));
    lea(dst, Address(dst, len, Address::times_1));
    negptr(len);

    bind(copy_32_loop);
    movdqu(tmp2Reg, Address(src, len, Address::times_2));     // load 1st 8 characters
    por(tmp4Reg, tmp2Reg);
    movdqu(tmp3Reg, Address(src, len, Address::times_2, 16)); // load next 8 characters
    por(tmp4Reg, tmp3Reg);
    ptest(tmp4Reg, tmp1Reg);       // check for Unicode chars in next vector
    jcc(Assembler::notZero, return_zero);
    packuswb(tmp2Reg, tmp3Reg);    // only ASCII chars; compress each to 1 byte
    movdqu(Address(dst, len, Address::times_1), tmp2Reg);
    addptr(len, 16);
    jcc(Assembler::notZero, copy_32_loop);

    // compress next vector of 8 chars (if any)
    bind(copy_16);
    movl(len, result);
    andl(len, 0xfffffff8);    // vector count (in chars)
    andl(result, 0x00000007);    // tail count (in chars)
    testl(len, len);
    jccb(Assembler::zero, copy_tail);

    movdl(tmp1Reg, tmp5);
    pshufd(tmp1Reg, tmp1Reg, 0);   // store Unicode mask in tmp1Reg
    pxor(tmp3Reg, tmp3Reg);

    movdqu(tmp2Reg, Address(src, 0));
    ptest(tmp2Reg, tmp1Reg);       // check for Unicode chars in vector
    jccb(Assembler::notZero, return_zero);
    packuswb(tmp2Reg, tmp3Reg);    // only LATIN1 chars; compress each to 1 byte
    movq(Address(dst, 0), tmp2Reg);
    addptr(src, 16);
    addptr(dst, 8);

    bind(copy_tail);
    movl(len, result);
  }
  // compress 1 char per iter
  testl(len, len);
  jccb(Assembler::zero, return_length);
  lea(src, Address(src, len, Address::times_2));
  lea(dst, Address(dst, len, Address::times_1));
  negptr(len);

  bind(copy_chars_loop);
  load_unsigned_short(result, Address(src, len, Address::times_2));
  testl(result, 0xff00);      // check if Unicode char
  jccb(Assembler::notZero, return_zero);
  movb(Address(dst, len, Address::times_1), result);  // ASCII char; compress to 1 byte
  increment(len);
  jcc(Assembler::notZero, copy_chars_loop);

  // if compression succeeded, return length
  bind(return_length);
  pop(result);
  jmpb(done);

  // if compression failed, return 0
  bind(return_zero);
  xorl(result, result);
  addptr(rsp, wordSize);

  bind(done);
}

// Inflate byte[] array to char[].
//   ..\jdk\src\java.base\share\classes\java\lang\StringLatin1.java
//   @HotSpotIntrinsicCandidate
//   private static void inflate(byte[] src, int srcOff, char[] dst, int dstOff, int len) {
//     for (int i = 0; i < len; i++) {
//       dst[dstOff++] = (char)(src[srcOff++] & 0xff);
//     }
//   }
void MacroAssembler::byte_array_inflate(Register src, Register dst, Register len,
  XMMRegister tmp1, Register tmp2) {
  Label copy_chars_loop, done, below_threshold, avx3_threshold;
  // rsi: src
  // rdi: dst
  // rdx: len
  // rcx: tmp2

  // rsi holds start addr of source byte[] to be inflated
  // rdi holds start addr of destination char[]
  // rdx holds length
  assert_different_registers(src, dst, len, tmp2);
  movl(tmp2, len);
  if ((UseAVX > 2) && // AVX512
    VM_Version::supports_avx512vlbw() &&
    VM_Version::supports_bmi2()) {

    Label copy_32_loop, copy_tail;
    Register tmp3_aliased = len;

    // if length of the string is less than 16, handle it in an old fashioned way
    testl(len, -16);
    jcc(Assembler::zero, below_threshold);

    testl(len, -1 * AVX3Threshold);
    jcc(Assembler::zero, avx3_threshold);

    // In order to use only one arithmetic operation for the main loop we use
    // this pre-calculation
    andl(tmp2, (32 - 1)); // tail count (in chars), 32 element wide loop
    andl(len, -32);     // vector count
    jccb(Assembler::zero, copy_tail);

    lea(src, Address(src, len, Address::times_1));
    lea(dst, Address(dst, len, Address::times_2));
    negptr(len);


    // inflate 32 chars per iter
    bind(copy_32_loop);
    vpmovzxbw(tmp1, Address(src, len, Address::times_1), Assembler::AVX_512bit);
    evmovdquw(Address(dst, len, Address::times_2), tmp1, Assembler::AVX_512bit);
    addptr(len, 32);
    jcc(Assembler::notZero, copy_32_loop);

    bind(copy_tail);
    // bail out when there is nothing to be done
    testl(tmp2, -1); // we don't destroy the contents of tmp2 here
    jcc(Assembler::zero, done);

    // ~(~0 << length), where length is the # of remaining elements to process
    movl(tmp3_aliased, -1);
    shlxl(tmp3_aliased, tmp3_aliased, tmp2);
    notl(tmp3_aliased);
    kmovdl(k2, tmp3_aliased);
    evpmovzxbw(tmp1, k2, Address(src, 0), Assembler::AVX_512bit);
    evmovdquw(Address(dst, 0), k2, tmp1, Assembler::AVX_512bit);

    jmp(done);
    bind(avx3_threshold);
  }
  if (UseSSE42Intrinsics) {
    Label copy_16_loop, copy_8_loop, copy_bytes, copy_new_tail, copy_tail;

    if (UseAVX > 1) {
      andl(tmp2, (16 - 1));
      andl(len, -16);
      jccb(Assembler::zero, copy_new_tail);
    } else {
      andl(tmp2, 0x00000007);   // tail count (in chars)
      andl(len, 0xfffffff8);    // vector count (in chars)
      jccb(Assembler::zero, copy_tail);
    }

    // vectored inflation
    lea(src, Address(src, len, Address::times_1));
    lea(dst, Address(dst, len, Address::times_2));
    negptr(len);

    if (UseAVX > 1) {
      bind(copy_16_loop);
      vpmovzxbw(tmp1, Address(src, len, Address::times_1), Assembler::AVX_256bit);
      vmovdqu(Address(dst, len, Address::times_2), tmp1);
      addptr(len, 16);
      jcc(Assembler::notZero, copy_16_loop);

      bind(below_threshold);
      bind(copy_new_tail);
      movl(len, tmp2);
      andl(tmp2, 0x00000007);
      andl(len, 0xFFFFFFF8);
      jccb(Assembler::zero, copy_tail);

      pmovzxbw(tmp1, Address(src, 0));
      movdqu(Address(dst, 0), tmp1);
      addptr(src, 8);
      addptr(dst, 2 * 8);

      jmp(copy_tail, true);
    }

    // inflate 8 chars per iter
    bind(copy_8_loop);
    pmovzxbw(tmp1, Address(src, len, Address::times_1));  // unpack to 8 words
    movdqu(Address(dst, len, Address::times_2), tmp1);
    addptr(len, 8);
    jcc(Assembler::notZero, copy_8_loop);

    bind(copy_tail);
    movl(len, tmp2);

    cmpl(len, 4);
    jccb(Assembler::less, copy_bytes);

    movdl(tmp1, Address(src, 0));  // load 4 byte chars
    pmovzxbw(tmp1, tmp1);
    movq(Address(dst, 0), tmp1);
    subptr(len, 4);
    addptr(src, 4);
    addptr(dst, 8);

    bind(copy_bytes);
  } else {
    bind(below_threshold);
  }

  testl(len, len);
  jccb(Assembler::zero, done);
  lea(src, Address(src, len, Address::times_1));
  lea(dst, Address(dst, len, Address::times_2));
  negptr(len);

  // inflate 1 char per iter
  bind(copy_chars_loop);
  load_unsigned_byte(tmp2, Address(src, len, Address::times_1));  // load byte char
  movw(Address(dst, len, Address::times_2), tmp2);  // inflate byte char to word
  increment(len);
  jcc(Assembler::notZero, copy_chars_loop);

  bind(done);
}

#ifdef _LP64
void MacroAssembler::cache_wb(Address line)
{
  // 64 bit cpus always support clflush
  assert(VM_Version::supports_clflush(), "clflush should be available");
  bool optimized = VM_Version::supports_clflushopt();
  bool no_evict = VM_Version::supports_clwb();

  // prefer clwb (writeback without evict) otherwise
  // prefer clflushopt (potentially parallel writeback with evict)
  // otherwise fallback on clflush (serial writeback with evict)

  if (optimized) {
    if (no_evict) {
      clwb(line);
    } else {
      clflushopt(line);
    }
  } else {
    // no need for fence when using CLFLUSH
    clflush(line);
  }
}

void MacroAssembler::cache_wbsync(bool is_pre)
{
  assert(VM_Version::supports_clflush(), "clflush should be available");
  bool optimized = VM_Version::supports_clflushopt();
  bool no_evict = VM_Version::supports_clwb();

  // pick the correct implementation

  if (!is_pre && (optimized || no_evict)) {
    // need an sfence for post flush when using clflushopt or clwb
    // otherwise no no need for any synchroniaztion

    sfence();
  }
}
#endif // _LP64

Assembler::Condition MacroAssembler::negate_condition(Assembler::Condition cond) {
  switch (cond) {
    // Note some conditions are synonyms for others
    case Assembler::zero:         return Assembler::notZero;
    case Assembler::notZero:      return Assembler::zero;
    case Assembler::less:         return Assembler::greaterEqual;
    case Assembler::lessEqual:    return Assembler::greater;
    case Assembler::greater:      return Assembler::lessEqual;
    case Assembler::greaterEqual: return Assembler::less;
    case Assembler::below:        return Assembler::aboveEqual;
    case Assembler::belowEqual:   return Assembler::above;
    case Assembler::above:        return Assembler::belowEqual;
    case Assembler::aboveEqual:   return Assembler::below;
    case Assembler::overflow:     return Assembler::noOverflow;
    case Assembler::noOverflow:   return Assembler::overflow;
    case Assembler::negative:     return Assembler::positive;
    case Assembler::positive:     return Assembler::negative;
    case Assembler::parity:       return Assembler::noParity;
    case Assembler::noParity:     return Assembler::parity;
  }
  ShouldNotReachHere(); return Assembler::overflow;
}

SkipIfEqual::SkipIfEqual(
    MacroAssembler* masm, const bool* flag_addr, bool value) {
  _masm = masm;
  _masm->cmp8(ExternalAddress((address)flag_addr), value);
  _masm->jcc(Assembler::equal, _label);
}

SkipIfEqual::~SkipIfEqual() {
  _masm->bind(_label);
}

// 32-bit Windows has its own fast-path implementation
// of get_thread
#if !defined(WIN32) || defined(_LP64)

// This is simply a call to Thread::current()
void MacroAssembler::get_thread(Register thread) {
  if (thread != rax) {
    push(rax);
  }
  LP64_ONLY(push(rdi);)
  LP64_ONLY(push(rsi);)
  push(rdx);
  push(rcx);
#ifdef _LP64
  push(r8);
  push(r9);
  push(r10);
  push(r11);
#endif

  MacroAssembler::call_VM_leaf_base(CAST_FROM_FN_PTR(address, Thread::current), 0);

#ifdef _LP64
  pop(r11);
  pop(r10);
  pop(r9);
  pop(r8);
#endif
  pop(rcx);
  pop(rdx);
  LP64_ONLY(pop(rsi);)
  LP64_ONLY(pop(rdi);)
  if (thread != rax) {
    mov(thread, rax);
    pop(rax);
  }
}

#endif<|MERGE_RESOLUTION|>--- conflicted
+++ resolved
@@ -1874,16 +1874,7 @@
   // At DONE_LABEL the icc ZFlag is set as follows ...
   // fast_unlock uses the same protocol.
   // ZFlag == 1 -> Success
-<<<<<<< HEAD
-  // ZFlag == 0 -> Failure - force control through the slow-path
-  
-  Label FAILED;
-  jcc(Assembler::notZero, FAILED);
-  testl (boxReg, 0);                      // set ICC.ZF=1 to indicate success
-  bind(FAILED);
-=======
   // ZFlag == 0 -> Failure - force control through the slow path
->>>>>>> ee140f7f
 }
 
 // obj: object to unlock
