/*
 * Copyright (c) 1998, 2019, Oracle and/or its affiliates. All rights reserved.
 * DO NOT ALTER OR REMOVE COPYRIGHT NOTICES OR THIS FILE HEADER.
 *
 * This code is free software; you can redistribute it and/or modify it
 * under the terms of the GNU General Public License version 2 only, as
 * published by the Free Software Foundation.
 *
 * This code is distributed in the hope that it will be useful, but WITHOUT
 * ANY WARRANTY; without even the implied warranty of MERCHANTABILITY or
 * FITNESS FOR A PARTICULAR PURPOSE.  See the GNU General Public License
 * version 2 for more details (a copy is included in the LICENSE file that
 * accompanied this code).
 *
 * You should have received a copy of the GNU General Public License version
 * 2 along with this work; if not, write to the Free Software Foundation,
 * Inc., 51 Franklin St, Fifth Floor, Boston, MA 02110-1301 USA.
 *
 * Please contact Oracle, 500 Oracle Parkway, Redwood Shores, CA 94065 USA
 * or visit www.oracle.com if you need additional information or have any
 * questions.
 *
 */

#ifndef SHARE_CODE_CODEBLOB_HPP
#define SHARE_CODE_CODEBLOB_HPP

#include "asm/codeBuffer.hpp"
#include "compiler/compilerDefinitions.hpp"
#include "compiler/oopMap.hpp"
#include "runtime/frame.hpp"
#include "runtime/handles.hpp"
#include "utilities/align.hpp"
#include "utilities/macros.hpp"

// CodeBlob Types
// Used in the CodeCache to assign CodeBlobs to different CodeHeaps
struct CodeBlobType {
  enum {
    MethodNonProfiled   = 0,    // Execution level 1 and 4 (non-profiled) nmethods (including native nmethods)
    MethodProfiled      = 1,    // Execution level 2 and 3 (profiled) nmethods
    NonNMethod          = 2,    // Non-nmethods like Buffers, Adapters and Runtime Stubs
    All                 = 3,    // All types (No code cache segmentation)
    AOT                 = 4,    // AOT methods
    NumTypes            = 5     // Number of CodeBlobTypes
  };
};

// CodeBlob - superclass for all entries in the CodeCache.
//
// Subtypes are:
//  CompiledMethod       : Compiled Java methods (include method that calls to native code)
//   nmethod             : JIT Compiled Java methods
//   AOTCompiledMethod   : AOT Compiled Java methods - Not in the CodeCache!
//                         AOTCompiledMethod objects are allocated in the C-Heap, the code they
//                         point to is allocated in the AOTCodeHeap which is in the C-Heap as
//                         well (i.e. it's the memory where the shared library was loaded to)
//  RuntimeBlob          : Non-compiled method code; generated glue code
//   BufferBlob          : Used for non-relocatable code such as interpreter, stubroutines, etc.
//    AdapterBlob        : Used to hold C2I/I2C adapters
//    VtableBlob         : Used for holding vtable chunks
//    MethodHandlesAdapterBlob : Used to hold MethodHandles adapters
//   RuntimeStub         : Call to VM runtime methods
//   SingletonBlob       : Super-class for all blobs that exist in only one instance
//    DeoptimizationBlob : Used for deoptimization
//    ExceptionBlob      : Used for stack unrolling
//    SafepointBlob      : Used to handle illegal instruction exceptions
//    UncommonTrapBlob   : Used to handle uncommon traps
//
//
// Layout (all except AOTCompiledMethod) : continuous in the CodeCache
//   - header
//   - relocation
//   - content space
//     - instruction space
//   - data space
//
// Layout (AOTCompiledMethod) : in the C-Heap
//   - header -\
//     ...     |
//   - code  <-/


class CodeBlobLayout;

class CodeBlob {
  friend class VMStructs;
  friend class JVMCIVMStructs;
  friend class CodeCacheDumper;

protected:

  const CompilerType _type;                      // CompilerType
  int        _size;                              // total size of CodeBlob in bytes
  int        _header_size;                       // size of header (depends on subclass)
  int        _frame_complete_offset;             // instruction offsets in [0.._frame_complete_offset) have
                                                 // not finished setting up their frame. Beware of pc's in
                                                 // that range. There is a similar range(s) on returns
                                                 // which we don't detect.
  int        _data_offset;                       // offset to where data region begins
  int        _frame_size;                        // size of stack frame

  address    _code_begin;
  address    _code_end;
  address    _content_begin;                     // address to where content region begins (this includes consts, insts, stubs)
                                                 // address    _content_end - not required, for all CodeBlobs _code_end == _content_end for now
  address    _data_end;
  address    _relocation_begin;
  address    _relocation_end;

  bool       _is_compiled;

  ImmutableOopMapSet* _oop_maps;                 // OopMap for this CodeBlob
  bool                _caller_must_gc_arguments;

  const char*         _name;
  S390_ONLY(int       _ctable_offset;)

<<<<<<< HEAD
  CodeBlob(const char* name, CompilerType type, const CodeBlobLayout& layout, int frame_complete_offset, int frame_size, ImmutableOopMapSet* oop_maps, bool caller_must_gc_arguments, bool compiled = false);
  CodeBlob(const char* name, CompilerType type, const CodeBlobLayout& layout, CodeBuffer* cb, int frame_complete_offset, int frame_size, OopMapSet* oop_maps, bool caller_must_gc_arguments, bool compiled = false);
=======
  NOT_PRODUCT(CodeStrings _strings;)

  CodeBlob(const char* name, CompilerType type, const CodeBlobLayout& layout, int frame_complete_offset, int frame_size, ImmutableOopMapSet* oop_maps, bool caller_must_gc_arguments);
  CodeBlob(const char* name, CompilerType type, const CodeBlobLayout& layout, CodeBuffer* cb, int frame_complete_offset, int frame_size, OopMapSet* oop_maps, bool caller_must_gc_arguments);

>>>>>>> a0ade220
public:
  // Only used by unit test.
  CodeBlob()
    : _type(compiler_none) {}

  // Returns the space needed for CodeBlob
  static unsigned int allocation_size(CodeBuffer* cb, int header_size);
  static unsigned int align_code_offset(int offset);

  // Deletion
  virtual void flush();

  // Typing
  virtual bool is_buffer_blob() const                 { return false; }
  virtual bool is_nmethod() const                     { return false; }
  virtual bool is_runtime_stub() const                { return false; }
  virtual bool is_deoptimization_stub() const         { return false; }
  virtual bool is_uncommon_trap_stub() const          { return false; }
  virtual bool is_exception_stub() const              { return false; }
  virtual bool is_safepoint_stub() const              { return false; }
  virtual bool is_adapter_blob() const                { return false; }
  virtual bool is_vtable_blob() const                 { return false; }
  virtual bool is_method_handles_adapter_blob() const { return false; }
  virtual bool is_aot() const                         { return false; }
  bool is_compiled() const                            { return _is_compiled; }
  const bool* is_compiled_addr() const                      { return &_is_compiled; }

  inline bool is_compiled_by_c1() const    { return _type == compiler_c1; };
  inline bool is_compiled_by_c2() const    { return _type == compiler_c2; };
  inline bool is_compiled_by_jvmci() const { return _type == compiler_jvmci; };
  const char* compiler_name() const;
  CompilerType compiler_type() const { return _type; }

  // Casting
  nmethod* as_nmethod_or_null()                { return is_nmethod() ? (nmethod*) this : NULL; }
  nmethod* as_nmethod()                        { assert(is_nmethod(), "must be nmethod"); return (nmethod*) this; }
  CompiledMethod* as_compiled_method_or_null() { return is_compiled() ? (CompiledMethod*) this : NULL; }
  CompiledMethod* as_compiled_method()         { assert(is_compiled(), "must be compiled"); return (CompiledMethod*) this; }
  CodeBlob* as_codeblob_or_null() const        { return (CodeBlob*) this; }

  // Boundaries
  address header_begin() const        { return (address) this; }
  relocInfo* relocation_begin() const { return (relocInfo*) _relocation_begin; };
  relocInfo* relocation_end() const   { return (relocInfo*) _relocation_end; }
  address content_begin() const       { return _content_begin; }
  address content_end() const         { return _code_end; } // _code_end == _content_end is true for all types of blobs for now, it is also checked in the constructor
  address code_begin() const          { return _code_begin;    }
  address code_end() const            { return _code_end; }
  address data_end() const            { return _data_end;      }

  // This field holds the beginning of the const section in the old code buffer.
  // It is needed to fix relocations of pc-relative loads when resizing the
  // the constant pool or moving it.
  S390_ONLY(address ctable_begin() const { return header_begin() + _ctable_offset; })
  void set_ctable_begin(address ctable) { S390_ONLY(_ctable_offset = ctable - header_begin();) }

  // Sizes
  int size() const                               { return _size; }
  int header_size() const                        { return _header_size; }
  int relocation_size() const                    { return (address) relocation_end() - (address) relocation_begin(); }
  int content_size() const                       { return           content_end()    -           content_begin();    }
  int code_size() const                          { return           code_end()       -           code_begin();       }
  // Only used from CodeCache::free_unused_tail() after the Interpreter blob was trimmed
  void adjust_size(size_t used) {
    _size = (int)used;
    _data_offset = (int)used;
    _code_end = (address)this + used;
    _data_end = (address)this + used;
  }

  // Containment
  bool blob_contains(address addr) const         { return header_begin()       <= addr && addr < data_end();       }
  bool code_contains(address addr) const         { return code_begin()         <= addr && addr < code_end();       }
  bool contains(address addr) const              { return content_begin()      <= addr && addr < content_end();    }
  bool is_frame_complete_at(address addr) const  { return _frame_complete_offset != CodeOffsets::frame_never_safe &&
                                                          code_contains(addr) && addr >= code_begin() + _frame_complete_offset; }
  int frame_complete_offset() const              { return _frame_complete_offset; }

  // CodeCache support: really only used by the nmethods, but in order to get
  // asserts and certain bookkeeping to work in the CodeCache they are defined
  // virtual here.
  virtual bool is_zombie() const                 { return false; }
  virtual bool is_locked_by_vm() const           { return false; }

  virtual bool is_unloaded() const               { return false; }
  virtual bool is_not_entrant() const            { return false; }

  // GC support
  virtual bool is_alive() const                  = 0;

  // OopMap for frame
  ImmutableOopMapSet* oop_maps() const           { return _oop_maps; }
  void set_oop_maps(OopMapSet* p);

  const ImmutableOopMap* oop_map_for_slot(int slot, address return_address) const {
    assert(_oop_maps != NULL, "nope");
    return _oop_maps->find_map_at_slot(slot, (intptr_t) return_address - (intptr_t) code_begin());
  }

  //const ImmutableOopMap* oop_map_for_slot(int slot, address return_address) const;
  const ImmutableOopMap* oop_map_for_return_address(address return_address) const;
  virtual void preserve_callee_argument_oops(frame fr, const RegisterMap* reg_map, OopClosure* f) = 0;

  // Frame support. Sizes are in word units.
  int  frame_size() const                        { return _frame_size; }
  void set_frame_size(int size)                  { _frame_size = size; }

  // Returns true, if the next frame is responsible for GC'ing oops passed as arguments
  bool caller_must_gc_arguments(JavaThread* thread) const { return _caller_must_gc_arguments; }

  // Naming
  const char* name() const                       { return _name; }
  void set_name(const char* name)                { _name = name; }

  // Debugging
  virtual void verify() = 0;
  virtual void print() const;
  virtual void print_on(outputStream* st) const;
  virtual void print_value_on(outputStream* st) const;
  void dump_for_addr(address addr, outputStream* st, bool verbose) const;
  void print_code();

  // Print the comment associated with offset on stream, if there is one
  virtual void print_block_comment(outputStream* stream, address block_begin) const {
  #ifndef PRODUCT
    intptr_t offset = (intptr_t)(block_begin - code_begin());
    _strings.print_block_comment(stream, offset);
  #endif
  }

#ifndef PRODUCT
  void set_strings(CodeStrings& strings) {
    assert(!is_aot(), "invalid on aot");
    _strings.copy(strings);
  }
#endif
};

class CodeBlobLookup {
public:
  virtual CodeBlob* find_blob(address addr) const { return NULL; }
};

class CodeBlobLayout : public StackObj {
private:
  int _size;
  int _header_size;
  int _relocation_size;
  int _content_offset;
  int _code_offset;
  int _data_offset;
  address _code_begin;
  address _code_end;
  address _content_begin;
  address _content_end;
  address _data_end;
  address _relocation_begin;
  address _relocation_end;

public:
  CodeBlobLayout(address code_begin, address code_end, address content_begin, address content_end, address data_end, address relocation_begin, address relocation_end) :
    _size(0),
    _header_size(0),
    _relocation_size(0),
    _content_offset(0),
    _code_offset(0),
    _data_offset(0),
    _code_begin(code_begin),
    _code_end(code_end),
    _content_begin(content_begin),
    _content_end(content_end),
    _data_end(data_end),
    _relocation_begin(relocation_begin),
    _relocation_end(relocation_end)
  {
  }

  CodeBlobLayout(const address start, int size, int header_size, int relocation_size, int data_offset) :
    _size(size),
    _header_size(header_size),
    _relocation_size(relocation_size),
    _content_offset(CodeBlob::align_code_offset(_header_size + _relocation_size)),
    _code_offset(_content_offset),
    _data_offset(data_offset)
  {
    assert(is_aligned(_relocation_size, oopSize), "unaligned size");

    _code_begin = (address) start + _code_offset;
    _code_end = (address) start + _data_offset;

    _content_begin = (address) start + _content_offset;
    _content_end = (address) start + _data_offset;

    _data_end = (address) start + _size;
    _relocation_begin = (address) start + _header_size;
    _relocation_end = _relocation_begin + _relocation_size;
  }

  CodeBlobLayout(const address start, int size, int header_size, const CodeBuffer* cb) :
    _size(size),
    _header_size(header_size),
    _relocation_size(align_up(cb->total_relocation_size(), oopSize)),
    _content_offset(CodeBlob::align_code_offset(_header_size + _relocation_size)),
    _code_offset(_content_offset + cb->total_offset_of(cb->insts())),
    _data_offset(_content_offset + align_up(cb->total_content_size(), oopSize))
  {
    assert(is_aligned(_relocation_size, oopSize), "unaligned size");

    _code_begin = (address) start + _code_offset;
    _code_end = (address) start + _data_offset;

    _content_begin = (address) start + _content_offset;
    _content_end = (address) start + _data_offset;

    _data_end = (address) start + _size;
    _relocation_begin = (address) start + _header_size;
    _relocation_end = _relocation_begin + _relocation_size;
  }

  int size() const { return _size; }
  int header_size() const { return _header_size; }
  int relocation_size() const { return _relocation_size; }
  int content_offset() const { return _content_offset; }
  int code_offset() const { return _code_offset; }
  int data_offset() const { return _data_offset; }
  address code_begin() const { return _code_begin; }
  address code_end() const { return _code_end; }
  address data_end() const { return _data_end; }
  address relocation_begin() const { return _relocation_begin; }
  address relocation_end() const { return _relocation_end; }
  address content_begin() const { return _content_begin; }
  address content_end() const { return _content_end; }
};


class RuntimeBlob : public CodeBlob {
  friend class VMStructs;
 public:

  // Creation
  // a) simple CodeBlob
  // frame_complete is the offset from the beginning of the instructions
  // to where the frame setup (from stackwalk viewpoint) is complete.
  RuntimeBlob(const char* name, int header_size, int size, int frame_complete, int locs_size);

  // b) full CodeBlob
  RuntimeBlob(
    const char* name,
    CodeBuffer* cb,
    int         header_size,
    int         size,
    int         frame_complete,
    int         frame_size,
    OopMapSet*  oop_maps,
    bool        caller_must_gc_arguments = false
  );

  // GC support
  virtual bool is_alive() const                  = 0;

  void verify();

  // OopMap for frame
  virtual void preserve_callee_argument_oops(frame fr, const RegisterMap* reg_map, OopClosure* f)  { ShouldNotReachHere(); }

  // Debugging
  virtual void print_on(outputStream* st) const { CodeBlob::print_on(st); }
  virtual void print_value_on(outputStream* st) const { CodeBlob::print_value_on(st); }

  // Deal with Disassembler, VTune, Forte, JvmtiExport, MemoryService.
  static void trace_new_stub(RuntimeBlob* blob, const char* name1, const char* name2 = "");
};

class WhiteBox;
//----------------------------------------------------------------------------------------------------
// BufferBlob: used to hold non-relocatable machine code such as the interpreter, stubroutines, etc.

class BufferBlob: public RuntimeBlob {
  friend class VMStructs;
  friend class AdapterBlob;
  friend class VtableBlob;
  friend class MethodHandlesAdapterBlob;
  friend class WhiteBox;

 private:
  // Creation support
  BufferBlob(const char* name, int size);
  BufferBlob(const char* name, int size, CodeBuffer* cb);

  // This ordinary operator delete is needed even though not used, so the
  // below two-argument operator delete will be treated as a placement
  // delete rather than an ordinary sized delete; see C++14 3.7.4.2/p2.
  void operator delete(void* p);
  void* operator new(size_t s, unsigned size) throw();

 public:
  // Creation
  static BufferBlob* create(const char* name, int buffer_size);
  static BufferBlob* create(const char* name, CodeBuffer* cb);

  static void free(BufferBlob* buf);

  // Typing
  virtual bool is_buffer_blob() const            { return true; }

  // GC/Verification support
  void preserve_callee_argument_oops(frame fr, const RegisterMap* reg_map, OopClosure* f)  { /* nothing to do */ }
  bool is_alive() const                          { return true; }

  void verify();
  void print_on(outputStream* st) const;
  void print_value_on(outputStream* st) const;
};


//----------------------------------------------------------------------------------------------------
// AdapterBlob: used to hold C2I/I2C adapters

class AdapterBlob: public BufferBlob {
private:
  AdapterBlob(int size, CodeBuffer* cb);

public:
  // Creation
  static AdapterBlob* create(CodeBuffer* cb);

  // Typing
  virtual bool is_adapter_blob() const { return true; }
};

//---------------------------------------------------------------------------------------------------
class VtableBlob: public BufferBlob {
private:
  VtableBlob(const char*, int);

public:
  // Creation
  static VtableBlob* create(const char* name, int buffer_size);

  // Typing
  virtual bool is_vtable_blob() const { return true; }
};

//----------------------------------------------------------------------------------------------------
// MethodHandlesAdapterBlob: used to hold MethodHandles adapters

class MethodHandlesAdapterBlob: public BufferBlob {
private:
  MethodHandlesAdapterBlob(int size)                 : BufferBlob("MethodHandles adapters", size) {}

public:
  // Creation
  static MethodHandlesAdapterBlob* create(int buffer_size);

  // Typing
  virtual bool is_method_handles_adapter_blob() const { return true; }
};


//----------------------------------------------------------------------------------------------------
// RuntimeStub: describes stubs used by compiled code to call a (static) C++ runtime routine

class RuntimeStub: public RuntimeBlob {
  friend class VMStructs;
 private:
  // Creation support
  RuntimeStub(
    const char* name,
    CodeBuffer* cb,
    int         size,
    int         frame_complete,
    int         frame_size,
    OopMapSet*  oop_maps,
    bool        caller_must_gc_arguments
  );

  // This ordinary operator delete is needed even though not used, so the
  // below two-argument operator delete will be treated as a placement
  // delete rather than an ordinary sized delete; see C++14 3.7.4.2/p2.
  void operator delete(void* p);
  void* operator new(size_t s, unsigned size) throw();

 public:
  // Creation
  static RuntimeStub* new_runtime_stub(
    const char* stub_name,
    CodeBuffer* cb,
    int         frame_complete,
    int         frame_size,
    OopMapSet*  oop_maps,
    bool        caller_must_gc_arguments
  );

  // Typing
  bool is_runtime_stub() const                   { return true; }

  address entry_point() const                    { return code_begin(); }

  // GC/Verification support
  void preserve_callee_argument_oops(frame fr, const RegisterMap *reg_map, OopClosure* f)  { /* nothing to do */ }
  bool is_alive() const                          { return true; }

  void verify();
  void print_on(outputStream* st) const;
  void print_value_on(outputStream* st) const;
};


//----------------------------------------------------------------------------------------------------
// Super-class for all blobs that exist in only one instance. Implements default behaviour.

class SingletonBlob: public RuntimeBlob {
  friend class VMStructs;

 protected:
  // This ordinary operator delete is needed even though not used, so the
  // below two-argument operator delete will be treated as a placement
  // delete rather than an ordinary sized delete; see C++14 3.7.4.2/p2.
  void operator delete(void* p);
  void* operator new(size_t s, unsigned size) throw();

 public:
   SingletonBlob(
     const char* name,
     CodeBuffer* cb,
     int         header_size,
     int         size,
     int         frame_size,
     OopMapSet*  oop_maps
   )
   : RuntimeBlob(name, cb, header_size, size, CodeOffsets::frame_never_safe, frame_size, oop_maps)
  {};

  address entry_point()                          { return code_begin(); }

  bool is_alive() const                          { return true; }

  // GC/Verification support
  void preserve_callee_argument_oops(frame fr, const RegisterMap *reg_map, OopClosure* f)  { /* nothing to do */ }
  void verify(); // does nothing
  void print_on(outputStream* st) const;
  void print_value_on(outputStream* st) const;
};


//----------------------------------------------------------------------------------------------------
// DeoptimizationBlob

class DeoptimizationBlob: public SingletonBlob {
  friend class VMStructs;
  friend class JVMCIVMStructs;
 private:
  int _unpack_offset;
  int _unpack_with_exception;
  int _unpack_with_reexecution;

  int _unpack_with_exception_in_tls;

#if INCLUDE_JVMCI
  // Offsets when JVMCI calls uncommon_trap.
  int _uncommon_trap_offset;
  int _implicit_exception_uncommon_trap_offset;
#endif

  // Creation support
  DeoptimizationBlob(
    CodeBuffer* cb,
    int         size,
    OopMapSet*  oop_maps,
    int         unpack_offset,
    int         unpack_with_exception_offset,
    int         unpack_with_reexecution_offset,
    int         frame_size
  );

 public:
  // Creation
  static DeoptimizationBlob* create(
    CodeBuffer* cb,
    OopMapSet*  oop_maps,
    int         unpack_offset,
    int         unpack_with_exception_offset,
    int         unpack_with_reexecution_offset,
    int         frame_size
  );

  // Typing
  bool is_deoptimization_stub() const { return true; }

  // GC for args
  void preserve_callee_argument_oops(frame fr, const RegisterMap *reg_map, OopClosure* f) { /* Nothing to do */ }

  // Printing
  void print_value_on(outputStream* st) const;

  address unpack() const                         { return code_begin() + _unpack_offset;           }
  address unpack_with_exception() const          { return code_begin() + _unpack_with_exception;   }
  address unpack_with_reexecution() const        { return code_begin() + _unpack_with_reexecution; }

  // Alternate entry point for C1 where the exception and issuing pc
  // are in JavaThread::_exception_oop and JavaThread::_exception_pc
  // instead of being in registers.  This is needed because C1 doesn't
  // model exception paths in a way that keeps these registers free so
  // there may be live values in those registers during deopt.
  void set_unpack_with_exception_in_tls_offset(int offset) {
    _unpack_with_exception_in_tls = offset;
    assert(code_contains(code_begin() + _unpack_with_exception_in_tls), "must be PC inside codeblob");
  }
  address unpack_with_exception_in_tls() const   { return code_begin() + _unpack_with_exception_in_tls; }

#if INCLUDE_JVMCI
  // Offsets when JVMCI calls uncommon_trap.
  void set_uncommon_trap_offset(int offset) {
    _uncommon_trap_offset = offset;
    assert(contains(code_begin() + _uncommon_trap_offset), "must be PC inside codeblob");
  }
  address uncommon_trap() const                  { return code_begin() + _uncommon_trap_offset; }

  void set_implicit_exception_uncommon_trap_offset(int offset) {
    _implicit_exception_uncommon_trap_offset = offset;
    assert(contains(code_begin() + _implicit_exception_uncommon_trap_offset), "must be PC inside codeblob");
  }
  address implicit_exception_uncommon_trap() const { return code_begin() + _implicit_exception_uncommon_trap_offset; }
#endif // INCLUDE_JVMCI
};


//----------------------------------------------------------------------------------------------------
// UncommonTrapBlob (currently only used by Compiler 2)

#ifdef COMPILER2

class UncommonTrapBlob: public SingletonBlob {
  friend class VMStructs;
 private:
  // Creation support
  UncommonTrapBlob(
    CodeBuffer* cb,
    int         size,
    OopMapSet*  oop_maps,
    int         frame_size
  );

 public:
  // Creation
  static UncommonTrapBlob* create(
    CodeBuffer* cb,
    OopMapSet*  oop_maps,
    int         frame_size
  );

  // GC for args
  void preserve_callee_argument_oops(frame fr, const RegisterMap *reg_map, OopClosure* f)  { /* nothing to do */ }

  // Typing
  bool is_uncommon_trap_stub() const             { return true; }
};


//----------------------------------------------------------------------------------------------------
// ExceptionBlob: used for exception unwinding in compiled code (currently only used by Compiler 2)

class ExceptionBlob: public SingletonBlob {
  friend class VMStructs;
 private:
  // Creation support
  ExceptionBlob(
    CodeBuffer* cb,
    int         size,
    OopMapSet*  oop_maps,
    int         frame_size
  );

 public:
  // Creation
  static ExceptionBlob* create(
    CodeBuffer* cb,
    OopMapSet*  oop_maps,
    int         frame_size
  );

  // GC for args
  void preserve_callee_argument_oops(frame fr, const RegisterMap* reg_map, OopClosure* f)  { /* nothing to do */ }

  // Typing
  bool is_exception_stub() const                 { return true; }
};
#endif // COMPILER2


//----------------------------------------------------------------------------------------------------
// SafepointBlob: handles illegal_instruction exceptions during a safepoint

class SafepointBlob: public SingletonBlob {
  friend class VMStructs;
 private:
  // Creation support
  SafepointBlob(
    CodeBuffer* cb,
    int         size,
    OopMapSet*  oop_maps,
    int         frame_size
  );

 public:
  // Creation
  static SafepointBlob* create(
    CodeBuffer* cb,
    OopMapSet*  oop_maps,
    int         frame_size
  );

  // GC for args
  void preserve_callee_argument_oops(frame fr, const RegisterMap* reg_map, OopClosure* f)  { /* nothing to do */ }

  // Typing
  bool is_safepoint_stub() const                 { return true; }
};

#endif // SHARE_CODE_CODEBLOB_HPP<|MERGE_RESOLUTION|>--- conflicted
+++ resolved
@@ -116,16 +116,10 @@
   const char*         _name;
   S390_ONLY(int       _ctable_offset;)
 
-<<<<<<< HEAD
+  NOT_PRODUCT(CodeStrings _strings;)
+
   CodeBlob(const char* name, CompilerType type, const CodeBlobLayout& layout, int frame_complete_offset, int frame_size, ImmutableOopMapSet* oop_maps, bool caller_must_gc_arguments, bool compiled = false);
   CodeBlob(const char* name, CompilerType type, const CodeBlobLayout& layout, CodeBuffer* cb, int frame_complete_offset, int frame_size, OopMapSet* oop_maps, bool caller_must_gc_arguments, bool compiled = false);
-=======
-  NOT_PRODUCT(CodeStrings _strings;)
-
-  CodeBlob(const char* name, CompilerType type, const CodeBlobLayout& layout, int frame_complete_offset, int frame_size, ImmutableOopMapSet* oop_maps, bool caller_must_gc_arguments);
-  CodeBlob(const char* name, CompilerType type, const CodeBlobLayout& layout, CodeBuffer* cb, int frame_complete_offset, int frame_size, OopMapSet* oop_maps, bool caller_must_gc_arguments);
-
->>>>>>> a0ade220
 public:
   // Only used by unit test.
   CodeBlob()
