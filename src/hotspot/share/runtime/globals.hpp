--- conflicted
+++ resolved
@@ -1797,6 +1797,9 @@
   product(bool, UseNewCode3, false, DIAGNOSTIC,                             \
           "Testing Only: Use the new version while testing")                \
                                                                             \
+  product(intx, ContPerfTest, 1000, DIAGNOSTIC,                             \
+          "Testing Only: Use the new version while testing")                \
+                                                                            \
   notproduct(bool, UseDebuggerErgo, false,                                  \
           "Debugging Only: Adjust the VM to be more debugger-friendly. "    \
           "Turns on the other UseDebuggerErgo* flags")                      \
@@ -1808,13 +1811,8 @@
   notproduct(bool, UseDebuggerErgo2, false,                                 \
           "Debugging Only: Limit the number of spawned JVM threads")        \
                                                                             \
-<<<<<<< HEAD
-  product(intx, ContPerfTest, 1000, DIAGNOSTIC,                             \
-           "Testing Only: Use the new version while testing")               \
-=======
   notproduct(bool, EnableJVMTIStackDepthAsserts, true,                      \
           "Enable JVMTI asserts related to stack depth checks")             \
->>>>>>> 07851474
                                                                             \
   /* flags for performance data collection */                               \
                                                                             \
