/*
 * Copyright (c) 1997, 2020, Oracle and/or its affiliates. All rights reserved.
 * DO NOT ALTER OR REMOVE COPYRIGHT NOTICES OR THIS FILE HEADER.
 *
 * This code is free software; you can redistribute it and/or modify it
 * under the terms of the GNU General Public License version 2 only, as
 * published by the Free Software Foundation.
 *
 * This code is distributed in the hope that it will be useful, but WITHOUT
 * ANY WARRANTY; without even the implied warranty of MERCHANTABILITY or
 * FITNESS FOR A PARTICULAR PURPOSE.  See the GNU General Public License
 * version 2 for more details (a copy is included in the LICENSE file that
 * accompanied this code).
 *
 * You should have received a copy of the GNU General Public License version
 * 2 along with this work; if not, write to the Free Software Foundation,
 * Inc., 51 Franklin St, Fifth Floor, Boston, MA 02110-1301 USA.
 *
 * Please contact Oracle, 500 Oracle Parkway, Redwood Shores, CA 94065 USA
 * or visit www.oracle.com if you need additional information or have any
 * questions.
 *
 */

#ifndef SHARE_RUNTIME_THREAD_HPP
#define SHARE_RUNTIME_THREAD_HPP

#include "jni.h"
#include "gc/shared/gcThreadLocalData.hpp"
#include "gc/shared/threadLocalAllocBuffer.hpp"
#include "memory/allocation.hpp"
#include "oops/oop.hpp"
#include "prims/jvmtiExport.hpp"
#include "runtime/continuation.hpp"
#include "runtime/frame.hpp"
#include "runtime/globals.hpp"
#include "runtime/handshake.hpp"
#include "runtime/javaFrameAnchor.hpp"
#include "runtime/jniHandles.hpp"
#include "runtime/mutexLocker.hpp"
#include "runtime/os.hpp"
#include "runtime/osThread.hpp"
#include "runtime/park.hpp"
#include "runtime/safepointMechanism.hpp"
#include "runtime/stackWatermarkSet.hpp"
#include "runtime/stubRoutines.hpp"
#include "runtime/stackOverflow.hpp"
#include "runtime/threadHeapSampler.hpp"
#include "runtime/threadLocalStorage.hpp"
#include "runtime/threadStatisticalInfo.hpp"
#include "runtime/unhandledOops.hpp"
#include "utilities/align.hpp"
#include "utilities/exceptions.hpp"
#include "utilities/globalDefinitions.hpp"
#include "utilities/macros.hpp"
#if INCLUDE_JFR
#include "jfr/support/jfrThreadExtension.hpp"
#endif


class SafeThreadsListPtr;
class ThreadSafepointState;
class ThreadsList;
class ThreadsSMRSupport;

class JvmtiRawMonitor;
class JvmtiThreadState;
class ThreadStatistics;
class ConcurrentLocksDump;
class ParkEvent;
class Parker;
class MonitorInfo;

class AbstractCompiler;
class ciEnv;
class CompileThread;
class CompileLog;
class CompileTask;
class CompileQueue;
class CompilerCounters;

class vframeArray;
class vframe;
class javaVFrame;

class DeoptResourceMark;
class jvmtiDeferredLocalVariableSet;

class ThreadClosure;
class ICRefillVerifier;
class IdealGraphPrinter;

class JVMCIEnv;
class JVMCIPrimitiveArray;

class Metadata;
class ResourceArea;

class OopStorage;

DEBUG_ONLY(class ResourceMark;)

class WorkerThread;

class JavaThread;

// Class hierarchy
// - Thread
//   - JavaThread
//     - various subclasses eg CompilerThread, ServiceThread
//   - NonJavaThread
//     - NamedThread
//       - VMThread
//       - ConcurrentGCThread
//       - WorkerThread
//         - GangWorker
//     - WatcherThread
//     - JfrThreadSampler
//
// All Thread subclasses must be either JavaThread or NonJavaThread.
// This means !t->is_Java_thread() iff t is a NonJavaThread, or t is
// a partially constructed/destroyed Thread.

// Thread execution sequence and actions:
// All threads:
//  - thread_native_entry  // per-OS native entry point
//    - stack initialization
//    - other OS-level initialization (signal masks etc)
//    - handshake with creating thread (if not started suspended)
//    - this->call_run()  // common shared entry point
//      - shared common initialization
//      - this->pre_run()  // virtual per-thread-type initialization
//      - this->run()      // virtual per-thread-type "main" logic
//      - shared common tear-down
//      - this->post_run()  // virtual per-thread-type tear-down
//      - // 'this' no longer referenceable
//    - OS-level tear-down (minimal)
//    - final logging
//
// For JavaThread:
//   - this->run()  // virtual but not normally overridden
//     - this->thread_main_inner()  // extra call level to ensure correct stack calculations
//       - this->entry_point()  // set differently for each kind of JavaThread

class Thread: public ThreadShadow {
  friend class VMStructs;
  friend class JVMCIVMStructs;
 private:

#ifndef USE_LIBRARY_BASED_TLS_ONLY
  // Current thread is maintained as a thread-local variable
  static THREAD_LOCAL Thread* _thr_current;
#endif

  int _nmethod_disarm_value;

 public:
  int nmethod_disarm_value() {
    return _nmethod_disarm_value;
  }

  void set_nmethod_disarm_value(int value) {
    _nmethod_disarm_value = value;
  }

  static ByteSize nmethod_disarmed_offset() {
    return byte_offset_of(Thread, _nmethod_disarm_value);
  }

 private:
  // Thread local data area available to the GC. The internal
  // structure and contents of this data area is GC-specific.
  // Only GC and GC barrier code should access this data area.
  GCThreadLocalData _gc_data;

 public:
  static ByteSize gc_data_offset() {
    return byte_offset_of(Thread, _gc_data);
  }

  template <typename T> T* gc_data() {
    STATIC_ASSERT(sizeof(T) <= sizeof(_gc_data));
    return reinterpret_cast<T*>(&_gc_data);
  }

  // Exception handling
  // (Note: _pending_exception and friends are in ThreadShadow)
  //oop       _pending_exception;                // pending exception for current thread
  // const char* _exception_file;                   // file information for exception (debugging only)
  // int         _exception_line;                   // line information for exception (debugging only)
 protected:

  DEBUG_ONLY(static Thread* _starting_thread;)

  // Support for forcing alignment of thread objects for biased locking
  void*       _real_malloc_address;

  // JavaThread lifecycle support:
  friend class SafeThreadsListPtr;  // for _threads_list_ptr, cmpxchg_threads_hazard_ptr(), {dec_,inc_,}nested_threads_hazard_ptr_cnt(), {g,s}et_threads_hazard_ptr(), inc_nested_handle_cnt(), tag_hazard_ptr() access
  friend class ScanHazardPtrGatherProtectedThreadsClosure;  // for cmpxchg_threads_hazard_ptr(), get_threads_hazard_ptr(), is_hazard_ptr_tagged() access
  friend class ScanHazardPtrGatherThreadsListClosure;  // for get_threads_hazard_ptr(), untag_hazard_ptr() access
  friend class ScanHazardPtrPrintMatchingThreadsClosure;  // for get_threads_hazard_ptr(), is_hazard_ptr_tagged() access
  friend class ThreadsSMRSupport;  // for _nested_threads_hazard_ptr_cnt, _threads_hazard_ptr, _threads_list_ptr access

  ThreadsList* volatile _threads_hazard_ptr;
  SafeThreadsListPtr*   _threads_list_ptr;
  ThreadsList*          cmpxchg_threads_hazard_ptr(ThreadsList* exchange_value, ThreadsList* compare_value);
  ThreadsList*          get_threads_hazard_ptr();
  void                  set_threads_hazard_ptr(ThreadsList* new_list);
  static bool           is_hazard_ptr_tagged(ThreadsList* list) {
    return (intptr_t(list) & intptr_t(1)) == intptr_t(1);
  }
  static ThreadsList*   tag_hazard_ptr(ThreadsList* list) {
    return (ThreadsList*)(intptr_t(list) | intptr_t(1));
  }
  static ThreadsList*   untag_hazard_ptr(ThreadsList* list) {
    return (ThreadsList*)(intptr_t(list) & ~intptr_t(1));
  }
  // This field is enabled via -XX:+EnableThreadSMRStatistics:
  uint _nested_threads_hazard_ptr_cnt;
  void dec_nested_threads_hazard_ptr_cnt() {
    assert(_nested_threads_hazard_ptr_cnt != 0, "mismatched {dec,inc}_nested_threads_hazard_ptr_cnt()");
    _nested_threads_hazard_ptr_cnt--;
  }
  void inc_nested_threads_hazard_ptr_cnt() {
    _nested_threads_hazard_ptr_cnt++;
  }
  uint nested_threads_hazard_ptr_cnt() {
    return _nested_threads_hazard_ptr_cnt;
  }

 public:
  void* operator new(size_t size) throw() { return allocate(size, true); }
  void* operator new(size_t size, const std::nothrow_t& nothrow_constant) throw() {
    return allocate(size, false); }
  void  operator delete(void* p);

 protected:
  static void* allocate(size_t size, bool throw_excpt, MEMFLAGS flags = mtThread);
 private:

  // ***************************************************************
  // Suspend and resume support
  // ***************************************************************
  //
  // VM suspend/resume no longer exists - it was once used for various
  // things including safepoints but was deprecated and finally removed
  // in Java 7. Because VM suspension was considered "internal" Java-level
  // suspension was considered "external", and this legacy naming scheme
  // remains.
  //
  // External suspend/resume requests come from JVM_SuspendThread,
  // JVM_ResumeThread, JVMTI SuspendThread, and finally JVMTI
  // ResumeThread. External
  // suspend requests cause _external_suspend to be set and external
  // resume requests cause _external_suspend to be cleared.
  // External suspend requests do not nest on top of other external
  // suspend requests. The higher level APIs reject suspend requests
  // for already suspended threads.
  //
  // The external_suspend
  // flag is checked by has_special_runtime_exit_condition() and java thread
  // will self-suspend when handle_special_runtime_exit_condition() is
  // called. Most uses of the _thread_blocked state in JavaThreads are
  // considered the same as being externally suspended; if the blocking
  // condition lifts, the JavaThread will self-suspend. Other places
  // where VM checks for external_suspend include:
  //   + mutex granting (do not enter monitors when thread is suspended)
  //   + state transitions from _thread_in_native
  //
  // In general, java_suspend() does not wait for an external suspend
  // request to complete. When it returns, the only guarantee is that
  // the _external_suspend field is true.
  //
  // wait_for_ext_suspend_completion() is used to wait for an external
  // suspend request to complete. External suspend requests are usually
  // followed by some other interface call that requires the thread to
  // be quiescent, e.g., GetCallTrace(). By moving the "wait time" into
  // the interface that requires quiescence, we give the JavaThread a
  // chance to self-suspend before we need it to be quiescent. This
  // improves overall suspend/query performance.
  //
  // _suspend_flags controls the behavior of java_ suspend/resume.
  // It must be set under the protection of SR_lock. Read from the flag is
  // OK without SR_lock as long as the value is only used as a hint.
  // (e.g., check _external_suspend first without lock and then recheck
  // inside SR_lock and finish the suspension)
  //
  // _suspend_flags is also overloaded for other "special conditions" so
  // that a single check indicates whether any special action is needed
  // eg. for async exceptions.
  // -------------------------------------------------------------------
  // Notes:
  // 1. The suspend/resume logic no longer uses ThreadState in OSThread
  // but we still update its value to keep other part of the system (mainly
  // JVMTI) happy. ThreadState is legacy code (see notes in
  // osThread.hpp).
  //
  // 2. It would be more natural if set_external_suspend() is private and
  // part of java_suspend(), but that probably would affect the suspend/query
  // performance. Need more investigation on this.

  // suspend/resume lock: used for self-suspend
  Monitor* _SR_lock;

  // Stack watermark barriers.
  StackWatermarks _stack_watermarks;

 public:
  inline StackWatermarks* stack_watermarks() { return &_stack_watermarks; }

 protected:
  enum SuspendFlags {
    // NOTE: avoid using the sign-bit as cc generates different test code
    //       when the sign-bit is used, and sometimes incorrectly - see CR 6398077

    _external_suspend       = 0x20000000U, // thread is asked to self suspend
    _ext_suspended          = 0x40000000U, // thread has self-suspended

    _has_async_exception    = 0x00000001U, // there is a pending async exception
    _critical_native_unlock = 0x00000002U, // Must call back to unlock JNI critical lock

    _trace_flag             = 0x00000004U, // call tracing backend
    _cthread_pending_suspend = 0x00000008U // carrier thread is suspended while vthread is mounted
  };

  // various suspension related flags - atomically updated
  // overloaded for async exception checking in check_special_condition_for_native_trans.
  volatile uint32_t _suspend_flags;

 private:
  int _num_nested_signal;

  DEBUG_ONLY(bool _suspendible_thread;)

 public:
  void enter_signal_handler() { _num_nested_signal++; }
  void leave_signal_handler() { _num_nested_signal--; }
  bool is_inside_signal_handler() const { return _num_nested_signal > 0; }

  // Determines if a heap allocation failure will be retried
  // (e.g., by deoptimizing and re-executing in the interpreter).
  // In this case, the failed allocation must raise
  // Universe::out_of_memory_error_retry() and omit side effects
  // such as JVMTI events and handling -XX:+HeapDumpOnOutOfMemoryError
  // and -XX:OnOutOfMemoryError.
  virtual bool in_retryable_allocation() const { return false; }

#ifdef ASSERT
  void set_suspendible_thread() {
    _suspendible_thread = true;
  }

  void clear_suspendible_thread() {
    _suspendible_thread = false;
  }

  bool is_suspendible_thread() { return _suspendible_thread; }
#endif

 private:
  // Active_handles points to a block of handles
  JNIHandleBlock* _active_handles;

  // One-element thread local free list
  JNIHandleBlock* _free_handle_block;

  // Point to the last handle mark
  HandleMark* _last_handle_mark;

  // Claim value for parallel iteration over threads.
  uintx _threads_do_token;

  // Support for GlobalCounter
 private:
  volatile uintx _rcu_counter;
 public:
  volatile uintx* get_rcu_counter() {
    return &_rcu_counter;
  }

 public:
  void set_last_handle_mark(HandleMark* mark)   { _last_handle_mark = mark; }
  HandleMark* last_handle_mark() const          { return _last_handle_mark; }
 private:

#ifdef ASSERT
  ICRefillVerifier* _missed_ic_stub_refill_verifier;

 public:
  ICRefillVerifier* missed_ic_stub_refill_verifier() {
    return _missed_ic_stub_refill_verifier;
  }

  void set_missed_ic_stub_refill_verifier(ICRefillVerifier* verifier) {
    _missed_ic_stub_refill_verifier = verifier;
  }
#endif // ASSERT

 private:

  // Debug support for checking if code allows safepoints or not.
  // Safepoints in the VM can happen because of allocation, invoking a VM operation, or blocking on
  // mutex, or blocking on an object synchronizer (Java locking).
  // If _no_safepoint_count is non-zero, then an assertion failure will happen in any of
  // the above cases.
  //
  // The class NoSafepointVerifier is used to set this counter.
  //
  NOT_PRODUCT(int _no_safepoint_count;)         // If 0, thread allow a safepoint to happen

 private:
  // Used by SkipGCALot class.
  NOT_PRODUCT(bool _skip_gcalot;)               // Should we elide gc-a-lot?

  friend class GCLocker;
  friend class NoSafepointVerifier;
  friend class PauseNoSafepointVerifier;

 protected:
  SafepointMechanism::ThreadData _poll_data;

 private:
  ThreadLocalAllocBuffer _tlab;                 // Thread-local eden
  jlong _allocated_bytes;                       // Cumulative number of bytes allocated on
                                                // the Java heap
  ThreadHeapSampler _heap_sampler;              // For use when sampling the memory.

  ThreadStatisticalInfo _statistical_info;      // Statistics about the thread

  JFR_ONLY(DEFINE_THREAD_LOCAL_FIELD_JFR;)      // Thread-local data for jfr

  ObjectMonitor* _current_pending_monitor;      // ObjectMonitor this thread
                                                // is waiting to lock
  bool _current_pending_monitor_is_from_java;   // locking is from Java code
  JvmtiRawMonitor* _current_pending_raw_monitor; // JvmtiRawMonitor this thread
                                                 // is waiting to lock


  // ObjectMonitor on which this thread called Object.wait()
  ObjectMonitor* _current_waiting_monitor;

  // Per-thread ObjectMonitor lists:
 public:
  ObjectMonitor* om_free_list;                  // SLL of free ObjectMonitors
  int om_free_count;                            // # on om_free_list
  int om_free_provision;                        // # to try to allocate next
  ObjectMonitor* om_in_use_list;                // SLL of in-use ObjectMonitors
  int om_in_use_count;                          // # on om_in_use_list

#ifdef ASSERT
 private:
  volatile uint64_t _visited_for_critical_count;

 public:
  void set_visited_for_critical_count(uint64_t safepoint_id) {
    assert(_visited_for_critical_count == 0, "Must be reset before set");
    assert((safepoint_id & 0x1) == 1, "Must be odd");
    _visited_for_critical_count = safepoint_id;
  }
  void reset_visited_for_critical_count(uint64_t safepoint_id) {
    assert(_visited_for_critical_count == safepoint_id, "Was not visited");
    _visited_for_critical_count = 0;
  }
  bool was_visited_for_critical_count(uint64_t safepoint_id) const {
    return _visited_for_critical_count == safepoint_id;
  }
#endif

 public:
  enum {
    is_definitely_current_thread = true
  };

  // Constructor
  Thread();
  virtual ~Thread() = 0;        // Thread is abstract.

  // Manage Thread::current()
  void initialize_thread_current();
  static void clear_thread_current(); // TLS cleanup needed before threads terminate

 protected:
  // To be implemented by children.
  virtual void run() = 0;
  virtual void pre_run() = 0;
  virtual void post_run() = 0;  // Note: Thread must not be deleted prior to calling this!

#ifdef ASSERT
  enum RunState {
    PRE_CALL_RUN,
    CALL_RUN,
    PRE_RUN,
    RUN,
    POST_RUN
    // POST_CALL_RUN - can't define this one as 'this' may be deleted when we want to set it
  };
  RunState _run_state;  // for lifecycle checks
#endif


 public:
  // invokes <ChildThreadClass>::run(), with common preparations and cleanups.
  void call_run();

  // Testers
  virtual bool is_VM_thread()       const            { return false; }
  virtual bool is_Java_thread()     const            { return false; }
  virtual bool is_Compiler_thread() const            { return false; }
  virtual bool is_Code_cache_sweeper_thread() const  { return false; }
  virtual bool is_service_thread() const             { return false; }
  virtual bool is_hidden_from_external_view() const  { return false; }
  virtual bool is_jvmti_agent_thread() const         { return false; }
  // True iff the thread can perform GC operations at a safepoint.
  // Generally will be true only of VM thread and parallel GC WorkGang
  // threads.
  virtual bool is_GC_task_thread() const             { return false; }
  virtual bool is_Watcher_thread() const             { return false; }
  virtual bool is_ConcurrentGC_thread() const        { return false; }
  virtual bool is_Named_thread() const               { return false; }
  virtual bool is_Worker_thread() const              { return false; }
  virtual bool is_JfrSampler_thread() const          { return false; }

  // Can this thread make Java upcalls
  virtual bool can_call_java() const                 { return false; }

  // Is this a JavaThread that is on the VM's current ThreadsList?
  // If so it must participate in the safepoint protocol.
  virtual bool is_active_Java_thread() const         { return false; }

  // Casts
  virtual WorkerThread* as_Worker_thread() const     { return NULL; }
  inline JavaThread* as_Java_thread();
  inline const JavaThread* as_Java_thread() const;

  virtual char* name() const { return (char*)"Unknown thread"; }

  // Returns the current thread (ASSERTS if NULL)
  static inline Thread* current();
  // Returns the current thread, or NULL if not attached
  static inline Thread* current_or_null();
  // Returns the current thread, or NULL if not attached, and is
  // safe for use from signal-handlers
  static inline Thread* current_or_null_safe();

  // Common thread operations
#ifdef ASSERT
  static void check_for_dangling_thread_pointer(Thread *thread);
#endif
  static void set_priority(Thread* thread, ThreadPriority priority);
  static ThreadPriority get_priority(const Thread* const thread);
  static void start(Thread* thread);

  void set_native_thread_name(const char *name) {
    assert(Thread::current() == this, "set_native_thread_name can only be called on the current thread");
    os::set_native_thread_name(name);
  }

  Monitor* SR_lock() const                       { return _SR_lock; }

  bool has_async_exception() const { return (_suspend_flags & _has_async_exception) != 0; }

  inline void set_suspend_flag(SuspendFlags f);
  inline void clear_suspend_flag(SuspendFlags f);

  inline void set_has_async_exception();
  inline void clear_has_async_exception();

  bool do_critical_native_unlock() const { return (_suspend_flags & _critical_native_unlock) != 0; }

  inline void set_critical_native_unlock();
  inline void clear_critical_native_unlock();

  inline void set_trace_flag();
  inline void clear_trace_flag();

  // Support for Unhandled Oop detection
  // Add the field for both, fastdebug and debug, builds to keep
  // Thread's fields layout the same.
  // Note: CHECK_UNHANDLED_OOPS is defined only for fastdebug build.
#ifdef CHECK_UNHANDLED_OOPS
 private:
  UnhandledOops* _unhandled_oops;
#elif defined(ASSERT)
 private:
  void* _unhandled_oops;
#endif
#ifdef CHECK_UNHANDLED_OOPS
 public:
  UnhandledOops* unhandled_oops() { return _unhandled_oops; }
  // Mark oop safe for gc.  It may be stack allocated but won't move.
  void allow_unhandled_oop(oop *op) {
    if (CheckUnhandledOops) unhandled_oops()->allow_unhandled_oop(op);
  }
  // Clear oops at safepoint so crashes point to unhandled oop violator
  void clear_unhandled_oops() {
    if (CheckUnhandledOops) unhandled_oops()->clear_unhandled_oops();
  }
#endif // CHECK_UNHANDLED_OOPS

 public:
#ifndef PRODUCT
  bool skip_gcalot()           { return _skip_gcalot; }
  void set_skip_gcalot(bool v) { _skip_gcalot = v;    }
#endif

  // Installs a pending exception to be inserted later
  static void send_async_exception(oop thread_oop, oop java_throwable);

  // Resource area
  ResourceArea* resource_area() const            { return _resource_area; }
  void set_resource_area(ResourceArea* area)     { _resource_area = area; }

  OSThread* osthread() const                     { return _osthread;   }
  void set_osthread(OSThread* thread)            { _osthread = thread; }

  // JNI handle support
  JNIHandleBlock* active_handles() const         { return _active_handles; }
  void set_active_handles(JNIHandleBlock* block) { _active_handles = block; }
  JNIHandleBlock* free_handle_block() const      { return _free_handle_block; }
  void set_free_handle_block(JNIHandleBlock* block) { _free_handle_block = block; }

  // Internal handle support
  HandleArea* handle_area() const                { return _handle_area; }
  void set_handle_area(HandleArea* area)         { _handle_area = area; }

  GrowableArray<Metadata*>* metadata_handles() const          { return _metadata_handles; }
  void set_metadata_handles(GrowableArray<Metadata*>* handles){ _metadata_handles = handles; }

  // Thread-Local Allocation Buffer (TLAB) support
  ThreadLocalAllocBuffer& tlab()                 { return _tlab; }
  void initialize_tlab() {
    if (UseTLAB) {
      tlab().initialize();
    }
  }

  jlong allocated_bytes()               { return _allocated_bytes; }
  void set_allocated_bytes(jlong value) { _allocated_bytes = value; }
  void incr_allocated_bytes(jlong size) { _allocated_bytes += size; }
  inline jlong cooked_allocated_bytes();

  ThreadHeapSampler& heap_sampler()     { return _heap_sampler; }

  ThreadStatisticalInfo& statistical_info() { return _statistical_info; }

  JFR_ONLY(DEFINE_THREAD_LOCAL_ACCESSOR_JFR;)

  bool is_trace_suspend()               { return (_suspend_flags & _trace_flag) != 0; }

  // For tracking the heavyweight monitor the thread is pending on.
  ObjectMonitor* current_pending_monitor() {
    return _current_pending_monitor;
  }
  void set_current_pending_monitor(ObjectMonitor* monitor) {
    _current_pending_monitor = monitor;
  }
  void set_current_pending_monitor_is_from_java(bool from_java) {
    _current_pending_monitor_is_from_java = from_java;
  }
  bool current_pending_monitor_is_from_java() {
    return _current_pending_monitor_is_from_java;
  }

  // For tracking the ObjectMonitor on which this thread called Object.wait()
  ObjectMonitor* current_waiting_monitor() {
    return _current_waiting_monitor;
  }
  void set_current_waiting_monitor(ObjectMonitor* monitor) {
    _current_waiting_monitor = monitor;
  }

  // For tracking the Jvmti raw monitor the thread is pending on.
  JvmtiRawMonitor* current_pending_raw_monitor() {
    return _current_pending_raw_monitor;
  }
  void set_current_pending_raw_monitor(JvmtiRawMonitor* monitor) {
    _current_pending_raw_monitor = monitor;
  }

  // GC support
  // Apply "f->do_oop" to all root oops in "this".
  //   Used by JavaThread::oops_do.
  // Apply "cf->do_code_blob" (if !NULL) to all code blobs active in frames
  virtual void oops_do_no_frames(OopClosure* f, CodeBlobClosure* cf);
  virtual void oops_do_frames(OopClosure* f, CodeBlobClosure* cf) {}
  void oops_do(OopClosure* f, CodeBlobClosure* cf);

  // Handles the parallel case for claim_threads_do.
 private:
  bool claim_par_threads_do(uintx claim_token);
 public:
  // Requires that "claim_token" is that of the current iteration.
  // If "is_par" is false, sets the token of "this" to
  // "claim_token", and returns "true".  If "is_par" is true,
  // uses an atomic instruction to set the current thread's token to
  // "claim_token", if it is not already.  Returns "true" iff the
  // calling thread does the update, this indicates that the calling thread
  // has claimed the thread in the current iteration.
  bool claim_threads_do(bool is_par, uintx claim_token) {
    if (!is_par) {
      _threads_do_token = claim_token;
      return true;
    } else {
      return claim_par_threads_do(claim_token);
    }
  }

  uintx threads_do_token() const { return _threads_do_token; }

  // jvmtiRedefineClasses support
  void metadata_handles_do(void f(Metadata*));

 private:
  // Check if address is within the given range of this thread's
  // stack:  stack_base() > adr >/>= limit
  // The check is inclusive of limit if passed true, else exclusive.
  bool is_in_stack_range(address adr, address limit, bool inclusive) const {
    assert(stack_base() > limit && limit >= stack_end(), "limit is outside of stack");
    return stack_base() > adr && (inclusive ? adr >= limit : adr > limit);
  }

 public:
  // Used by fast lock support
  virtual bool is_lock_owned(address adr) const;

  // Check if address is within the given range of this thread's
  // stack:  stack_base() > adr >= limit
  bool is_in_stack_range_incl(address adr, address limit) const {
    return is_in_stack_range(adr, limit, true);
  }

  // Check if address is within the given range of this thread's
  // stack:  stack_base() > adr > limit
  bool is_in_stack_range_excl(address adr, address limit) const {
    return is_in_stack_range(adr, limit, false);
  }

  // Check if address is in the stack mapped to this thread. Used mainly in
  // error reporting (so has to include guard zone) and frame printing.
  // Expects _stack_base to be initialized - checked with assert.
  bool is_in_full_stack_checked(address adr) const {
    return is_in_stack_range_incl(adr, stack_end());
  }

  // Like is_in_full_stack_checked but without the assertions as this
  // may be called in a thread before _stack_base is initialized.
  bool is_in_full_stack(address adr) const {
    address stack_end = _stack_base - _stack_size;
    return _stack_base > adr && adr >= stack_end;
  }

  // Check if address is in the live stack of this thread (not just for locks).
  // Warning: can only be called by the current thread on itself.
  bool is_in_live_stack(address adr) const {
    assert(Thread::current() == this, "is_in_live_stack can only be called from current thread");
    return is_in_stack_range_incl(adr, os::current_stack_pointer());
  }

  // Sets this thread as starting thread. Returns failure if thread
  // creation fails due to lack of memory, too many threads etc.
  bool set_as_starting_thread();

protected:
  // OS data associated with the thread
  OSThread* _osthread;  // Platform-specific thread information

  // Thread local resource area for temporary allocation within the VM
  ResourceArea* _resource_area;

  DEBUG_ONLY(ResourceMark* _current_resource_mark;)

  // Thread local handle area for allocation of handles within the VM
  HandleArea* _handle_area;
  GrowableArray<Metadata*>* _metadata_handles;

  // Support for stack overflow handling, get_thread, etc.
  address          _stack_base;
  size_t           _stack_size;
  int              _lgrp_id;

 public:
  // Stack overflow support
  address stack_base() const           { assert(_stack_base != NULL,"Sanity check"); return _stack_base; }
  void    set_stack_base(address base) { _stack_base = base; }
  size_t  stack_size() const           { return _stack_size; }
  void    set_stack_size(size_t size)  { _stack_size = size; }
  address stack_end()  const           { return stack_base() - stack_size(); }
  void    record_stack_base_and_size();
  void    register_thread_stack_with_NMT() NOT_NMT_RETURN;
  void    unregister_thread_stack_with_NMT() NOT_NMT_RETURN;

  int     lgrp_id() const        { return _lgrp_id; }
  void    set_lgrp_id(int value) { _lgrp_id = value; }

  // Printing
  void print_on(outputStream* st, bool print_extended_info) const;
  virtual void print_on(outputStream* st) const { print_on(st, false); }
  void print() const;
  virtual void print_on_error(outputStream* st, char* buf, int buflen) const;
  void print_value_on(outputStream* st) const;

  // Debug-only code
#ifdef ASSERT
 private:
  // Deadlock detection support for Mutex locks. List of locks own by thread.
  Mutex* _owned_locks;
  // Mutex::set_owner_implementation is the only place where _owned_locks is modified,
  // thus the friendship
  friend class Mutex;
  friend class Monitor;

 public:
  void print_owned_locks_on(outputStream* st) const;
  void print_owned_locks() const                 { print_owned_locks_on(tty);    }
  Mutex* owned_locks() const                     { return _owned_locks;          }
  bool owns_locks() const                        { return owned_locks() != NULL; }

  // Deadlock detection
  ResourceMark* current_resource_mark()          { return _current_resource_mark; }
  void set_current_resource_mark(ResourceMark* rm) { _current_resource_mark = rm; }
#endif // ASSERT

  // These functions check conditions on a JavaThread before possibly going to a safepoint,
  // including NoSafepointVerifier.
  void check_for_valid_safepoint_state() NOT_DEBUG_RETURN;
  void check_possible_safepoint() NOT_DEBUG_RETURN;

 private:
  volatile int _jvmti_env_iteration_count;

 public:
  void entering_jvmti_env_iteration()            { ++_jvmti_env_iteration_count; }
  void leaving_jvmti_env_iteration()             { --_jvmti_env_iteration_count; }
  bool is_inside_jvmti_env_iteration()           { return _jvmti_env_iteration_count > 0; }

  // Code generation
  static ByteSize exception_file_offset()        { return byte_offset_of(Thread, _exception_file); }
  static ByteSize exception_line_offset()        { return byte_offset_of(Thread, _exception_line); }
  static ByteSize active_handles_offset()        { return byte_offset_of(Thread, _active_handles); }

  static ByteSize stack_base_offset()            { return byte_offset_of(Thread, _stack_base); }
  static ByteSize stack_size_offset()            { return byte_offset_of(Thread, _stack_size); }

  static ByteSize polling_word_offset()          { return byte_offset_of(Thread, _poll_data) + byte_offset_of(SafepointMechanism::ThreadData, _polling_word);}
  static ByteSize polling_page_offset()          { return byte_offset_of(Thread, _poll_data) + byte_offset_of(SafepointMechanism::ThreadData, _polling_page);}

  static ByteSize tlab_start_offset()            { return byte_offset_of(Thread, _tlab) + ThreadLocalAllocBuffer::start_offset(); }
  static ByteSize tlab_end_offset()              { return byte_offset_of(Thread, _tlab) + ThreadLocalAllocBuffer::end_offset(); }
  static ByteSize tlab_top_offset()              { return byte_offset_of(Thread, _tlab) + ThreadLocalAllocBuffer::top_offset(); }
  static ByteSize tlab_pf_top_offset()           { return byte_offset_of(Thread, _tlab) + ThreadLocalAllocBuffer::pf_top_offset(); }

  static ByteSize allocated_bytes_offset()       { return byte_offset_of(Thread, _allocated_bytes); }

  JFR_ONLY(DEFINE_THREAD_LOCAL_OFFSET_JFR;)

 public:
  volatile intptr_t _Stalled;
  volatile int _TypeTag;
  ParkEvent * _ParkEvent;                     // for Object monitors and JVMTI raw monitors
  ParkEvent * _MuxEvent;                      // for low-level muxAcquire-muxRelease
  int NativeSyncRecursion;                    // diagnostic

  volatile int _OnTrap;                       // Resume-at IP delta
  jint _hashStateW;                           // Marsaglia Shift-XOR thread-local RNG
  jint _hashStateX;                           // thread-specific hashCode generator state
  jint _hashStateY;
  jint _hashStateZ;

  // Low-level leaf-lock primitives used to implement synchronization
  // and native monitor-mutex infrastructure.
  // Not for general synchronization use.
  static void SpinAcquire(volatile int * Lock, const char * Name);
  static void SpinRelease(volatile int * Lock);
  static void muxAcquire(volatile intptr_t * Lock, const char * Name);
  static void muxRelease(volatile intptr_t * Lock);
};

// Inline implementation of Thread::current()
inline Thread* Thread::current() {
  Thread* current = current_or_null();
  assert(current != NULL, "Thread::current() called on detached thread");
  return current;
}

inline Thread* Thread::current_or_null() {
#ifndef USE_LIBRARY_BASED_TLS_ONLY
  return _thr_current;
#else
  if (ThreadLocalStorage::is_initialized()) {
    return ThreadLocalStorage::thread();
  }
  return NULL;
#endif
}

inline Thread* Thread::current_or_null_safe() {
  if (ThreadLocalStorage::is_initialized()) {
    return ThreadLocalStorage::thread();
  }
  return NULL;
}

class NonJavaThread: public Thread {
  friend class VMStructs;

  NonJavaThread* volatile _next;

  class List;
  static List _the_list;

  void add_to_the_list();
  void remove_from_the_list();

 protected:
  virtual void pre_run();
  virtual void post_run();

 public:
  NonJavaThread();
  ~NonJavaThread();

  class Iterator;
};

// Provides iteration over the list of NonJavaThreads.
// List addition occurs in pre_run(), and removal occurs in post_run(),
// so that only live fully-initialized threads can be found in the list.
// Threads created after an iterator is constructed will not be visited
// by the iterator. The scope of an iterator is a critical section; there
// must be no safepoint checks in that scope.
class NonJavaThread::Iterator : public StackObj {
  uint _protect_enter;
  NonJavaThread* _current;

  NONCOPYABLE(Iterator);

public:
  Iterator();
  ~Iterator();

  bool end() const { return _current == NULL; }
  NonJavaThread* current() const { return _current; }
  void step();
};

// Name support for threads.  non-JavaThread subclasses with multiple
// uniquely named instances should derive from this.
class NamedThread: public NonJavaThread {
  friend class VMStructs;
  enum {
    max_name_len = 64
  };
 private:
  char* _name;
  // log Thread being processed by oops_do
  Thread* _processed_thread;
  uint _gc_id; // The current GC id when a thread takes part in GC

 public:
  NamedThread();
  ~NamedThread();
  // May only be called once per thread.
  void set_name(const char* format, ...)  ATTRIBUTE_PRINTF(2, 3);
  virtual bool is_Named_thread() const { return true; }
  virtual char* name() const { return _name == NULL ? (char*)"Unknown Thread" : _name; }
  Thread *processed_thread() { return _processed_thread; }
  void set_processed_thread(Thread *thread) { _processed_thread = thread; }
  virtual void print_on(outputStream* st) const;

  void set_gc_id(uint gc_id) { _gc_id = gc_id; }
  uint gc_id() { return _gc_id; }
};

// Worker threads are named and have an id of an assigned work.
class WorkerThread: public NamedThread {
 private:
  uint _id;
 public:
  WorkerThread() : _id(0)               { }
  virtual bool is_Worker_thread() const { return true; }

  virtual WorkerThread* as_Worker_thread() const {
    assert(is_Worker_thread(), "Dubious cast to WorkerThread*?");
    return (WorkerThread*) this;
  }

  void set_id(uint work_id)             { _id = work_id; }
  uint id() const                       { return _id; }
};

// A single WatcherThread is used for simulating timer interrupts.
class WatcherThread: public NonJavaThread {
  friend class VMStructs;
 protected:
  virtual void run();

 private:
  static WatcherThread* _watcher_thread;

  static bool _startable;
  // volatile due to at least one lock-free read
  volatile static bool _should_terminate;
 public:
  enum SomeConstants {
    delay_interval = 10                          // interrupt delay in milliseconds
  };

  // Constructor
  WatcherThread();

  // No destruction allowed
  ~WatcherThread() {
    guarantee(false, "WatcherThread deletion must fix the race with VM termination");
  }

  // Tester
  bool is_Watcher_thread() const                 { return true; }

  // Printing
  char* name() const { return (char*)"VM Periodic Task Thread"; }
  void print_on(outputStream* st) const;
  void unpark();

  // Returns the single instance of WatcherThread
  static WatcherThread* watcher_thread()         { return _watcher_thread; }

  // Create and start the single instance of WatcherThread, or stop it on shutdown
  static void start();
  static void stop();
  // Only allow start once the VM is sufficiently initialized
  // Otherwise the first task to enroll will trigger the start
  static void make_startable();
 private:
  int sleep() const;
};


class CompilerThread;

typedef void (*ThreadFunction)(JavaThread*, TRAPS);

class JavaThread: public Thread {
  friend class VMStructs;
  friend class JVMCIVMStructs;
  friend class WhiteBox;
  friend class ThreadsSMRSupport; // to access _threadObj for exiting_threads_oops_do
  friend class Continuation;
 private:
  bool           _on_thread_list;                // Is set when this JavaThread is added to the Threads list
  OopHandle      _threadObj;                     // The Java level thread object
  OopHandle      _vthread;
  OopHandle      _scopedCache;

#ifdef ASSERT
 private:
  int _java_call_counter;

 public:
  int  java_call_counter()                       { return _java_call_counter; }
  void inc_java_call_counter()                   { _java_call_counter++; }
  void dec_java_call_counter() {
    assert(_java_call_counter > 0, "Invalid nesting of JavaCallWrapper");
    _java_call_counter--;
  }
 private:  // restore original namespace restriction
#endif  // ifdef ASSERT

#ifndef PRODUCT
 public:
  enum {
    jump_ring_buffer_size = 16
  };
 private:  // restore original namespace restriction
#endif

  JavaFrameAnchor _anchor;                       // Encapsulation of current java frame and it state

  ThreadFunction _entry_point;

  JNIEnv        _jni_environment;

  // Deopt support
  DeoptResourceMark*  _deopt_mark;               // Holds special ResourceMark for deoptimization

  CompiledMethod*       _deopt_nmethod;         // CompiledMethod that is currently being deoptimized
  vframeArray*  _vframe_array_head;              // Holds the heap of the active vframeArrays
  vframeArray*  _vframe_array_last;              // Holds last vFrameArray we popped
  // Because deoptimization is lazy we must save jvmti requests to set locals
  // in compiled frames until we deoptimize and we have an interpreter frame.
  // This holds the pointer to array (yeah like there might be more than one) of
  // description of compiled vframes that have locals that need to be updated.
  GrowableArray<jvmtiDeferredLocalVariableSet*>* _deferred_locals_updates;
  GrowableArray<WeakHandle>* _keepalive_cleanup;

  // Handshake value for fixing 6243940. We need a place for the i2c
  // adapter to store the callee Method*. This value is NEVER live
  // across a gc point so it does NOT have to be gc'd
  // The handshake is open ended since we can't be certain that it will
  // be NULLed. This is because we rarely ever see the race and end up
  // in handle_wrong_method which is the backend of the handshake. See
  // code in i2c adapters and handle_wrong_method.

  Method*       _callee_target;

  // Used to pass back results to the interpreter or generated code running Java code.
  oop           _vm_result;    // oop result is GC-preserved
  Metadata*     _vm_result_2;  // non-oop result

  // See ReduceInitialCardMarks: this holds the precise space interval of
  // the most recent slow path allocation for which compiled code has
  // elided card-marks for performance along the fast-path.
  MemRegion     _deferred_card_mark;

  MonitorChunk* _monitor_chunks;                 // Contains the off stack monitors
                                                 // allocated during deoptimization
                                                 // and by JNI_MonitorEnter/Exit

  // Async. requests support
  enum AsyncRequests {
    _no_async_condition = 0,
    _async_exception,
    _async_unsafe_access_error
  };
  AsyncRequests _special_runtime_exit_condition; // Enum indicating pending async. request
  oop           _pending_async_exception;

  // Safepoint support
 public:                                         // Expose _thread_state for SafeFetchInt()
  volatile JavaThreadState _thread_state;
 private:
  ThreadSafepointState* _safepoint_state;        // Holds information about a thread during a safepoint
  address               _saved_exception_pc;     // Saved pc of instruction where last implicit exception happened

  // JavaThread termination support
  enum TerminatedTypes {
    _not_terminated = 0xDEAD - 2,
    _thread_exiting,                             // JavaThread::exit() has been called for this thread
    _thread_terminated,                          // JavaThread is removed from thread list
    _vm_exited                                   // JavaThread is still executing native code, but VM is terminated
                                                 // only VM_Exit can set _vm_exited
  };

  // In general a JavaThread's _terminated field transitions as follows:
  //
  //   _not_terminated => _thread_exiting => _thread_terminated
  //
  // _vm_exited is a special value to cover the case of a JavaThread
  // executing native code after the VM itself is terminated.
  volatile TerminatedTypes _terminated;
  // suspend/resume support
  volatile bool         _suspend_equivalent;     // Suspend equivalent condition
  jint                  _in_deopt_handler;       // count of deoptimization
                                                 // handlers thread is in
  volatile bool         _doing_unsafe_access;    // Thread may fault due to unsafe access
  bool                  _do_not_unlock_if_synchronized;  // Do not unlock the receiver of a synchronized method (since it was
                                                         // never locked) when throwing an exception. Used by interpreter only.

  // JNI attach states:
  enum JNIAttachStates {
    _not_attaching_via_jni = 1,  // thread is not attaching via JNI
    _attaching_via_jni,          // thread is attaching via JNI
    _attached_via_jni            // thread has attached via JNI
  };

  // A regular JavaThread's _jni_attach_state is _not_attaching_via_jni.
  // A native thread that is attaching via JNI starts with a value
  // of _attaching_via_jni and transitions to _attached_via_jni.
  volatile JNIAttachStates _jni_attach_state;

<<<<<<< HEAD
 public:

  // State of the stack guard pages for this thread.
  enum StackGuardState {
    stack_guard_unused,         // not needed
    stack_guard_reserved_disabled,
    stack_guard_yellow_reserved_disabled,// disabled (temporarily) after stack overflow
    stack_guard_enabled         // enabled
  };

 private:
=======
>>>>>>> cd33abb1

#if INCLUDE_JVMCI
  // The _pending_* fields below are used to communicate extra information
  // from an uncommon trap in JVMCI compiled code to the uncommon trap handler.

  // Communicates the DeoptReason and DeoptAction of the uncommon trap
  int       _pending_deoptimization;

  // Specifies whether the uncommon trap is to bci 0 of a synchronized method
  // before the monitor has been acquired.
  bool      _pending_monitorenter;

  // Specifies if the DeoptReason for the last uncommon trap was Reason_transfer_to_interpreter
  bool      _pending_transfer_to_interpreter;

  // True if in a runtime call from compiled code that will deoptimize
  // and re-execute a failed heap allocation in the interpreter.
  bool      _in_retryable_allocation;

  // An id of a speculation that JVMCI compiled code can use to further describe and
  // uniquely identify the  speculative optimization guarded by the uncommon trap
  jlong     _pending_failed_speculation;

  // These fields are mutually exclusive in terms of live ranges.
  union {
    // Communicates the pc at which the most recent implicit exception occurred
    // from the signal handler to a deoptimization stub.
    address   _implicit_exception_pc;

    // Communicates an alternative call target to an i2c stub from a JavaCall .
    address   _alternate_call_target;
  } _jvmci;

  // Support for high precision, thread sensitive counters in JVMCI compiled code.
  jlong*    _jvmci_counters;

 public:
  static jlong* _jvmci_old_thread_counters;
  static void collect_counters(jlong* array, int length);

  bool resize_counters(int current_size, int new_size);

  static bool resize_all_jvmci_counters(int new_size);

 private:
#endif // INCLUDE_JVMCI

  StackOverflow    _stack_overflow_state;

  // Compiler exception handling (NOTE: The _exception_oop is *NOT* the same as _pending_exception. It is
  // used to temp. parsing values into and out of the runtime system during exception handling for compiled
  // code)
  volatile oop     _exception_oop;               // Exception thrown in compiled code
  volatile address _exception_pc;                // PC where exception happened
  volatile address _exception_handler_pc;        // PC for handler of exception
  volatile int     _is_method_handle_return;     // true (== 1) if the current exception PC is a MethodHandle call site.

 private:
  // support for JNI critical regions
  jint    _jni_active_critical;                  // count of entries into JNI critical region

  // Checked JNI: function name requires exception check
  char* _pending_jni_exception_check_fn;

  // For deadlock detection.
  int _depth_first_number;

  // JVMTI PopFrame support
  // This is set to popframe_pending to signal that top Java frame should be popped immediately
  int _popframe_condition;

  // If reallocation of scalar replaced objects fails, we throw OOM
  // and during exception propagation, pop the top
  // _frames_to_pop_failed_realloc frames, the ones that reference
  // failed reallocations.
  int _frames_to_pop_failed_realloc;

  ContinuationEntry* _cont_entry;
  bool _cont_yield; // a continuation yield is in progress
  bool _cont_preempt;
  int _cont_fastpath_thread_state; // whether global thread state allows continuation fastpath (JVMTI)
  intptr_t* _cont_fastpath; // the sp of the oldest known interpreted/call_stub frame inside the continuation that we know about
  int _held_monitor_count; // used by continuations for fast lock detection
private:

  friend class VMThread;
  friend class ThreadWaitTransition;
  friend class VM_Exit;

<<<<<<< HEAD
public:

  oop _mounted_vthread;
  jlong _scoped_hash_table_shift;

  void allocate_scoped_hash_table(int count);

  void initialize();                             // Initialized the instance variables
=======
>>>>>>> cd33abb1

 public:
  // Constructor
  JavaThread();                            // delegating constructor
  JavaThread(bool is_attaching_via_jni);   // for main thread and JNI attached threads
  JavaThread(ThreadFunction entry_point, size_t stack_size = 0);
  ~JavaThread();

#ifdef ASSERT
  // verify this JavaThread hasn't be published in the Threads::list yet
  void verify_not_published();
#endif // ASSERT

  StackOverflow* stack_overflow_state() { return &_stack_overflow_state; }

  //JNI functiontable getter/setter for JVMTI jni function table interception API.
  void set_jni_functions(struct JNINativeInterface_* functionTable) {
    _jni_environment.functions = functionTable;
  }
  struct JNINativeInterface_* get_jni_functions() {
    return (struct JNINativeInterface_ *)_jni_environment.functions;
  }

  // This function is called at thread creation to allow
  // platform specific thread variables to be initialized.
  void cache_global_variables();

  // Executes Shutdown.shutdown()
  void invoke_shutdown_hooks();

  // Cleanup on thread exit
  enum ExitType {
    normal_exit,
    jni_detach
  };
  void exit(bool destroy_vm, ExitType exit_type = normal_exit);

  void cleanup_failed_attach_current_thread(bool is_daemon);

  // Testers
  virtual bool is_Java_thread() const            { return true;  }
  virtual bool can_call_java() const             { return true; }

  virtual bool is_active_Java_thread() const {
    return on_thread_list() && !is_terminated();
  }

  // Thread oop. threadObj() can be NULL for initial JavaThread
  // (or for threads attached via JNI)
  oop threadObj() const;
  void set_threadOopHandles(oop p);
  oop vthread() const;
  void set_vthread(oop p);
  oop scopedCache() const;
  void set_scopedCache(oop p);
  oop mounted_vthread() const                    { return _mounted_vthread; }
  void set_mounted_vthread(oop p)                { _mounted_vthread = p; }

  // Prepare thread and add to priority queue.  If a priority is
  // not specified, use the priority of the thread object. Threads_lock
  // must be held while this function is called.
  void prepare(jobject jni_thread, ThreadPriority prio=NoPriority);

  void set_saved_exception_pc(address pc)        { _saved_exception_pc = pc; }
  address saved_exception_pc()                   { return _saved_exception_pc; }

  ThreadFunction entry_point() const             { return _entry_point; }

  // Allocates a new Java level thread object for this thread. thread_name may be NULL.
  void allocate_threadObj(Handle thread_group, const char* thread_name, bool daemon, TRAPS);

  // Last frame anchor routines

  JavaFrameAnchor* frame_anchor(void)            { return &_anchor; }

  // last_Java_sp
  bool has_last_Java_frame() const               { return _anchor.has_last_Java_frame(); }
  intptr_t* last_Java_sp() const                 { return _anchor.last_Java_sp(); }

  // last_Java_pc

  address last_Java_pc(void)                     { return _anchor.last_Java_pc(); }

  // Safepoint support
  inline JavaThreadState thread_state() const;
  inline void set_thread_state(JavaThreadState s);
  inline void set_thread_state_fence(JavaThreadState s);  // fence after setting thread state
  inline ThreadSafepointState* safepoint_state() const;
  inline void set_safepoint_state(ThreadSafepointState* state);
  inline bool is_at_poll_safepoint();

  // JavaThread termination and lifecycle support:
  void smr_delete();
  bool on_thread_list() const { return _on_thread_list; }
  void set_on_thread_list() { _on_thread_list = true; }

  // thread has called JavaThread::exit() or is terminated
  bool is_exiting() const;
  // thread is terminated (no longer on the threads list); we compare
  // against the two non-terminated values so that a freed JavaThread
  // will also be considered terminated.
  bool check_is_terminated(TerminatedTypes l_terminated) const {
    return l_terminated != _not_terminated && l_terminated != _thread_exiting;
  }
  bool is_terminated() const;
  void set_terminated(TerminatedTypes t);
  // special for Threads::remove() which is static:
  void set_terminated_value();
  void block_if_vm_exited();

  bool doing_unsafe_access()                     { return _doing_unsafe_access; }
  void set_doing_unsafe_access(bool val)         { _doing_unsafe_access = val; }

  bool do_not_unlock_if_synchronized()             { return _do_not_unlock_if_synchronized; }
  void set_do_not_unlock_if_synchronized(bool val) { _do_not_unlock_if_synchronized = val; }

  SafepointMechanism::ThreadData* poll_data() { return &_poll_data; }

  // Continuation support
  ContinuationEntry* last_continuation() { return _cont_entry; }
  ContinuationEntry* last_continuation(oop cont_scope) { return Continuation::last_continuation(this, cont_scope); }
  bool cont_yield() { return _cont_yield; }
  void set_cont_yield(bool x) { _cont_yield = x; }
  void set_cont_fastpath(intptr_t* x) { _cont_fastpath = x; }
  void push_cont_fastpath(intptr_t* sp) { if (sp > _cont_fastpath) _cont_fastpath = sp; }
  void set_cont_fastpath_thread_state(bool x) { _cont_fastpath_thread_state = (int)x; }
  intptr_t* raw_cont_fastpath() { return _cont_fastpath; }
  bool cont_fastpath() { return ((_cont_fastpath == NULL) & _cont_fastpath_thread_state) != 0; }
  bool cont_fastpath_thread_state() { return _cont_fastpath_thread_state != 0; }
  bool cont_preempt() { return _cont_preempt; }
  void set_cont_preempt(bool x) { _cont_preempt = x; }
  int held_monitor_count() { return _held_monitor_count; }
  void reset_held_monitor_count() { _held_monitor_count = 0; }
  void inc_held_monitor_count() { _held_monitor_count++; }
  void dec_held_monitor_count() { /* assert (_held_monitor_count > 0, ""); -- TODO LOOM: currently this does not hold because we don't handle nesting well */ 
                                  _held_monitor_count--; }

 private:
  // Support for thread handshake operations
  HandshakeState _handshake;
 public:
  HandshakeState* handshake_state() { return &_handshake; }

  // A JavaThread can always safely operate on it self and other threads
  // can do it safely if they are the active handshaker.
  bool is_handshake_safe_for(Thread* th) const {
    return _handshake.active_handshaker() == th || this == th;
  }

  // Suspend/resume support for JavaThread
 private:
  inline void set_ext_suspended();
  inline void clear_ext_suspended();

 public:
  void java_suspend(); // higher-level suspension logic called by the public APIs
  void java_resume();  // higher-level resume logic called by the public APIs
  int  java_suspend_self(); // low-level self-suspension mechanics

 private:
  // mid-level wrapper around java_suspend_self to set up correct state and
  // check for a pending safepoint at the end
  void java_suspend_self_with_safepoint_check();

 public:
  void check_and_wait_while_suspended() {
    assert(JavaThread::current() == this, "sanity check");

    bool do_self_suspend;
    do {
      // were we externally suspended while we were waiting?
      do_self_suspend = handle_special_suspend_equivalent_condition();
      if (do_self_suspend) {
        // don't surprise the thread that suspended us by returning
        java_suspend_self();
        set_suspend_equivalent();
      }
    } while (do_self_suspend);
  }
  static void check_safepoint_and_suspend_for_native_trans(JavaThread *thread);
  // Check for async exception in addition to safepoint and suspend request.
  static void check_special_condition_for_native_trans(JavaThread *thread);

  // Same as check_special_condition_for_native_trans but finishes the
  // transition into thread_in_Java mode so that it can potentially
  // block.
  static void check_special_condition_for_native_trans_and_transition(JavaThread *thread);

  bool is_ext_suspend_completed(bool called_by_wait, int delay, uint32_t *bits);
  bool is_ext_suspend_completed_with_lock(uint32_t *bits) {
    MutexLocker ml(SR_lock(), Mutex::_no_safepoint_check_flag);
    // Warning: is_ext_suspend_completed() may temporarily drop the
    // SR_lock to allow the thread to reach a stable thread state if
    // it is currently in a transient thread state.
    return is_ext_suspend_completed(false /* !called_by_wait */,
                                    SuspendRetryDelay, bits);
  }

  // We cannot allow wait_for_ext_suspend_completion() to run forever or
  // we could hang. SuspendRetryCount and SuspendRetryDelay are normally
  // passed as the count and delay parameters. Experiments with specific
  // calls to wait_for_ext_suspend_completion() can be done by passing
  // other values in the code. Experiments with all calls can be done
  // via the appropriate -XX options.
  bool wait_for_ext_suspend_completion(int count, int delay, uint32_t *bits);

  // test for suspend - most (all?) of these should go away
  bool is_thread_fully_suspended(bool wait_for_suspend, uint32_t *bits);

  inline void set_external_suspend();
  inline void clear_external_suspend();

  bool is_external_suspend() const {
    return (_suspend_flags & _external_suspend) != 0;
  }
  // Whenever a thread transitions from native to vm/java it must suspend
  // if external|deopt suspend is present.
  bool is_suspend_after_native() const {
    return (_suspend_flags & (_external_suspend JFR_ONLY(| _trace_flag))) != 0;
  }

  // external suspend request is completed
  bool is_ext_suspended() const {
    return (_suspend_flags & _ext_suspended) != 0;
  }

  bool is_external_suspend_with_lock() const {
    MutexLocker ml(SR_lock(), Mutex::_no_safepoint_check_flag);
    return is_external_suspend();
  }

  // Special method to handle a pending external suspend request
  // when a suspend equivalent condition lifts.
  bool handle_special_suspend_equivalent_condition() {
    assert(is_suspend_equivalent(),
           "should only be called in a suspend equivalence condition");
    MutexLocker ml(SR_lock(), Mutex::_no_safepoint_check_flag);
    bool ret = is_external_suspend();
    if (!ret) {
      // not about to self-suspend so clear suspend equivalence
      clear_suspend_equivalent();
    }
    // implied else:
    // We have a pending external suspend request so we leave the
    // suspend_equivalent flag set until java_suspend_self() sets
    // the ext_suspended flag and clears the suspend_equivalent
    // flag. This insures that wait_for_ext_suspend_completion()
    // will return consistent values.
    return ret;
  }

  // utility methods to see if we are doing some kind of suspension
  bool is_being_ext_suspended() const            {
    MutexLocker ml(SR_lock(), Mutex::_no_safepoint_check_flag);
    return is_ext_suspended() || is_external_suspend();
  }

  bool is_suspend_equivalent() const             { return _suspend_equivalent; }

  void set_suspend_equivalent()                  { _suspend_equivalent = true; }
  void clear_suspend_equivalent()                { _suspend_equivalent = false; }

  inline void set_cthread_pending_suspend();
  inline void clear_cthread_pending_suspend();

  bool is_cthread_pending_suspend() const {
    return (_suspend_flags & _cthread_pending_suspend) != 0;
  }

  // Thread.stop support
  void send_thread_stop(oop throwable);
  AsyncRequests clear_special_runtime_exit_condition() {
    AsyncRequests x = _special_runtime_exit_condition;
    _special_runtime_exit_condition = _no_async_condition;
    return x;
  }

  bool is_cont_force_yield() { return cont_preempt(); }
  // Are any async conditions present?
  bool has_async_condition() { return (_special_runtime_exit_condition != _no_async_condition); }

  void check_and_handle_async_exceptions(bool check_unsafe_error = true);

  // these next two are also used for self-suspension and async exception support
  void handle_special_runtime_exit_condition(bool check_asyncs = true);

  // Return true if JavaThread has an asynchronous condition or
  // if external suspension is requested.
  bool has_special_runtime_exit_condition() {
    // Because we don't use is_external_suspend_with_lock
    // it is possible that we won't see an asynchronous external suspend
    // request that has just gotten started, i.e., SR_lock grabbed but
    // _external_suspend field change either not made yet or not visible
    // yet. However, this is okay because the request is asynchronous and
    // we will see the new flag value the next time through. It's also
    // possible that the external suspend request is dropped after
    // we have checked is_external_suspend(), we will recheck its value
    // under SR_lock in java_suspend_self().
    return (_special_runtime_exit_condition != _no_async_condition) ||
            is_external_suspend() || is_trace_suspend() || is_cont_force_yield();
  }

  void set_pending_unsafe_access_error()          { _special_runtime_exit_condition = _async_unsafe_access_error; }

  inline void set_pending_async_exception(oop e);

  // Fast-locking support
  bool is_lock_owned(address adr) const;

  // Accessors for vframe array top
  // The linked list of vframe arrays are sorted on sp. This means when we
  // unpack the head must contain the vframe array to unpack.
  void set_vframe_array_head(vframeArray* value) { _vframe_array_head = value; }
  vframeArray* vframe_array_head() const         { return _vframe_array_head;  }

  // Side structure for deferring update of java frame locals until deopt occurs
  GrowableArray<jvmtiDeferredLocalVariableSet*>* deferred_locals() const { return _deferred_locals_updates; }
  void set_deferred_locals(GrowableArray<jvmtiDeferredLocalVariableSet *>* vf) { _deferred_locals_updates = vf; }

  void set_keepalive_cleanup(GrowableArray<WeakHandle>* lst) { _keepalive_cleanup = lst; }
  GrowableArray<WeakHandle>* keepalive_cleanup() const { return _keepalive_cleanup; }

  // These only really exist to make debugging deopt problems simpler

  void set_vframe_array_last(vframeArray* value) { _vframe_array_last = value; }
  vframeArray* vframe_array_last() const         { return _vframe_array_last;  }

  // The special resourceMark used during deoptimization

  void set_deopt_mark(DeoptResourceMark* value)  { _deopt_mark = value; }
  DeoptResourceMark* deopt_mark(void)            { return _deopt_mark; }

  void set_deopt_compiled_method(CompiledMethod* nm)  { _deopt_nmethod = nm; }
  CompiledMethod* deopt_compiled_method()        { return _deopt_nmethod; }

  Method*    callee_target() const               { return _callee_target; }
  void set_callee_target  (Method* x)          { _callee_target   = x; }

  // Oop results of vm runtime calls
  oop  vm_result() const                         { return _vm_result; }
  void set_vm_result  (oop x)                    { _vm_result   = x; }

  Metadata*    vm_result_2() const               { return _vm_result_2; }
  void set_vm_result_2  (Metadata* x)          { _vm_result_2   = x; }

  MemRegion deferred_card_mark() const           { return _deferred_card_mark; }
  void set_deferred_card_mark(MemRegion mr)      { _deferred_card_mark = mr;   }

#if INCLUDE_JVMCI
  int  pending_deoptimization() const             { return _pending_deoptimization; }
  jlong pending_failed_speculation() const        { return _pending_failed_speculation; }
  bool has_pending_monitorenter() const           { return _pending_monitorenter; }
  void set_pending_monitorenter(bool b)           { _pending_monitorenter = b; }
  void set_pending_deoptimization(int reason)     { _pending_deoptimization = reason; }
  void set_pending_failed_speculation(jlong failed_speculation) { _pending_failed_speculation = failed_speculation; }
  void set_pending_transfer_to_interpreter(bool b) { _pending_transfer_to_interpreter = b; }
  void set_jvmci_alternate_call_target(address a) { assert(_jvmci._alternate_call_target == NULL, "must be"); _jvmci._alternate_call_target = a; }
  void set_jvmci_implicit_exception_pc(address a) { assert(_jvmci._implicit_exception_pc == NULL, "must be"); _jvmci._implicit_exception_pc = a; }

  virtual bool in_retryable_allocation() const    { return _in_retryable_allocation; }
  void set_in_retryable_allocation(bool b)        { _in_retryable_allocation = b; }
#endif // INCLUDE_JVMCI

  // Exception handling for compiled methods
  oop      exception_oop() const;
  address  exception_pc() const                  { return _exception_pc; }
  address  exception_handler_pc() const          { return _exception_handler_pc; }
  bool     is_method_handle_return() const       { return _is_method_handle_return == 1; }

  void set_exception_oop(oop o);
  void set_exception_pc(address a)               { _exception_pc = a; }
  void set_exception_handler_pc(address a)       { _exception_handler_pc = a; }
  void set_is_method_handle_return(bool value)   { _is_method_handle_return = value ? 1 : 0; }

  void clear_exception_oop_and_pc() {
    set_exception_oop(NULL);
    set_exception_pc(NULL);
  }

  // Check if address is in the usable part of the stack (excludes protected
  // guard pages). Can be applied to any thread and is an approximation for
  // using is_in_live_stack when the query has to happen from another thread.
  bool is_in_usable_stack(address adr) const {
    return is_in_stack_range_incl(adr, _stack_overflow_state.stack_reserved_zone_base());
  }

  // Misc. accessors/mutators
  void set_do_not_unlock(void)                   { _do_not_unlock_if_synchronized = true; }
  void clr_do_not_unlock(void)                   { _do_not_unlock_if_synchronized = false; }
  bool do_not_unlock(void)                       { return _do_not_unlock_if_synchronized; }

  static ByteSize scopedCache_offset()           { return byte_offset_of(JavaThread, _scopedCache); }

  // For assembly stub generation
  static ByteSize threadObj_offset()             { return byte_offset_of(JavaThread, _threadObj); }
  static ByteSize vthread_offset()               { return byte_offset_of(JavaThread, _vthread); }
  static ByteSize jni_environment_offset()       { return byte_offset_of(JavaThread, _jni_environment); }
  static ByteSize pending_jni_exception_check_fn_offset() {
    return byte_offset_of(JavaThread, _pending_jni_exception_check_fn);
  }
  static ByteSize last_Java_sp_offset() {
    return byte_offset_of(JavaThread, _anchor) + JavaFrameAnchor::last_Java_sp_offset();
  }
  static ByteSize last_Java_pc_offset() {
    return byte_offset_of(JavaThread, _anchor) + JavaFrameAnchor::last_Java_pc_offset();
  }
  static ByteSize frame_anchor_offset() {
    return byte_offset_of(JavaThread, _anchor);
  }
  static ByteSize callee_target_offset()         { return byte_offset_of(JavaThread, _callee_target); }
  static ByteSize vm_result_offset()             { return byte_offset_of(JavaThread, _vm_result); }
  static ByteSize vm_result_2_offset()           { return byte_offset_of(JavaThread, _vm_result_2); }
  static ByteSize thread_state_offset()          { return byte_offset_of(JavaThread, _thread_state); }
  static ByteSize saved_exception_pc_offset()    { return byte_offset_of(JavaThread, _saved_exception_pc); }
  static ByteSize osthread_offset()              { return byte_offset_of(JavaThread, _osthread); }
#if INCLUDE_JVMCI
  static ByteSize pending_deoptimization_offset() { return byte_offset_of(JavaThread, _pending_deoptimization); }
  static ByteSize pending_monitorenter_offset()  { return byte_offset_of(JavaThread, _pending_monitorenter); }
  static ByteSize pending_failed_speculation_offset() { return byte_offset_of(JavaThread, _pending_failed_speculation); }
  static ByteSize jvmci_alternate_call_target_offset() { return byte_offset_of(JavaThread, _jvmci._alternate_call_target); }
  static ByteSize jvmci_implicit_exception_pc_offset() { return byte_offset_of(JavaThread, _jvmci._implicit_exception_pc); }
  static ByteSize jvmci_counters_offset()        { return byte_offset_of(JavaThread, _jvmci_counters); }
#endif // INCLUDE_JVMCI
  static ByteSize exception_oop_offset()         { return byte_offset_of(JavaThread, _exception_oop); }
  static ByteSize exception_pc_offset()          { return byte_offset_of(JavaThread, _exception_pc); }
  static ByteSize exception_handler_pc_offset()  { return byte_offset_of(JavaThread, _exception_handler_pc); }
  static ByteSize is_method_handle_return_offset() { return byte_offset_of(JavaThread, _is_method_handle_return); }

  // StackOverflow offsets
  static ByteSize stack_overflow_limit_offset()  {
    return byte_offset_of(JavaThread, _stack_overflow_state._stack_overflow_limit);
  }
  static ByteSize stack_guard_state_offset()     {
    return byte_offset_of(JavaThread, _stack_overflow_state._stack_guard_state);
  }
  static ByteSize reserved_stack_activation_offset() {
    return byte_offset_of(JavaThread, _stack_overflow_state._reserved_stack_activation);
  }

  static ByteSize suspend_flags_offset()         { return byte_offset_of(JavaThread, _suspend_flags); }

  static ByteSize do_not_unlock_if_synchronized_offset() { return byte_offset_of(JavaThread, _do_not_unlock_if_synchronized); }
  static ByteSize should_post_on_exceptions_flag_offset() {
    return byte_offset_of(JavaThread, _should_post_on_exceptions_flag);
  }
  static ByteSize doing_unsafe_access_offset() { return byte_offset_of(JavaThread, _doing_unsafe_access); }
  
  static ByteSize cont_entry_offset()         { return byte_offset_of(JavaThread, _cont_entry); }
  static ByteSize cont_fastpath_offset()      { return byte_offset_of(JavaThread, _cont_fastpath); }
  static ByteSize cont_preempt_offset()       { return byte_offset_of(JavaThread, _cont_preempt); }
  static ByteSize held_monitor_count_offset() { return byte_offset_of(JavaThread, _held_monitor_count); }

  // Returns the jni environment for this thread
  JNIEnv* jni_environment()                      { return &_jni_environment; }

  static JavaThread* thread_from_jni_environment(JNIEnv* env) {
    JavaThread *thread_from_jni_env = (JavaThread*)((intptr_t)env - in_bytes(jni_environment_offset()));
    // Only return NULL if thread is off the thread list; starting to
    // exit should not return NULL.
    if (thread_from_jni_env->is_terminated()) {
      thread_from_jni_env->block_if_vm_exited();
      return NULL;
    } else {
      return thread_from_jni_env;
    }
  }

  // JNI critical regions. These can nest.
  bool in_critical()    { return _jni_active_critical > 0; }
  bool in_last_critical()  { return _jni_active_critical == 1; }
  inline void enter_critical();
  void exit_critical() {
    assert(Thread::current() == this, "this must be current thread");
    _jni_active_critical--;
    assert(_jni_active_critical >= 0, "JNI critical nesting problem?");
  }

  // Checked JNI: is the programmer required to check for exceptions, if so specify
  // which function name. Returning to a Java frame should implicitly clear the
  // pending check, this is done for Native->Java transitions (i.e. user JNI code).
  // VM->Java transistions are not cleared, it is expected that JNI code enclosed
  // within ThreadToNativeFromVM makes proper exception checks (i.e. VM internal).
  bool is_pending_jni_exception_check() const { return _pending_jni_exception_check_fn != NULL; }
  void clear_pending_jni_exception_check() { _pending_jni_exception_check_fn = NULL; }
  const char* get_pending_jni_exception_check() const { return _pending_jni_exception_check_fn; }
  void set_pending_jni_exception_check(const char* fn_name) { _pending_jni_exception_check_fn = (char*) fn_name; }

  // For deadlock detection
  int depth_first_number() { return _depth_first_number; }
  void set_depth_first_number(int dfn) { _depth_first_number = dfn; }

 private:
  void set_monitor_chunks(MonitorChunk* monitor_chunks) { _monitor_chunks = monitor_chunks; }

 public:
  MonitorChunk* monitor_chunks() const           { return _monitor_chunks; }
  void add_monitor_chunk(MonitorChunk* chunk);
  void remove_monitor_chunk(MonitorChunk* chunk);
  bool in_deopt_handler() const                  { return _in_deopt_handler > 0; }
  void inc_in_deopt_handler()                    { _in_deopt_handler++; }
  void dec_in_deopt_handler() {
    assert(_in_deopt_handler > 0, "mismatched deopt nesting");
    if (_in_deopt_handler > 0) { // robustness
      _in_deopt_handler--;
    }
  }

 private:
  void set_entry_point(ThreadFunction entry_point) { _entry_point = entry_point; }

 public:

  // Frame iteration; calls the function f for all frames on the stack
  void frames_do(void f(frame*, const RegisterMap*));

  // Memory operations
  void oops_do_frames(OopClosure* f, CodeBlobClosure* cf);
  void oops_do_no_frames(OopClosure* f, CodeBlobClosure* cf);

  // Sweeper operations
  virtual void nmethods_do(CodeBlobClosure* cf);

  // RedefineClasses Support
  void metadata_do(MetadataClosure* f);

  // Debug method asserting thread states are correct during a handshake operation.
  DEBUG_ONLY(void verify_states_for_handshake();)

  // Misc. operations
  char* name() const { return (char*)get_thread_name(); }
  void print_on(outputStream* st, bool print_extended_info) const;
  void print_on(outputStream* st) const { print_on(st, false); }
  void print() const;
  void print_thread_state_on(outputStream*) const      PRODUCT_RETURN;
  DEBUG_ONLY(const char* thread_state_name() const;)
  void print_on_error(outputStream* st, char* buf, int buflen) const;
  void print_name_on_error(outputStream* st, char* buf, int buflen) const;
  void verify();
  const char* get_thread_name() const;
 protected:
  // factor out low-level mechanics for use in both normal and error cases
  virtual const char* get_thread_name_string(char* buf = NULL, int buflen = 0) const;
 public:
  // Accessing frames
  frame last_frame() {
    _anchor.make_walkable(this);
    return pd_last_frame();
  }
  javaVFrame* last_java_vframe(RegisterMap* reg_map) { return last_java_vframe(last_frame(), reg_map); }

  frame vthread_carrier_last_frame(RegisterMap* reg_map);
  javaVFrame* vthread_carrier_last_java_vframe(RegisterMap* reg_map) { return last_java_vframe(vthread_carrier_last_frame(reg_map), reg_map); }

  javaVFrame* last_java_vframe(const frame f, RegisterMap* reg_map);
  
  // Returns method at 'depth' java or native frames down the stack
  // Used for security checks
  Klass* security_get_caller_class(int depth);

  // Print stack trace in external format
  void print_stack_on(outputStream* st);
  void print_stack() { print_stack_on(tty); }

  // Print stack traces in various internal formats
  void trace_stack()                             PRODUCT_RETURN;
  void trace_stack_from(vframe* start_vf)        PRODUCT_RETURN;
  void trace_frames()                            PRODUCT_RETURN;

  // Print an annotated view of the stack frames
  void print_frame_layout(int depth = 0, bool validate_only = false) NOT_DEBUG_RETURN;
  void validate_frame_layout() {
    print_frame_layout(0, true);
  }

  // Function for testing deoptimization
  void deoptimize();
  void make_zombies();

  void deoptimize_marked_methods();

 public:
  // Returns the running thread as a JavaThread
  static inline JavaThread* current();

  // Returns the active Java thread.  Do not use this if you know you are calling
  // from a JavaThread, as it's slower than JavaThread::current.  If called from
  // the VMThread, it also returns the JavaThread that instigated the VMThread's
  // operation.  You may not want that either.
  static JavaThread* active();

  inline CompilerThread* as_CompilerThread();

 protected:
  virtual void pre_run();
  virtual void run();
  void thread_main_inner();
  virtual void post_run();

 public:
  // Thread local information maintained by JVMTI.
  void set_jvmti_thread_state(JvmtiThreadState *value)                           { _jvmti_thread_state = value; }
  // A JvmtiThreadState is lazily allocated. This jvmti_thread_state()
  // getter is used to get this JavaThread's JvmtiThreadState if it has
  // one which means NULL can be returned. JvmtiThreadState::state_for()
  // is used to get the specified JavaThread's JvmtiThreadState if it has
  // one or it allocates a new JvmtiThreadState for the JavaThread and
  // returns it. JvmtiThreadState::state_for() will return NULL only if
  // the specified JavaThread is exiting.
  JvmtiThreadState *jvmti_thread_state() const                                   { return _jvmti_thread_state; }
  static ByteSize jvmti_thread_state_offset()                                    { return byte_offset_of(JavaThread, _jvmti_thread_state); }

  // JVMTI PopFrame support
  // Setting and clearing popframe_condition
  // All of these enumerated values are bits. popframe_pending
  // indicates that a PopFrame() has been requested and not yet been
  // completed. popframe_processing indicates that that PopFrame() is in
  // the process of being completed. popframe_force_deopt_reexecution_bit
  // indicates that special handling is required when returning to a
  // deoptimized caller.
  enum PopCondition {
    popframe_inactive                      = 0x00,
    popframe_pending_bit                   = 0x01,
    popframe_processing_bit                = 0x02,
    popframe_force_deopt_reexecution_bit   = 0x04
  };
  PopCondition popframe_condition()                   { return (PopCondition) _popframe_condition; }
  void set_popframe_condition(PopCondition c)         { _popframe_condition = c; }
  void set_popframe_condition_bit(PopCondition c)     { _popframe_condition |= c; }
  void clear_popframe_condition()                     { _popframe_condition = popframe_inactive; }
  static ByteSize popframe_condition_offset()         { return byte_offset_of(JavaThread, _popframe_condition); }
  bool has_pending_popframe()                         { return (popframe_condition() & popframe_pending_bit) != 0; }
  bool popframe_forcing_deopt_reexecution()           { return (popframe_condition() & popframe_force_deopt_reexecution_bit) != 0; }
  void clear_popframe_forcing_deopt_reexecution()     { _popframe_condition &= ~popframe_force_deopt_reexecution_bit; }

  bool pop_frame_in_process(void)                     { return ((_popframe_condition & popframe_processing_bit) != 0); }
  void set_pop_frame_in_process(void)                 { _popframe_condition |= popframe_processing_bit; }
  void clr_pop_frame_in_process(void)                 { _popframe_condition &= ~popframe_processing_bit; }

  int frames_to_pop_failed_realloc() const            { return _frames_to_pop_failed_realloc; }
  void set_frames_to_pop_failed_realloc(int nb)       { _frames_to_pop_failed_realloc = nb; }
  void dec_frames_to_pop_failed_realloc()             { _frames_to_pop_failed_realloc--; }

 private:
  // Saved incoming arguments to popped frame.
  // Used only when popped interpreted frame returns to deoptimized frame.
  void*    _popframe_preserved_args;
  int      _popframe_preserved_args_size;

 public:
  void  popframe_preserve_args(ByteSize size_in_bytes, void* start);
  void* popframe_preserved_args();
  ByteSize popframe_preserved_args_size();
  WordSize popframe_preserved_args_size_in_words();
  void  popframe_free_preserved_args();


 private:
  JvmtiThreadState *_jvmti_thread_state;

  // Used by the interpreter in fullspeed mode for frame pop, method
  // entry, method exit and single stepping support. This field is
  // only set to non-zero at a safepoint or using a direct handshake
  // (see EnterInterpOnlyModeClosure).
  // It can be set to zero asynchronously to this threads execution (i.e., without
  // safepoint/handshake or a lock) so we have to be very careful.
  // Accesses by other threads are synchronized using JvmtiThreadState_lock though.
  int               _interp_only_mode;

 public:
  // used by the interpreter for fullspeed debugging support (see above)
  static ByteSize interp_only_mode_offset() { return byte_offset_of(JavaThread, _interp_only_mode); }
  bool is_interp_only_mode()                { return (_interp_only_mode != 0); }
  int get_interp_only_mode()                { return _interp_only_mode; }
  void increment_interp_only_mode()         { ++_interp_only_mode; }
  void decrement_interp_only_mode()         { --_interp_only_mode; }

  // support for cached flag that indicates whether exceptions need to be posted for this thread
  // if this is false, we can avoid deoptimizing when events are thrown
  // this gets set to reflect whether jvmtiExport::post_exception_throw would actually do anything
 private:
  int    _should_post_on_exceptions_flag;

 public:
  int   should_post_on_exceptions_flag()  { return _should_post_on_exceptions_flag; }
  void  set_should_post_on_exceptions_flag(int val)  { _should_post_on_exceptions_flag = val; }

 private:
  ThreadStatistics *_thread_stat;

 public:
  ThreadStatistics* get_thread_stat() const    { return _thread_stat; }

  // Return a blocker object for which this thread is blocked parking.
  oop current_park_blocker();

 private:
  static size_t _stack_size_at_create;

 public:
  static inline size_t stack_size_at_create(void) {
    return _stack_size_at_create;
  }
  static inline void set_stack_size_at_create(size_t value) {
    _stack_size_at_create = value;
  }

  // Machine dependent stuff
#include OS_CPU_HEADER(thread)

  // JSR166 per-thread parker
 private:
  Parker*    _parker;
 public:
  Parker*     parker() { return _parker; }

  // Biased locking support
 private:
  GrowableArray<MonitorInfo*>* _cached_monitor_info;
 public:
  GrowableArray<MonitorInfo*>* cached_monitor_info() { return _cached_monitor_info; }
  void set_cached_monitor_info(GrowableArray<MonitorInfo*>* info) { _cached_monitor_info = info; }

  // clearing/querying jni attach status
  bool is_attaching_via_jni() const { return _jni_attach_state == _attaching_via_jni; }
  bool has_attached_via_jni() const { return is_attaching_via_jni() || _jni_attach_state == _attached_via_jni; }
  inline void set_done_attaching_via_jni();

  // Stack dump assistance:
  // Track the class we want to initialize but for which we have to wait
  // on its init_lock() because it is already being initialized.
  void set_class_to_be_initialized(InstanceKlass* k);
  InstanceKlass* class_to_be_initialized() const;

private:
  InstanceKlass* _class_to_be_initialized;

  // java.lang.Thread.sleep support
  ParkEvent * _SleepEvent;
public:
  bool sleep(jlong millis);

  // java.lang.Thread interruption support
  void interrupt();
  bool is_interrupted(bool clear_interrupted);

  static OopStorage* thread_oop_storage();
};

// Inline implementation of JavaThread::current
inline JavaThread* JavaThread::current() {
  return Thread::current()->as_Java_thread();
}

inline CompilerThread* JavaThread::as_CompilerThread() {
  assert(is_Compiler_thread(), "just checking");
  return (CompilerThread*)this;
}

// Dedicated thread to sweep the code cache
class CodeCacheSweeperThread : public JavaThread {
  CompiledMethod*       _scanned_compiled_method; // nmethod being scanned by the sweeper
 public:
  CodeCacheSweeperThread();
  // Track the nmethod currently being scanned by the sweeper
  void set_scanned_compiled_method(CompiledMethod* cm) {
    assert(_scanned_compiled_method == NULL || cm == NULL, "should reset to NULL before writing a new value");
    _scanned_compiled_method = cm;
  }

  // Hide sweeper thread from external view.
  bool is_hidden_from_external_view() const { return true; }

  bool is_Code_cache_sweeper_thread() const { return true; }

  // Prevent GC from unloading _scanned_compiled_method
  void oops_do_no_frames(OopClosure* f, CodeBlobClosure* cf);
  void nmethods_do(CodeBlobClosure* cf);
};

// A thread used for Compilation.
class CompilerThread : public JavaThread {
  friend class VMStructs;
 private:
  CompilerCounters* _counters;

  ciEnv*                _env;
  CompileLog*           _log;
  CompileTask* volatile _task;  // print_threads_compiling can read this concurrently.
  CompileQueue*         _queue;
  BufferBlob*           _buffer_blob;

  AbstractCompiler*     _compiler;
  TimeStamp             _idle_time;

 public:

  static CompilerThread* current();

  CompilerThread(CompileQueue* queue, CompilerCounters* counters);
  ~CompilerThread();

  bool is_Compiler_thread() const                { return true; }

  virtual bool can_call_java() const;

  // Hide native compiler threads from external view.
  bool is_hidden_from_external_view() const      { return !can_call_java(); }

  void set_compiler(AbstractCompiler* c)         { _compiler = c; }
  AbstractCompiler* compiler() const             { return _compiler; }

  CompileQueue* queue()        const             { return _queue; }
  CompilerCounters* counters() const             { return _counters; }

  // Get/set the thread's compilation environment.
  ciEnv*        env()                            { return _env; }
  void          set_env(ciEnv* env)              { _env = env; }

  BufferBlob*   get_buffer_blob() const          { return _buffer_blob; }
  void          set_buffer_blob(BufferBlob* b)   { _buffer_blob = b; }

  // Get/set the thread's logging information
  CompileLog*   log()                            { return _log; }
  void          init_log(CompileLog* log) {
    // Set once, for good.
    assert(_log == NULL, "set only once");
    _log = log;
  }

  void start_idle_timer()                        { _idle_time.update(); }
  jlong idle_time_millis() {
    return TimeHelper::counter_to_millis(_idle_time.ticks_since_update());
  }

#ifndef PRODUCT
 private:
  IdealGraphPrinter *_ideal_graph_printer;
 public:
  IdealGraphPrinter *ideal_graph_printer()           { return _ideal_graph_printer; }
  void set_ideal_graph_printer(IdealGraphPrinter *n) { _ideal_graph_printer = n; }
#endif

  // Get/set the thread's current task
  CompileTask* task()                      { return _task; }
  void         set_task(CompileTask* task) { _task = task; }
};

inline JavaThread* Thread::as_Java_thread() {
  assert(is_Java_thread(), "incorrect cast to JavaThread");
  return static_cast<JavaThread*>(this);
}

inline const JavaThread* Thread::as_Java_thread() const {
  assert(is_Java_thread(), "incorrect cast to const JavaThread");
  return static_cast<const JavaThread*>(this);
}

inline CompilerThread* CompilerThread::current() {
  return JavaThread::current()->as_CompilerThread();
}

// The active thread queue. It also keeps track of the current used
// thread priorities.
class Threads: AllStatic {
  friend class VMStructs;
 private:
  static int         _number_of_threads;
  static int         _number_of_non_daemon_threads;
  static int         _return_code;
  static uintx       _thread_claim_token;
#ifdef ASSERT
  static bool        _vm_complete;
#endif

  static void initialize_java_lang_classes(JavaThread* main_thread, TRAPS);
  static void initialize_jsr292_core_classes(TRAPS);

 public:
  // Thread management
  // force_daemon is a concession to JNI, where we may need to add a
  // thread to the thread list before allocating its thread object
  static void add(JavaThread* p, bool force_daemon = false);
  static void remove(JavaThread* p, bool is_daemon);
  static void non_java_threads_do(ThreadClosure* tc);
  static void java_threads_do(ThreadClosure* tc);
  static void java_threads_and_vm_thread_do(ThreadClosure* tc);
  static void threads_do(ThreadClosure* tc);
  static void possibly_parallel_threads_do(bool is_par, ThreadClosure* tc);

  // Initializes the vm and creates the vm thread
  static jint create_vm(JavaVMInitArgs* args, bool* canTryAgain);
  static void convert_vm_init_libraries_to_agents();
  static void create_vm_init_libraries();
  static void create_vm_init_agents();
  static void shutdown_vm_agents();
  static bool destroy_vm();
  // Supported VM versions via JNI
  // Includes JNI_VERSION_1_1
  static jboolean is_supported_jni_version_including_1_1(jint version);
  // Does not include JNI_VERSION_1_1
  static jboolean is_supported_jni_version(jint version);

  // The "thread claim token" provides a way for threads to be claimed
  // by parallel worker tasks.
  //
  // Each thread contains a "token" field. A task will claim the
  // thread only if its token is different from the global token,
  // which is updated by calling change_thread_claim_token().  When
  // a thread is claimed, it's token is set to the global token value
  // so other threads in the same iteration pass won't claim it.
  //
  // For this to work change_thread_claim_token() needs to be called
  // exactly once in sequential code before starting parallel tasks
  // that should claim threads.
  //
  // New threads get their token set to 0 and change_thread_claim_token()
  // never sets the global token to 0.
  static uintx thread_claim_token() { return _thread_claim_token; }
  static void change_thread_claim_token();
  static void assert_all_threads_claimed() NOT_DEBUG_RETURN;

  // Apply "f->do_oop" to all root oops in all threads.
  // This version may only be called by sequential code.
  static void oops_do(OopClosure* f, CodeBlobClosure* cf);
  // This version may be called by sequential or parallel code.
  static void possibly_parallel_oops_do(bool is_par, OopClosure* f, CodeBlobClosure* cf);

  // Sweeper
  static void nmethods_do(CodeBlobClosure* cf);

  // RedefineClasses support
  static void metadata_do(MetadataClosure* f);
  static void metadata_handles_do(void f(Metadata*));

#ifdef ASSERT
  static bool is_vm_complete() { return _vm_complete; }
#endif // ASSERT

  // Verification
  static void verify();
  static void print_on(outputStream* st, bool print_stacks, bool internal_format, bool print_concurrent_locks, bool print_extended_info);
  static void print(bool print_stacks, bool internal_format) {
    // this function is only used by debug.cpp
    print_on(tty, print_stacks, internal_format, false /* no concurrent lock printed */, false /* simple format */);
  }
  static void print_on_error(outputStream* st, Thread* current, char* buf, int buflen);
  static void print_on_error(Thread* this_thread, outputStream* st, Thread* current, char* buf,
                             int buflen, bool* found_current);
  static void print_threads_compiling(outputStream* st, char* buf, int buflen, bool short_form = false);

  // Get Java threads that are waiting to enter a monitor.
  static GrowableArray<JavaThread*>* get_pending_threads(ThreadsList * t_list,
                                                         int count, address monitor);

  // Get owning Java thread from the monitor's owner field.
  static JavaThread *owning_thread_from_monitor_owner(ThreadsList * t_list,
                                                      address owner);

  // Number of threads on the active threads list
  static int number_of_threads()                 { return _number_of_threads; }
  // Number of non-daemon threads on the active threads list
  static int number_of_non_daemon_threads()      { return _number_of_non_daemon_threads; }

  // Deoptimizes all frames tied to marked nmethods
  static void deoptimized_wrt_marked_nmethods();

  struct Test;                  // For private gtest access.
};

class SignalHandlerMark: public StackObj {
 private:
  Thread* _thread;
 public:
  SignalHandlerMark(Thread* t) {
    _thread = t;
    if (_thread) _thread->enter_signal_handler();
  }
  ~SignalHandlerMark() {
    if (_thread) _thread->leave_signal_handler();
    _thread = NULL;
  }
};

class UnlockFlagSaver {
  private:
    JavaThread* _thread;
    bool _do_not_unlock;
  public:
    UnlockFlagSaver(JavaThread* t) {
      _thread = t;
      _do_not_unlock = t->do_not_unlock_if_synchronized();
      t->set_do_not_unlock_if_synchronized(false);
    }
    ~UnlockFlagSaver() {
      _thread->set_do_not_unlock_if_synchronized(_do_not_unlock);
    }
};

#endif // SHARE_RUNTIME_THREAD_HPP<|MERGE_RESOLUTION|>--- conflicted
+++ resolved
@@ -1168,20 +1168,6 @@
   // of _attaching_via_jni and transitions to _attached_via_jni.
   volatile JNIAttachStates _jni_attach_state;
 
-<<<<<<< HEAD
- public:
-
-  // State of the stack guard pages for this thread.
-  enum StackGuardState {
-    stack_guard_unused,         // not needed
-    stack_guard_reserved_disabled,
-    stack_guard_yellow_reserved_disabled,// disabled (temporarily) after stack overflow
-    stack_guard_enabled         // enabled
-  };
-
- private:
-=======
->>>>>>> cd33abb1
 
 #if INCLUDE_JVMCI
   // The _pending_* fields below are used to communicate extra information
@@ -1271,17 +1257,12 @@
   friend class ThreadWaitTransition;
   friend class VM_Exit;
 
-<<<<<<< HEAD
 public:
 
   oop _mounted_vthread;
   jlong _scoped_hash_table_shift;
 
   void allocate_scoped_hash_table(int count);
-
-  void initialize();                             // Initialized the instance variables
-=======
->>>>>>> cd33abb1
 
  public:
   // Constructor
