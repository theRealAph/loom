/*
 * Copyright (c) 1997, 2021, Oracle and/or its affiliates. All rights reserved.
 * Copyright (c) 2021, Azul Systems, Inc. All rights reserved.
 * DO NOT ALTER OR REMOVE COPYRIGHT NOTICES OR THIS FILE HEADER.
 *
 * This code is free software; you can redistribute it and/or modify it
 * under the terms of the GNU General Public License version 2 only, as
 * published by the Free Software Foundation.
 *
 * This code is distributed in the hope that it will be useful, but WITHOUT
 * ANY WARRANTY; without even the implied warranty of MERCHANTABILITY or
 * FITNESS FOR A PARTICULAR PURPOSE.  See the GNU General Public License
 * version 2 for more details (a copy is included in the LICENSE file that
 * accompanied this code).
 *
 * You should have received a copy of the GNU General Public License version
 * 2 along with this work; if not, write to the Free Software Foundation,
 * Inc., 51 Franklin St, Fifth Floor, Boston, MA 02110-1301 USA.
 *
 * Please contact Oracle, 500 Oracle Parkway, Redwood Shores, CA 94065 USA
 * or visit www.oracle.com if you need additional information or have any
 * questions.
 *
 */

#include "precompiled.hpp"
#include "jvm.h"
#include "cds/metaspaceShared.hpp"
#include "classfile/classLoader.hpp"
#include "classfile/javaClasses.hpp"
#include "classfile/javaThreadStatus.hpp"
#include "classfile/systemDictionary.hpp"
#include "classfile/vmClasses.hpp"
#include "classfile/vmSymbols.hpp"
#include "code/codeCache.hpp"
#include "code/scopeDesc.hpp"
#include "compiler/compileBroker.hpp"
#include "compiler/compileTask.hpp"
#include "compiler/compilerThread.hpp"
#include "gc/shared/barrierSet.hpp"
#include "gc/shared/barrierSetNMethod.hpp"
#include "gc/shared/collectedHeap.hpp"
#include "gc/shared/gcId.hpp"
#include "gc/shared/gcLocker.inline.hpp"
#include "gc/shared/gcVMOperations.hpp"
#include "gc/shared/oopStorage.hpp"
#include "gc/shared/oopStorageSet.hpp"
#include "gc/shared/tlab_globals.hpp"
#include "interpreter/interpreter.hpp"
#include "interpreter/linkResolver.hpp"
#include "interpreter/oopMapCache.hpp"
#include "jfr/jfrEvents.hpp"
#include "jvmtifiles/jvmtiEnv.hpp"
#include "logging/log.hpp"
#include "logging/logConfiguration.hpp"
#include "logging/logStream.hpp"
#include "memory/allocation.inline.hpp"
#include "memory/iterator.hpp"
#include "memory/oopFactory.hpp"
#include "memory/resourceArea.hpp"
#include "memory/universe.hpp"
#include "oops/access.inline.hpp"
#include "oops/instanceKlass.hpp"
#include "oops/klass.inline.hpp"
#include "oops/objArrayOop.hpp"
#include "oops/oop.inline.hpp"
#include "oops/oopHandle.inline.hpp"
#include "oops/symbol.hpp"
#include "oops/typeArrayOop.inline.hpp"
#include "oops/verifyOopClosure.hpp"
#include "prims/jvm_misc.hpp"
#include "prims/jvmtiDeferredUpdates.hpp"
#include "prims/jvmtiExport.hpp"
#include "prims/jvmtiThreadState.inline.hpp"
#include "runtime/arguments.hpp"
#include "runtime/atomic.hpp"
#include "runtime/biasedLocking.hpp"
#include "runtime/fieldDescriptor.inline.hpp"
#include "runtime/flags/jvmFlagLimit.hpp"
#include "runtime/deoptimization.hpp"
#include "runtime/frame.inline.hpp"
#include "runtime/handles.inline.hpp"
#include "runtime/handshake.hpp"
#include "runtime/init.hpp"
#include "runtime/interfaceSupport.inline.hpp"
#include "runtime/java.hpp"
#include "runtime/javaCalls.hpp"
#include "runtime/jniHandles.inline.hpp"
#include "runtime/jniPeriodicChecker.hpp"
#include "runtime/monitorDeflationThread.hpp"
#include "runtime/mutexLocker.hpp"
#include "runtime/nonJavaThread.hpp"
#include "runtime/objectMonitor.hpp"
#include "runtime/orderAccess.hpp"
#include "runtime/osThread.hpp"
#include "runtime/prefetch.inline.hpp"
#include "runtime/safepoint.hpp"
#include "runtime/safepointMechanism.inline.hpp"
#include "runtime/safepointVerifiers.hpp"
#include "runtime/serviceThread.hpp"
#include "runtime/sharedRuntime.hpp"
#include "runtime/stackFrameStream.inline.hpp"
#include "runtime/stackWatermarkSet.hpp"
#include "runtime/statSampler.hpp"
#include "runtime/task.hpp"
#include "runtime/thread.inline.hpp"
#include "runtime/threadCritical.hpp"
#include "runtime/threadSMR.inline.hpp"
#include "runtime/threadStatisticalInfo.hpp"
#include "runtime/threadWXSetters.inline.hpp"
#include "runtime/timer.hpp"
#include "runtime/timerTrace.hpp"
#include "runtime/vframe.inline.hpp"
#include "runtime/vframeArray.hpp"
#include "runtime/vframe_hp.hpp"
#include "runtime/vmThread.hpp"
#include "runtime/vmOperations.hpp"
#include "runtime/vm_version.hpp"
#include "services/attachListener.hpp"
#include "services/management.hpp"
#include "services/memTracker.hpp"
#include "services/threadService.hpp"
#include "utilities/align.hpp"
#include "utilities/copy.hpp"
#include "utilities/defaultStream.hpp"
#include "utilities/dtrace.hpp"
#include "utilities/events.hpp"
#include "utilities/macros.hpp"
#include "utilities/preserveException.hpp"
#include "utilities/spinYield.hpp"
#include "utilities/vmError.hpp"
#if INCLUDE_JVMCI
#include "jvmci/jvmci.hpp"
#include "jvmci/jvmciEnv.hpp"
#endif
#ifdef COMPILER1
#include "c1/c1_Compiler.hpp"
#endif
#ifdef COMPILER2
#include "opto/c2compiler.hpp"
#include "opto/idealGraphPrinter.hpp"
#endif
#if INCLUDE_RTM_OPT
#include "runtime/rtmLocking.hpp"
#endif
#if INCLUDE_JFR
#include "jfr/jfr.hpp"
#endif

// Initialization after module runtime initialization
void universe_post_module_init();  // must happen after call_initPhase2

#ifdef DTRACE_ENABLED

// Only bother with this argument setup if dtrace is available

  #define HOTSPOT_THREAD_PROBE_start HOTSPOT_THREAD_START
  #define HOTSPOT_THREAD_PROBE_stop HOTSPOT_THREAD_STOP

  #define DTRACE_THREAD_PROBE(probe, javathread)                           \
    {                                                                      \
      ResourceMark rm(this);                                               \
      int len = 0;                                                         \
      const char* name = (javathread)->get_thread_name();                  \
      len = strlen(name);                                                  \
      HOTSPOT_THREAD_PROBE_##probe(/* probe = start, stop */               \
        (char *) name, len,                                                \
        java_lang_Thread::thread_id((javathread)->threadObj()),            \
        (uintptr_t) (javathread)->osthread()->thread_id(),                 \
        java_lang_Thread::is_daemon((javathread)->threadObj()));           \
    }

#else //  ndef DTRACE_ENABLED

  #define DTRACE_THREAD_PROBE(probe, javathread)

#endif // ndef DTRACE_ENABLED

#ifndef USE_LIBRARY_BASED_TLS_ONLY
// Current thread is maintained as a thread-local variable
THREAD_LOCAL Thread* Thread::_thr_current = NULL;
#endif

// ======= Thread ========
// Support for forcing alignment of thread objects for biased locking
void* Thread::allocate(size_t size, bool throw_excpt, MEMFLAGS flags) {
  if (UseBiasedLocking) {
    const size_t alignment = markWord::biased_lock_alignment;
    size_t aligned_size = size + (alignment - sizeof(intptr_t));
    void* real_malloc_addr = throw_excpt? AllocateHeap(aligned_size, flags, CURRENT_PC)
                                          : AllocateHeap(aligned_size, flags, CURRENT_PC,
                                                         AllocFailStrategy::RETURN_NULL);
    void* aligned_addr     = align_up(real_malloc_addr, alignment);
    assert(((uintptr_t) aligned_addr + (uintptr_t) size) <=
           ((uintptr_t) real_malloc_addr + (uintptr_t) aligned_size),
           "JavaThread alignment code overflowed allocated storage");
    if (aligned_addr != real_malloc_addr) {
      log_info(biasedlocking)("Aligned thread " INTPTR_FORMAT " to " INTPTR_FORMAT,
                              p2i(real_malloc_addr),
                              p2i(aligned_addr));
    }
    ((Thread*) aligned_addr)->_real_malloc_address = real_malloc_addr;
    return aligned_addr;
  } else {
    return throw_excpt? AllocateHeap(size, flags, CURRENT_PC)
                       : AllocateHeap(size, flags, CURRENT_PC, AllocFailStrategy::RETURN_NULL);
  }
}

void Thread::operator delete(void* p) {
  if (UseBiasedLocking) {
    FreeHeap(((Thread*) p)->_real_malloc_address);
  } else {
    FreeHeap(p);
  }
}

void JavaThread::smr_delete() {
  if (_on_thread_list) {
    ThreadsSMRSupport::smr_delete(this);
  } else {
    delete this;
  }
}

// Base class for all threads: VMThread, WatcherThread, ConcurrentMarkSweepThread,
// JavaThread

DEBUG_ONLY(Thread* Thread::_starting_thread = NULL;)

Thread::Thread() {

  DEBUG_ONLY(_run_state = PRE_CALL_RUN;)

  // stack and get_thread
  set_stack_base(NULL);
  set_stack_size(0);
  set_lgrp_id(-1);
  DEBUG_ONLY(clear_suspendible_thread();)

  // allocated data structures
  set_osthread(NULL);
  set_resource_area(new (mtThread)ResourceArea());
  DEBUG_ONLY(_current_resource_mark = NULL;)
  set_handle_area(new (mtThread) HandleArea(NULL));
  set_metadata_handles(new (ResourceObj::C_HEAP, mtClass) GrowableArray<Metadata*>(30, mtClass));
  set_active_handles(NULL);
  set_free_handle_block(NULL);
  set_last_handle_mark(NULL);
  DEBUG_ONLY(_missed_ic_stub_refill_verifier = NULL);

  // Initial value of zero ==> never claimed.
  _threads_do_token = 0;
  _threads_hazard_ptr = NULL;
  _threads_list_ptr = NULL;
  _nested_threads_hazard_ptr_cnt = 0;
  _rcu_counter = 0;

  // the handle mark links itself to last_handle_mark
  new HandleMark(this);

  // plain initialization
  debug_only(_owned_locks = NULL;)
  NOT_PRODUCT(_skip_gcalot = false;)
  _jvmti_env_iteration_count = 0;
  set_allocated_bytes(0);
  _current_pending_monitor = NULL;
  _current_pending_monitor_is_from_java = true;
  _current_waiting_monitor = NULL;
  _current_pending_raw_monitor = NULL;

  _suspend_flags = 0;

  // thread-specific hashCode stream generator state - Marsaglia shift-xor form
  _hashStateX = os::random();
  _hashStateY = 842502087;
  _hashStateZ = 0x8767;    // (int)(3579807591LL & 0xffff) ;
  _hashStateW = 273326509;

  _OnTrap   = 0;
  _Stalled  = 0;
  _TypeTag  = 0x2BAD;

  // Many of the following fields are effectively final - immutable
  // Note that nascent threads can't use the Native Monitor-Mutex
  // construct until the _MutexEvent is initialized ...
  // CONSIDER: instead of using a fixed set of purpose-dedicated ParkEvents
  // we might instead use a stack of ParkEvents that we could provision on-demand.
  // The stack would act as a cache to avoid calls to ParkEvent::Allocate()
  // and ::Release()
  _ParkEvent   = ParkEvent::Allocate(this);

#ifdef CHECK_UNHANDLED_OOPS
  if (CheckUnhandledOops) {
    _unhandled_oops = new UnhandledOops(this);
  }
#endif // CHECK_UNHANDLED_OOPS
#ifdef ASSERT
  if (UseBiasedLocking) {
    assert(is_aligned(this, markWord::biased_lock_alignment), "forced alignment of thread object failed");
    assert(this == _real_malloc_address ||
           this == align_up(_real_malloc_address, markWord::biased_lock_alignment),
           "bug in forced alignment of thread objects");
  }
#endif // ASSERT

  // Notify the barrier set that a thread is being created. The initial
  // thread is created before the barrier set is available.  The call to
  // BarrierSet::on_thread_create() for this thread is therefore deferred
  // to BarrierSet::set_barrier_set().
  BarrierSet* const barrier_set = BarrierSet::barrier_set();
  if (barrier_set != NULL) {
    barrier_set->on_thread_create(this);
    BarrierSetNMethod* bs_nm = barrier_set->barrier_set_nmethod();
    _nmethod_disarm_value = bs_nm->disarmed_value();
  } else {
    // Only the main thread should be created before the barrier set
    // and that happens just before Thread::current is set. No other thread
    // can attach as the VM is not created yet, so they can't execute this code.
    // If the main thread creates other threads before the barrier set that is an error.
    assert(Thread::current_or_null() == NULL, "creating thread before barrier set");
  }

  MACOS_AARCH64_ONLY(DEBUG_ONLY(_wx_init = false));
}

void Thread::initialize_tlab() {
  if (UseTLAB) {
    tlab().initialize();
  }
}

void Thread::initialize_thread_current() {
#ifndef USE_LIBRARY_BASED_TLS_ONLY
  assert(_thr_current == NULL, "Thread::current already initialized");
  _thr_current = this;
#endif
  assert(ThreadLocalStorage::thread() == NULL, "ThreadLocalStorage::thread already initialized");
  ThreadLocalStorage::set_thread(this);
  assert(Thread::current() == ThreadLocalStorage::thread(), "TLS mismatch!");
}

void Thread::clear_thread_current() {
  assert(Thread::current() == ThreadLocalStorage::thread(), "TLS mismatch!");
#ifndef USE_LIBRARY_BASED_TLS_ONLY
  _thr_current = NULL;
#endif
  ThreadLocalStorage::set_thread(NULL);
}

void Thread::record_stack_base_and_size() {
  // Note: at this point, Thread object is not yet initialized. Do not rely on
  // any members being initialized. Do not rely on Thread::current() being set.
  // If possible, refrain from doing anything which may crash or assert since
  // quite probably those crash dumps will be useless.
  set_stack_base(os::current_stack_base());
  set_stack_size(os::current_stack_size());

  // Set stack limits after thread is initialized.
  if (is_Java_thread()) {
    as_Java_thread()->stack_overflow_state()->initialize(stack_base(), stack_end());
  }
}

#if INCLUDE_NMT
void Thread::register_thread_stack_with_NMT() {
  MemTracker::record_thread_stack(stack_end(), stack_size());
}

void Thread::unregister_thread_stack_with_NMT() {
  MemTracker::release_thread_stack(stack_end(), stack_size());
}
#endif // INCLUDE_NMT

void Thread::call_run() {
  DEBUG_ONLY(_run_state = CALL_RUN;)

  // At this point, Thread object should be fully initialized and
  // Thread::current() should be set.

  assert(Thread::current_or_null() != NULL, "current thread is unset");
  assert(Thread::current_or_null() == this, "current thread is wrong");

  // Perform common initialization actions

  register_thread_stack_with_NMT();

  MACOS_AARCH64_ONLY(this->init_wx());

  JFR_ONLY(Jfr::on_thread_start(this);)

  log_debug(os, thread)("Thread " UINTX_FORMAT " stack dimensions: "
    PTR_FORMAT "-" PTR_FORMAT " (" SIZE_FORMAT "k).",
    os::current_thread_id(), p2i(stack_end()),
    p2i(stack_base()), stack_size()/1024);

  // Perform <ChildClass> initialization actions
  DEBUG_ONLY(_run_state = PRE_RUN;)
  this->pre_run();

  // Invoke <ChildClass>::run()
  DEBUG_ONLY(_run_state = RUN;)
  this->run();
  // Returned from <ChildClass>::run(). Thread finished.

  // Perform common tear-down actions

  assert(Thread::current_or_null() != NULL, "current thread is unset");
  assert(Thread::current_or_null() == this, "current thread is wrong");

  // Perform <ChildClass> tear-down actions
  DEBUG_ONLY(_run_state = POST_RUN;)
  this->post_run();

  // Note: at this point the thread object may already have deleted itself,
  // so from here on do not dereference *this*. Not all thread types currently
  // delete themselves when they terminate. But no thread should ever be deleted
  // asynchronously with respect to its termination - that is what _run_state can
  // be used to check.

  assert(Thread::current_or_null() == NULL, "current thread still present");
}

Thread::~Thread() {

  // Attached threads will remain in PRE_CALL_RUN, as will threads that don't actually
  // get started due to errors etc. Any active thread should at least reach post_run
  // before it is deleted (usually in post_run()).
  assert(_run_state == PRE_CALL_RUN ||
         _run_state == POST_RUN, "Active Thread deleted before post_run(): "
         "_run_state=%d", (int)_run_state);

  // Notify the barrier set that a thread is being destroyed. Note that a barrier
  // set might not be available if we encountered errors during bootstrapping.
  BarrierSet* const barrier_set = BarrierSet::barrier_set();
  if (barrier_set != NULL) {
    barrier_set->on_thread_destroy(this);
  }

  // deallocate data structures
  delete resource_area();
  // since the handle marks are using the handle area, we have to deallocated the root
  // handle mark before deallocating the thread's handle area,
  assert(last_handle_mark() != NULL, "check we have an element");
  delete last_handle_mark();
  assert(last_handle_mark() == NULL, "check we have reached the end");

  ParkEvent::Release(_ParkEvent);
  // Set to NULL as a termination indicator for has_terminated().
  Atomic::store(&_ParkEvent, (ParkEvent*)NULL);

  delete handle_area();
  delete metadata_handles();

  // osthread() can be NULL, if creation of thread failed.
  if (osthread() != NULL) os::free_thread(osthread());

  // Clear Thread::current if thread is deleting itself and it has not
  // already been done. This must be done before the memory is deallocated.
  // Needed to ensure JNI correctly detects non-attached threads.
  if (this == Thread::current_or_null()) {
    Thread::clear_thread_current();
  }

  CHECK_UNHANDLED_OOPS_ONLY(if (CheckUnhandledOops) delete unhandled_oops();)
}

#ifdef ASSERT
// A JavaThread is considered dangling if it not handshake-safe with respect to
// the current thread, it is not on a ThreadsList, or not at safepoint.
void Thread::check_for_dangling_thread_pointer(Thread *thread) {
  assert(!thread->is_Java_thread() ||
         thread->as_Java_thread()->is_handshake_safe_for(Thread::current()) ||
         !thread->as_Java_thread()->on_thread_list() ||
         SafepointSynchronize::is_at_safepoint() ||
         ThreadsSMRSupport::is_a_protected_JavaThread_with_lock(thread->as_Java_thread()),
         "possibility of dangling Thread pointer");
}
#endif

// Is the target JavaThread protected by the calling Thread
// or by some other mechanism:
bool Thread::is_JavaThread_protected(const JavaThread* p) {
  // Do the simplest check first:
  if (SafepointSynchronize::is_at_safepoint()) {
    // The target is protected since JavaThreads cannot exit
    // while we're at a safepoint.
    return true;
  }

  // Now make the simple checks based on who the caller is:
  Thread* current_thread = Thread::current();
  if (current_thread == p || Threads_lock->owner() == current_thread) {
    // Target JavaThread is self or calling thread owns the Threads_lock.
    // Second check is the same as Threads_lock->owner_is_self(),
    // but we already have the current thread so check directly.
    return true;
  }

  // Check the ThreadsLists associated with the calling thread (if any)
  // to see if one of them protects the target JavaThread:
  for (SafeThreadsListPtr* stlp = current_thread->_threads_list_ptr;
       stlp != NULL; stlp = stlp->previous()) {
    if (stlp->list()->includes(p)) {
      // The target JavaThread is protected by this ThreadsList:
      return true;
    }
  }

  // Use this debug code with -XX:+UseNewCode to diagnose locations that
  // are missing a ThreadsListHandle or other protection mechanism:
  // guarantee(!UseNewCode, "current_thread=" INTPTR_FORMAT " is not protecting p="
  //           INTPTR_FORMAT, p2i(current_thread), p2i(p));

  // Note: Since 'p' isn't protected by a TLH, the call to
  // p->is_handshake_safe_for() may crash, but we have debug bits so
  // we'll be able to figure out what protection mechanism is missing.
  assert(p->is_handshake_safe_for(current_thread), "JavaThread=" INTPTR_FORMAT
         " is not protected and not handshake safe.", p2i(p));

  // The target JavaThread is not protected so it is not safe to query:
  return false;
}

ThreadPriority Thread::get_priority(const Thread* const thread) {
  ThreadPriority priority;
  // Can return an error!
  (void)os::get_priority(thread, priority);
  assert(MinPriority <= priority && priority <= MaxPriority, "non-Java priority found");
  return priority;
}

void Thread::set_priority(Thread* thread, ThreadPriority priority) {
  debug_only(check_for_dangling_thread_pointer(thread);)
  // Can return an error!
  (void)os::set_priority(thread, priority);
}


void Thread::start(Thread* thread) {
  // Start is different from resume in that its safety is guaranteed by context or
  // being called from a Java method synchronized on the Thread object.
  if (thread->is_Java_thread()) {
    // Initialize the thread state to RUNNABLE before starting this thread.
    // Can not set it after the thread started because we do not know the
    // exact thread state at that time. It could be in MONITOR_WAIT or
    // in SLEEPING or some other state.
    java_lang_Thread::set_thread_status(thread->as_Java_thread()->threadObj(),
                                        JavaThreadStatus::RUNNABLE);
  }
  os::start_thread(thread);
}

class InstallAsyncExceptionClosure : public HandshakeClosure {
  Handle _throwable; // The Throwable thrown at the target Thread
public:
  InstallAsyncExceptionClosure(Handle throwable) : HandshakeClosure("InstallAsyncException"), _throwable(throwable) {}

  void do_thread(Thread* thr) {
    JavaThread* target = thr->as_Java_thread();
    // Note that this now allows multiple ThreadDeath exceptions to be
    // thrown at a thread.
    // The target thread has run and has not exited yet.
    target->send_thread_stop(_throwable());
  }
};

void Thread::send_async_exception(oop java_thread, oop java_throwable) {
  Handle throwable(Thread::current(), java_throwable);
  JavaThread* target = java_lang_Thread::thread(java_thread);
  InstallAsyncExceptionClosure vm_stop(throwable);
  Handshake::execute(&vm_stop, target);
}

// GC Support
bool Thread::claim_par_threads_do(uintx claim_token) {
  uintx token = _threads_do_token;
  if (token != claim_token) {
    uintx res = Atomic::cmpxchg(&_threads_do_token, token, claim_token);
    if (res == token) {
      return true;
    }
    guarantee(res == claim_token, "invariant");
  }
  return false;
}

void Thread::oops_do_no_frames(OopClosure* f, CodeBlobClosure* cf) {
  if (active_handles() != NULL) {
    active_handles()->oops_do(f);
  }
  // Do oop for ThreadShadow
  f->do_oop((oop*)&_pending_exception);
  handle_area()->oops_do(f);
}

// If the caller is a NamedThread, then remember, in the current scope,
// the given JavaThread in its _processed_thread field.
class RememberProcessedThread: public StackObj {
  NamedThread* _cur_thr;
public:
  RememberProcessedThread(Thread* thread) {
    Thread* self = Thread::current();
    if (self->is_Named_thread()) {
      _cur_thr = (NamedThread *)self;
      assert(_cur_thr->processed_thread() == NULL, "nesting not supported");
      _cur_thr->set_processed_thread(thread);
    } else {
      _cur_thr = NULL;
    }
  }

  ~RememberProcessedThread() {
    if (_cur_thr) {
      assert(_cur_thr->processed_thread() != NULL, "nesting not supported");
      _cur_thr->set_processed_thread(NULL);
    }
  }
};

void Thread::oops_do(OopClosure* f, CodeBlobClosure* cf) {
  // Record JavaThread to GC thread
  RememberProcessedThread rpt(this);
  oops_do_no_frames(f, cf);
  oops_do_frames(f, cf);
}

void Thread::metadata_handles_do(void f(Metadata*)) {
  // Only walk the Handles in Thread.
  if (metadata_handles() != NULL) {
    for (int i = 0; i< metadata_handles()->length(); i++) {
      f(metadata_handles()->at(i));
    }
  }
}

void Thread::print_on(outputStream* st, bool print_extended_info) const {
  // get_priority assumes osthread initialized
  if (osthread() != NULL) {
    int os_prio;
    if (os::get_native_priority(this, &os_prio) == OS_OK) {
      st->print("os_prio=%d ", os_prio);
    }

    st->print("cpu=%.2fms ",
              os::thread_cpu_time(const_cast<Thread*>(this), true) / 1000000.0
              );
    st->print("elapsed=%.2fs ",
              _statistical_info.getElapsedTime() / 1000.0
              );
    if (is_Java_thread() && (PrintExtendedThreadInfo || print_extended_info)) {
      size_t allocated_bytes = (size_t) const_cast<Thread*>(this)->cooked_allocated_bytes();
      st->print("allocated=" SIZE_FORMAT "%s ",
                byte_size_in_proper_unit(allocated_bytes),
                proper_unit_for_byte_size(allocated_bytes)
                );
      st->print("defined_classes=" INT64_FORMAT " ", _statistical_info.getDefineClassCount());
    }

    st->print("tid=" INTPTR_FORMAT " ", p2i(this));
    osthread()->print_on(st);
  }
  ThreadsSMRSupport::print_info_on(this, st);
  st->print(" ");
  debug_only(if (WizardMode) print_owned_locks_on(st);)
}

void Thread::print() const { print_on(tty); }

// Thread::print_on_error() is called by fatal error handler. Don't use
// any lock or allocate memory.
void Thread::print_on_error(outputStream* st, char* buf, int buflen) const {
  assert(!(is_Compiler_thread() || is_Java_thread()), "Can't call name() here if it allocates");

  if (is_VM_thread())                 { st->print("VMThread"); }
  else if (is_GC_task_thread())       { st->print("GCTaskThread"); }
  else if (is_Watcher_thread())       { st->print("WatcherThread"); }
  else if (is_ConcurrentGC_thread())  { st->print("ConcurrentGCThread"); }
  else                                { st->print("Thread"); }

  if (is_Named_thread()) {
    st->print(" \"%s\"", name());
  }

  OSThread* os_thr = osthread();
  if (os_thr != NULL) {
    if (os_thr->get_state() != ZOMBIE) {
      st->print(" [stack: " PTR_FORMAT "," PTR_FORMAT "]",
                p2i(stack_end()), p2i(stack_base()));
      st->print(" [id=%d]", osthread()->thread_id());
    } else {
      st->print(" terminated");
    }
  } else {
    st->print(" unknown state (no osThread)");
  }
  ThreadsSMRSupport::print_info_on(this, st);
}

void Thread::print_value_on(outputStream* st) const {
  if (is_Named_thread()) {
    st->print(" \"%s\" ", name());
  }
  st->print(INTPTR_FORMAT, p2i(this));   // print address
}

#ifdef ASSERT
void Thread::print_owned_locks_on(outputStream* st) const {
  Mutex* cur = _owned_locks;
  if (cur == NULL) {
    st->print(" (no locks) ");
  } else {
    st->print_cr(" Locks owned:");
    while (cur) {
      cur->print_on(st);
      cur = cur->next();
    }
  }
}
<<<<<<< HEAD

// Checks safepoint allowed and clears unhandled oops at potential safepoints.
void Thread::check_possible_safepoint() {
  if (!is_Java_thread()) return;

  if (_no_safepoint_count > 0) {
    print_owned_locks();
    //assert(false, "Possible safepoint reached by thread that does not allow it");    // FIXME
  }
#ifdef CHECK_UNHANDLED_OOPS
  // Clear unhandled oops in JavaThreads so we get a crash right away.
  clear_unhandled_oops();
#endif // CHECK_UNHANDLED_OOPS
}

void Thread::check_for_valid_safepoint_state() {
  if (!is_Java_thread()) return;

  // Check NoSafepointVerifier, which is implied by locks taken that can be
  // shared with the VM thread.  This makes sure that no locks with allow_vm_block
  // are held.
  check_possible_safepoint();

  if (this->as_Java_thread()->thread_state() != _thread_in_vm) {
    fatal("LEAF method calling lock?");
  }

  if (GCALotAtAllSafepoints) {
    // We could enter a safepoint here and thus have a gc
    InterfaceSupport::check_gc_alot();
  }
}
=======
>>>>>>> 0438cea6
#endif // ASSERT

// We had to move these methods here, because vm threads get into ObjectSynchronizer::enter
// However, there is a note in JavaThread::is_lock_owned() about the VM threads not being
// used for compilation in the future. If that change is made, the need for these methods
// should be revisited, and they should be removed if possible.

bool Thread::is_lock_owned(address adr) const {
  return is_in_full_stack(adr);
}

bool Thread::set_as_starting_thread() {
  assert(_starting_thread == NULL, "already initialized: "
         "_starting_thread=" INTPTR_FORMAT, p2i(_starting_thread));
  // NOTE: this must be called inside the main thread.
  DEBUG_ONLY(_starting_thread = this;)
  return os::create_main_thread(this->as_Java_thread());
}

static void initialize_class(Symbol* class_name, TRAPS) {
  Klass* klass = SystemDictionary::resolve_or_fail(class_name, true, CHECK);
  InstanceKlass::cast(klass)->initialize(CHECK);
}


// Creates the initial ThreadGroup
static Handle create_initial_thread_group(TRAPS) {
  Handle system_instance = JavaCalls::construct_new_instance(
                            vmClasses::ThreadGroup_klass(),
                            vmSymbols::void_method_signature(),
                            CHECK_NH);
  Universe::set_system_thread_group(system_instance());

  Handle string = java_lang_String::create_from_str("main", CHECK_NH);
  Handle main_instance = JavaCalls::construct_new_instance(
                            vmClasses::ThreadGroup_klass(),
                            vmSymbols::threadgroup_string_void_signature(),
                            system_instance,
                            string,
                            CHECK_NH);
  return main_instance;
}

// Creates the initial Thread, and sets it to running.
static void create_initial_thread(Handle thread_group, JavaThread* thread,
                                 TRAPS) {
  InstanceKlass* ik = vmClasses::Thread_klass();
  assert(ik->is_initialized(), "must be");
  instanceHandle thread_oop = ik->allocate_instance_handle(CHECK);

  // Cannot use JavaCalls::construct_new_instance because the java.lang.Thread
  // constructor calls Thread.current(), which must be set here for the
  // initial thread.
  java_lang_Thread::set_thread(thread_oop(), thread);
  thread->set_threadOopHandles(thread_oop());

  Handle string = java_lang_String::create_from_str("main", CHECK);

  JavaValue result(T_VOID);
  JavaCalls::call_special(&result, thread_oop,
                          ik,
                          vmSymbols::object_initializer_name(),
                          vmSymbols::threadgroup_string_void_signature(),
                          thread_group,
                          string,
                          CHECK);

  // Set thread status to running since main thread has
  // been started and running.
  java_lang_Thread::set_thread_status(thread_oop(),
                                      JavaThreadStatus::RUNNABLE);
}

static char java_version[64] = "";
static char java_runtime_name[128] = "";
static char java_runtime_version[128] = "";
static char java_runtime_vendor_version[128] = "";
static char java_runtime_vendor_vm_bug_url[128] = "";

// Extract version and vendor specific information.
static const char* get_java_version_info(InstanceKlass* ik,
                                         Symbol* field_name,
                                         char* buffer,
                                         int buffer_size) {
  fieldDescriptor fd;
  bool found = ik != NULL &&
               ik->find_local_field(field_name,
                                    vmSymbols::string_signature(), &fd);
  if (found) {
    oop name_oop = ik->java_mirror()->obj_field(fd.offset());
    if (name_oop == NULL) {
      return NULL;
    }
    const char* name = java_lang_String::as_utf8_string(name_oop,
                                                        buffer,
                                                        buffer_size);
    return name;
  } else {
    return NULL;
  }
}

// General purpose hook into Java code, run once when the VM is initialized.
// The Java library method itself may be changed independently from the VM.
static void call_postVMInitHook(TRAPS) {
  Klass* klass = SystemDictionary::resolve_or_null(vmSymbols::jdk_internal_vm_PostVMInitHook(), THREAD);
  if (klass != NULL) {
    JavaValue result(T_VOID);
    JavaCalls::call_static(&result, klass, vmSymbols::run_method_name(),
                           vmSymbols::void_method_signature(),
                           CHECK);
  }
}

// Initialized by VMThread at vm_global_init
static OopStorage* _thread_oop_storage = NULL;

oop JavaThread::threadObj() const    {
  return _threadObj.resolve();
}

void JavaThread::set_threadOopHandles(oop p) {
  assert(_thread_oop_storage != NULL, "not yet initialized");
  _threadObj   = OopHandle(_thread_oop_storage, p);
  _vthread     = OopHandle(_thread_oop_storage, p);
  _scopeLocalCache = OopHandle(_thread_oop_storage, NULL);
}

oop JavaThread::scopeLocalCache() const {
  return _scopeLocalCache.resolve();
}

oop JavaThread::vthread() const {
  return _vthread.resolve();
}

void JavaThread::set_vthread(oop p) {
  assert(_thread_oop_storage != NULL, "not yet initialized");
  _vthread.replace(p);
}

void JavaThread::set_scopeLocalCache(oop p) {
  assert(_thread_oop_storage != NULL, "not yet initialized");
  _scopeLocalCache.replace(p);
}

OopStorage* JavaThread::thread_oop_storage() {
  assert(_thread_oop_storage != NULL, "not yet initialized");
  return _thread_oop_storage;
}

void JavaThread::allocate_threadObj(Handle thread_group, const char* thread_name,
                                    bool daemon, TRAPS) {
  assert(thread_group.not_null(), "thread group should be specified");
  assert(threadObj() == NULL, "should only create Java thread object once");

  InstanceKlass* ik = vmClasses::Thread_klass();
  assert(ik->is_initialized(), "must be");
  instanceHandle thread_oop = ik->allocate_instance_handle(CHECK);

  // We are called from jni_AttachCurrentThread/jni_AttachCurrentThreadAsDaemon.
  // We cannot use JavaCalls::construct_new_instance because the java.lang.Thread
  // constructor calls Thread.current(), which must be set here.
  java_lang_Thread::set_thread(thread_oop(), this);
  set_threadOopHandles(thread_oop());

  JavaValue result(T_VOID);
  if (thread_name != NULL) {
    Handle name = java_lang_String::create_from_str(thread_name, CHECK);
    // Thread gets assigned specified name and null target
    JavaCalls::call_special(&result,
                            thread_oop,
                            ik,
                            vmSymbols::object_initializer_name(),
                            vmSymbols::threadgroup_string_void_signature(),
                            thread_group,
                            name,
                            THREAD);
  } else {
    // Thread gets assigned name "Thread-nnn" and null target
    // (java.lang.Thread doesn't have a constructor taking only a ThreadGroup argument)
    JavaCalls::call_special(&result,
                            thread_oop,
                            ik,
                            vmSymbols::object_initializer_name(),
                            vmSymbols::threadgroup_runnable_void_signature(),
                            thread_group,
                            Handle(),
                            THREAD);
  }
  os::set_priority(this, NormPriority);

  if (daemon) {
    java_lang_Thread::set_daemon(thread_oop());
  }
}

// ======= JavaThread ========

#if INCLUDE_JVMCI

jlong* JavaThread::_jvmci_old_thread_counters;

bool jvmci_counters_include(JavaThread* thread) {
  return !JVMCICountersExcludeCompiler || !thread->is_Compiler_thread();
}

void JavaThread::collect_counters(jlong* array, int length) {
  assert(length == JVMCICounterSize, "wrong value");
  for (int i = 0; i < length; i++) {
    array[i] = _jvmci_old_thread_counters[i];
  }
  for (JavaThreadIteratorWithHandle jtiwh; JavaThread *tp = jtiwh.next(); ) {
    if (jvmci_counters_include(tp)) {
      for (int i = 0; i < length; i++) {
        array[i] += tp->_jvmci_counters[i];
      }
    }
  }
}

// Attempt to enlarge the array for per thread counters.
jlong* resize_counters_array(jlong* old_counters, int current_size, int new_size) {
  jlong* new_counters = NEW_C_HEAP_ARRAY_RETURN_NULL(jlong, new_size, mtJVMCI);
  if (new_counters == NULL) {
    return NULL;
  }
  if (old_counters == NULL) {
    old_counters = new_counters;
    memset(old_counters, 0, sizeof(jlong) * new_size);
  } else {
    for (int i = 0; i < MIN2((int) current_size, new_size); i++) {
      new_counters[i] = old_counters[i];
    }
    if (new_size > current_size) {
      memset(new_counters + current_size, 0, sizeof(jlong) * (new_size - current_size));
    }
    FREE_C_HEAP_ARRAY(jlong, old_counters);
  }
  return new_counters;
}

// Attempt to enlarge the array for per thread counters.
bool JavaThread::resize_counters(int current_size, int new_size) {
  jlong* new_counters = resize_counters_array(_jvmci_counters, current_size, new_size);
  if (new_counters == NULL) {
    return false;
  } else {
    _jvmci_counters = new_counters;
    return true;
  }
}

class VM_JVMCIResizeCounters : public VM_Operation {
 private:
  int _new_size;
  bool _failed;

 public:
  VM_JVMCIResizeCounters(int new_size) : _new_size(new_size), _failed(false) { }
  VMOp_Type type()                  const        { return VMOp_JVMCIResizeCounters; }
  bool allow_nested_vm_operations() const        { return true; }
  void doit() {
    // Resize the old thread counters array
    jlong* new_counters = resize_counters_array(JavaThread::_jvmci_old_thread_counters, JVMCICounterSize, _new_size);
    if (new_counters == NULL) {
      _failed = true;
      return;
    } else {
      JavaThread::_jvmci_old_thread_counters = new_counters;
    }

    // Now resize each threads array
    for (JavaThreadIteratorWithHandle jtiwh; JavaThread *tp = jtiwh.next(); ) {
      if (!tp->resize_counters(JVMCICounterSize, _new_size)) {
        _failed = true;
        break;
      }
    }
    if (!_failed) {
      JVMCICounterSize = _new_size;
    }
  }

  bool failed() { return _failed; }
};

bool JavaThread::resize_all_jvmci_counters(int new_size) {
  VM_JVMCIResizeCounters op(new_size);
  VMThread::execute(&op);
  return !op.failed();
}

#endif // INCLUDE_JVMCI

#ifdef ASSERT
// Checks safepoint allowed and clears unhandled oops at potential safepoints.
void JavaThread::check_possible_safepoint() {
  if (_no_safepoint_count > 0) {
    print_owned_locks();
    assert(false, "Possible safepoint reached by thread that does not allow it");
  }
#ifdef CHECK_UNHANDLED_OOPS
  // Clear unhandled oops in JavaThreads so we get a crash right away.
  clear_unhandled_oops();
#endif // CHECK_UNHANDLED_OOPS
}

void JavaThread::check_for_valid_safepoint_state() {
  // Check NoSafepointVerifier, which is implied by locks taken that can be
  // shared with the VM thread.  This makes sure that no locks with allow_vm_block
  // are held.
  check_possible_safepoint();

  if (thread_state() != _thread_in_vm) {
    fatal("LEAF method calling lock?");
  }

  if (GCALotAtAllSafepoints) {
    // We could enter a safepoint here and thus have a gc
    InterfaceSupport::check_gc_alot();
  }
}
#endif // ASSERT

// A JavaThread is a normal Java thread

JavaThread::JavaThread() :
  // Initialize fields

  _on_thread_list(false),
  DEBUG_ONLY(_java_call_counter(0) COMMA)
  _entry_point(nullptr),
  _deopt_mark(nullptr),
  _deopt_nmethod(nullptr),
  _vframe_array_head(nullptr),
  _vframe_array_last(nullptr),
  _jvmti_deferred_updates(nullptr),
  _keepalive_cleanup(new (ResourceObj::C_HEAP, mtInternal) GrowableArray<WeakHandle>(16, mtInternal)),
  _callee_target(nullptr),
  _vm_result(nullptr),
  _vm_result_2(nullptr),

  _monitor_chunks(nullptr),
  _special_runtime_exit_condition(_no_async_condition),
  _pending_async_exception(nullptr),

  _thread_state(_thread_new),
  _saved_exception_pc(nullptr),
#ifdef ASSERT
  _no_safepoint_count(0),
  _visited_for_critical_count(false),
#endif

  _terminated(_not_terminated),
  _in_deopt_handler(0),
  _doing_unsafe_access(false),
  _do_not_unlock_if_synchronized(false),
  _is_in_VTMT(false),
  _is_VTMT_disabler(false),
  _jni_attach_state(_not_attaching_via_jni),
#if INCLUDE_JVMCI
  _pending_deoptimization(-1),
  _pending_monitorenter(false),
  _pending_transfer_to_interpreter(false),
  _in_retryable_allocation(false),
  _pending_failed_speculation(0),
  _jvmci{nullptr},
  _jvmci_counters(nullptr),
  _jvmci_reserved0(nullptr),
  _jvmci_reserved1(nullptr),
  _jvmci_reserved_oop0(nullptr),
#endif // INCLUDE_JVMCI

  _exception_oop(oop()),
  _exception_pc(0),
  _exception_handler_pc(0),
  _is_method_handle_return(0),

  _jni_active_critical(0),
  _pending_jni_exception_check_fn(nullptr),
  _depth_first_number(0),

  // JVMTI PopFrame support
  _popframe_condition(popframe_inactive),
  _frames_to_pop_failed_realloc(0),

  _cont_entry(nullptr),
  _cont_yield(false),
  _cont_preempt(false),
  _cont_fastpath_thread_state(1),
  _cont_fastpath(0),
  _held_monitor_count(0),
  _mounted_vthread(oop()),

  _handshake(this),

  _popframe_preserved_args(nullptr),
  _popframe_preserved_args_size(0),

  _jvmti_thread_state(nullptr),
  _interp_only_mode(0),
  _should_post_on_exceptions_flag(JNI_FALSE),
  _thread_stat(new ThreadStatistics()),

  _parker(),
  _cached_monitor_info(nullptr),

  _class_to_be_initialized(nullptr),

  _SleepEvent(ParkEvent::Allocate(this))
{
  set_jni_functions(jni_functions());
#if INCLUDE_JVMCI
  assert(_jvmci._implicit_exception_pc == nullptr, "must be");
  if (JVMCICounterSize > 0) {
    resize_counters(0, (int) JVMCICounterSize);
  }
#endif // INCLUDE_JVMCI
  // Setup safepoint state info for this thread
  ThreadSafepointState::create(this);

  SafepointMechanism::initialize_header(this);

  set_requires_cross_modify_fence(false);

  pd_initialize();
  assert(deferred_card_mark().is_empty(), "Default MemRegion ctor");
}

JavaThread::JavaThread(bool is_attaching_via_jni) : JavaThread() {
  if (is_attaching_via_jni) {
    _jni_attach_state = _attaching_via_jni;
  }
}


// interrupt support

void JavaThread::interrupt() {
  // All callers should have 'this' thread protected by a
  // ThreadsListHandle so that it cannot terminate and deallocate
  // itself.
  debug_only(check_for_dangling_thread_pointer(this);)

  // For Windows _interrupt_event
  osthread()->set_interrupted(true);

  // For Thread.sleep
  _SleepEvent->unpark();

  // For JSR166 LockSupport.park
  parker()->unpark();

  // For ObjectMonitor and JvmtiRawMonitor
  _ParkEvent->unpark();
}


bool JavaThread::is_interrupted(bool clear_interrupted) {
  debug_only(check_for_dangling_thread_pointer(this);)

  if (_threadObj.peek() == NULL) {
    // If there is no j.l.Thread then it is impossible to have
    // been interrupted. We can find NULL during VM initialization
    // or when a JNI thread is still in the process of attaching.
    // In such cases this must be the current thread.
    assert(this == Thread::current(), "invariant");
    return false;
  }

  bool interrupted = java_lang_Thread::interrupted(threadObj());

  // NOTE that since there is no "lock" around the interrupt and
  // is_interrupted operations, there is the possibility that the
  // interrupted flag will be "false" but that the
  // low-level events will be in the signaled state. This is
  // intentional. The effect of this is that Object.wait() and
  // LockSupport.park() will appear to have a spurious wakeup, which
  // is allowed and not harmful, and the possibility is so rare that
  // it is not worth the added complexity to add yet another lock.
  // For the sleep event an explicit reset is performed on entry
  // to JavaThread::sleep, so there is no early return. It has also been
  // recommended not to put the interrupted flag into the "event"
  // structure because it hides the issue.
  // Also, because there is no lock, we must only clear the interrupt
  // state if we are going to report that we were interrupted; otherwise
  // an interrupt that happens just after we read the field would be lost.
  if (interrupted && clear_interrupted) {
    assert(this == Thread::current(), "only the current thread can clear");
    java_lang_Thread::set_interrupted(threadObj(), false);
    osthread()->set_interrupted(false);
  }

  return interrupted;
}

void JavaThread::block_if_vm_exited() {
  if (_terminated == _vm_exited) {
    // _vm_exited is set at safepoint, and Threads_lock is never released
    // we will block here forever.
    // Here we can be doing a jump from a safe state to an unsafe state without
    // proper transition, but it happens after the final safepoint has begun.
    set_thread_state(_thread_in_vm);
    Threads_lock->lock();
    ShouldNotReachHere();
  }
}

JavaThread::JavaThread(ThreadFunction entry_point, size_t stack_sz) : JavaThread() {
  _jni_attach_state = _not_attaching_via_jni;
  set_entry_point(entry_point);
  // Create the native thread itself.
  // %note runtime_23
  os::ThreadType thr_type = os::java_thread;
  thr_type = entry_point == &CompilerThread::thread_entry ? os::compiler_thread :
                                                            os::java_thread;
  os::create_thread(this, thr_type, stack_sz);
  // The _osthread may be NULL here because we ran out of memory (too many threads active).
  // We need to throw and OutOfMemoryError - however we cannot do this here because the caller
  // may hold a lock and all locks must be unlocked before throwing the exception (throwing
  // the exception consists of creating the exception object & initializing it, initialization
  // will leave the VM via a JavaCall and then all locks must be unlocked).
  //
  // The thread is still suspended when we reach here. Thread must be explicit started
  // by creator! Furthermore, the thread must also explicitly be added to the Threads list
  // by calling Threads:add. The reason why this is not done here, is because the thread
  // object must be fully initialized (take a look at JVM_Start)
}

JavaThread::~JavaThread() {

  // Ask ServiceThread to release the threadObj OopHandle
  ServiceThread::add_oop_handle_release(_threadObj);
  ServiceThread::add_oop_handle_release(_vthread);

  // Return the sleep event to the free list
  ParkEvent::Release(_SleepEvent);
  _SleepEvent = NULL;

  // Free any remaining  previous UnrollBlock
  vframeArray* old_array = vframe_array_last();

  if (old_array != NULL) {
    Deoptimization::UnrollBlock* old_info = old_array->unroll_block();
    old_array->set_unroll_block(NULL);
    delete old_info;
    delete old_array;
  }

  JvmtiDeferredUpdates* updates = deferred_updates();
  if (updates != NULL) {
    // This can only happen if thread is destroyed before deoptimization occurs.
    assert(updates->count() > 0, "Updates holder not deleted");
    // free deferred updates.
    delete updates;
    set_deferred_updates(NULL);
  }

  // All Java related clean up happens in exit
  ThreadSafepointState::destroy(this);
  if (_thread_stat != NULL) delete _thread_stat;

#if INCLUDE_JVMCI
  if (JVMCICounterSize > 0) {
    if (jvmci_counters_include(this)) {
      for (int i = 0; i < JVMCICounterSize; i++) {
        _jvmci_old_thread_counters[i] += _jvmci_counters[i];
      }
    }
    FREE_C_HEAP_ARRAY(jlong, _jvmci_counters);
  }
#endif // INCLUDE_JVMCI
}


// First JavaThread specific code executed by a new Java thread.
void JavaThread::pre_run() {
  // empty - see comments in run()
}

// The main routine called by a new Java thread. This isn't overridden
// by subclasses, instead different subclasses define a different "entry_point"
// which defines the actual logic for that kind of thread.
void JavaThread::run() {
  // initialize thread-local alloc buffer related fields
  initialize_tlab();

  _stack_overflow_state.create_stack_guard_pages();

  cache_global_variables();

  // Thread is now sufficiently initialized to be handled by the safepoint code as being
  // in the VM. Change thread state from _thread_new to _thread_in_vm
  ThreadStateTransition::transition(this, _thread_new, _thread_in_vm);
  // Before a thread is on the threads list it is always safe, so after leaving the
  // _thread_new we should emit a instruction barrier. The distance to modified code
  // from here is probably far enough, but this is consistent and safe.
  OrderAccess::cross_modify_fence();

  assert(JavaThread::current() == this, "sanity check");
  assert(!Thread::current()->owns_locks(), "sanity check");

  DTRACE_THREAD_PROBE(start, this);

  // This operation might block. We call that after all safepoint checks for a new thread has
  // been completed.
  set_active_handles(JNIHandleBlock::allocate_block());

  if (JvmtiExport::should_post_thread_life()) {
    JvmtiExport::post_thread_start(this);

  }

  // We call another function to do the rest so we are sure that the stack addresses used
  // from there will be lower than the stack base just computed.
  thread_main_inner();
}

void JavaThread::thread_main_inner() {
  assert(JavaThread::current() == this, "sanity check");
  assert(_threadObj.peek() != NULL, "just checking");

  // Execute thread entry point unless this thread has a pending exception
  // or has been stopped before starting.
  // Note: Due to JVM_StopThread we can have pending exceptions already!
  if (!this->has_pending_exception() &&
      !java_lang_Thread::is_stillborn(this->threadObj())) {
    {
      ResourceMark rm(this);
      this->set_native_thread_name(this->get_thread_name());
    }
    HandleMark hm(this);
    this->entry_point()(this, this);
  }

  DTRACE_THREAD_PROBE(stop, this);

  // Cleanup is handled in post_run()
}

// Shared teardown for all JavaThreads
void JavaThread::post_run() {
  this->exit(false);
  this->unregister_thread_stack_with_NMT();
  // Defer deletion to here to ensure 'this' is still referenceable in call_run
  // for any shared tear-down.
  this->smr_delete();
}

static void ensure_join(JavaThread* thread) {
  // We do not need to grab the Threads_lock, since we are operating on ourself.
  Handle threadObj(thread, thread->threadObj());
  assert(threadObj.not_null(), "java thread object must exist");
  ObjectLocker lock(threadObj, thread);
  // Ignore pending exception (ThreadDeath), since we are exiting anyway
  thread->clear_pending_exception();
  // Thread is exiting. So set thread_status field in  java.lang.Thread class to TERMINATED.
  java_lang_Thread::set_thread_status(threadObj(), JavaThreadStatus::TERMINATED);
  // Clear the native thread instance - this makes isAlive return false and allows the join()
  // to complete once we've done the notify_all below
  java_lang_Thread::set_thread(threadObj(), NULL);
  lock.notify_all(thread);
  // Ignore pending exception (ThreadDeath), since we are exiting anyway
  thread->clear_pending_exception();
}

static bool is_daemon(oop threadObj) {
  return (threadObj != NULL && java_lang_Thread::is_daemon(threadObj));
}

// For any new cleanup additions, please check to see if they need to be applied to
// cleanup_failed_attach_current_thread as well.
void JavaThread::exit(bool destroy_vm, ExitType exit_type) {
  assert(this == JavaThread::current(), "thread consistency check");

  elapsedTimer _timer_exit_phase1;
  elapsedTimer _timer_exit_phase2;
  elapsedTimer _timer_exit_phase3;
  elapsedTimer _timer_exit_phase4;

  if (log_is_enabled(Debug, os, thread, timer)) {
    _timer_exit_phase1.start();
  }

  HandleMark hm(this);
  Handle uncaught_exception(this, this->pending_exception());
  this->clear_pending_exception();
  Handle threadObj(this, this->threadObj());
  assert(threadObj.not_null(), "Java thread object should be created");

  if (!destroy_vm) {
    if (uncaught_exception.not_null()) {
      EXCEPTION_MARK;
      // Call method Thread.dispatchUncaughtException().
      Klass* thread_klass = vmClasses::Thread_klass();
      JavaValue result(T_VOID);
      JavaCalls::call_virtual(&result,
                              threadObj, thread_klass,
                              vmSymbols::dispatchUncaughtException_name(),
                              vmSymbols::throwable_void_signature(),
                              uncaught_exception,
                              THREAD);
      if (HAS_PENDING_EXCEPTION) {
        ResourceMark rm(this);
        jio_fprintf(defaultStream::error_stream(),
                    "\nException: %s thrown from the UncaughtExceptionHandler"
                    " in thread \"%s\"\n",
                    pending_exception()->klass()->external_name(),
                    get_thread_name());
        CLEAR_PENDING_EXCEPTION;
      }
    }

    // Call Thread.exit()
    if (!is_Compiler_thread()) {
      EXCEPTION_MARK;
      JavaValue result(T_VOID);
      Klass* thread_klass = vmClasses::Thread_klass();
      JavaCalls::call_virtual(&result,
                              threadObj, thread_klass,
                              vmSymbols::exit_method_name(),
                              vmSymbols::void_method_signature(),
                              THREAD);
      CLEAR_PENDING_EXCEPTION;
    }
    // notify JVMTI
    if (JvmtiExport::should_post_thread_life()) {
      JvmtiExport::post_thread_end(this);
    }

    // The careful dance between thread suspension and exit is handled here.
    // Since we are in thread_in_vm state and suspension is done with handshakes,
    // we can just put in the exiting state and it will be correctly handled.
    set_terminated(_thread_exiting);

    ThreadService::current_thread_exiting(this, is_daemon(threadObj()));
  } else {
    assert(!is_terminated() && !is_exiting(), "must not be exiting");
    // before_exit() has already posted JVMTI THREAD_END events
  }

  if (log_is_enabled(Debug, os, thread, timer)) {
    _timer_exit_phase1.stop();
    _timer_exit_phase2.start();
  }

  // Capture daemon status before the thread is marked as terminated.
  bool daemon = is_daemon(threadObj());

  // Notify waiters on thread object. This has to be done after exit() is called
  // on the thread (if the thread is the last thread in a daemon ThreadGroup the
  // group should have the destroyed bit set before waiters are notified).
  ensure_join(this);
  assert(!this->has_pending_exception(), "ensure_join should have cleared");

  if (log_is_enabled(Debug, os, thread, timer)) {
    _timer_exit_phase2.stop();
    _timer_exit_phase3.start();
  }
  // 6282335 JNI DetachCurrentThread spec states that all Java monitors
  // held by this thread must be released. The spec does not distinguish
  // between JNI-acquired and regular Java monitors. We can only see
  // regular Java monitors here if monitor enter-exit matching is broken.
  //
  // ensure_join() ignores IllegalThreadStateExceptions, and so does
  // ObjectSynchronizer::release_monitors_owned_by_thread().
  if (exit_type == jni_detach) {
    // Sanity check even though JNI DetachCurrentThread() would have
    // returned JNI_ERR if there was a Java frame. JavaThread exit
    // should be done executing Java code by the time we get here.
    assert(!this->has_last_Java_frame(),
           "should not have a Java frame when detaching or exiting");
    ObjectSynchronizer::release_monitors_owned_by_thread(this);
    assert(!this->has_pending_exception(), "release_monitors should have cleared");
  }

  // These things needs to be done while we are still a Java Thread. Make sure that thread
  // is in a consistent state, in case GC happens
  JFR_ONLY(Jfr::on_thread_exit(this);)

  if (active_handles() != NULL) {
    JNIHandleBlock* block = active_handles();
    set_active_handles(NULL);
    JNIHandleBlock::release_block(block);
  }

  if (free_handle_block() != NULL) {
    JNIHandleBlock* block = free_handle_block();
    set_free_handle_block(NULL);
    JNIHandleBlock::release_block(block);
  }

  // These have to be removed while this is still a valid thread.
  _stack_overflow_state.remove_stack_guard_pages();

  if (UseTLAB) {
    tlab().retire();
  }

  if (JvmtiEnv::environments_might_exist()) {
    JvmtiExport::cleanup_thread(this);
  }

  // We need to cache the thread name for logging purposes below as once
  // we have called on_thread_detach this thread must not access any oops.
  char* thread_name = NULL;
  if (log_is_enabled(Debug, os, thread, timer)) {
    ResourceMark rm(this);
    thread_name = os::strdup(get_thread_name());
  }

  log_info(os, thread)("JavaThread %s (tid: " UINTX_FORMAT ").",
    exit_type == JavaThread::normal_exit ? "exiting" : "detaching",
    os::current_thread_id());

  if (log_is_enabled(Debug, os, thread, timer)) {
    _timer_exit_phase3.stop();
    _timer_exit_phase4.start();
  }
  // Remove from list of active threads list, and notify VM thread if we are the last non-daemon thread
  Threads::remove(this, daemon);

  if (log_is_enabled(Debug, os, thread, timer)) {
    _timer_exit_phase4.stop();
    log_debug(os, thread, timer)("name='%s'"
                                 ", exit-phase1=" JLONG_FORMAT
                                 ", exit-phase2=" JLONG_FORMAT
                                 ", exit-phase3=" JLONG_FORMAT
                                 ", exit-phase4=" JLONG_FORMAT,
                                 thread_name,
                                 _timer_exit_phase1.milliseconds(),
                                 _timer_exit_phase2.milliseconds(),
                                 _timer_exit_phase3.milliseconds(),
                                 _timer_exit_phase4.milliseconds());
    os::free(thread_name);
  }
}

void JavaThread::cleanup_failed_attach_current_thread(bool is_daemon) {
  if (active_handles() != NULL) {
    JNIHandleBlock* block = active_handles();
    set_active_handles(NULL);
    JNIHandleBlock::release_block(block);
  }

  if (free_handle_block() != NULL) {
    JNIHandleBlock* block = free_handle_block();
    set_free_handle_block(NULL);
    JNIHandleBlock::release_block(block);
  }

  // These have to be removed while this is still a valid thread.
  _stack_overflow_state.remove_stack_guard_pages();

  if (UseTLAB) {
    tlab().retire();
  }

  Threads::remove(this, is_daemon);
  this->smr_delete();
}

JavaThread* JavaThread::active() {
  Thread* thread = Thread::current();
  if (thread->is_Java_thread()) {
    return thread->as_Java_thread();
  } else {
    assert(thread->is_VM_thread(), "this must be a vm thread");
    VM_Operation* op = ((VMThread*) thread)->vm_operation();
    JavaThread *ret = op == NULL ? NULL : op->calling_thread()->as_Java_thread();
    return ret;
  }
}

bool JavaThread::is_lock_owned(address adr) const {
  if (Thread::is_lock_owned(adr)) return true;

  for (MonitorChunk* chunk = monitor_chunks(); chunk != NULL; chunk = chunk->next()) {
    if (chunk->contains(adr)) return true;
  }

  return false;
}

oop JavaThread::exception_oop() const {
  return Atomic::load(&_exception_oop);
}

void JavaThread::set_exception_oop(oop o) {
  Atomic::store(&_exception_oop, o);
}

void JavaThread::add_monitor_chunk(MonitorChunk* chunk) {
  chunk->set_next(monitor_chunks());
  set_monitor_chunks(chunk);
}

void JavaThread::remove_monitor_chunk(MonitorChunk* chunk) {
  guarantee(monitor_chunks() != NULL, "must be non empty");
  if (monitor_chunks() == chunk) {
    set_monitor_chunks(chunk->next());
  } else {
    MonitorChunk* prev = monitor_chunks();
    while (prev->next() != chunk) prev = prev->next();
    prev->set_next(chunk->next());
  }
}

// JVM support.

// Note: this function shouldn't block if it's called in
// _thread_in_native_trans state (such as from
// check_special_condition_for_native_trans()).
void JavaThread::check_and_handle_async_exceptions(bool check_unsafe_error) {
  if (has_last_Java_frame() && has_async_condition()) {
    // If we are at a polling page safepoint (not a poll return)
    // then we must defer async exception because live registers
    // will be clobbered by the exception path. Poll return is
    // ok because the call we a returning from already collides
    // with exception handling registers and so there is no issue.
    // (The exception handling path kills call result registers but
    //  this is ok since the exception kills the result anyway).

    if (is_at_poll_safepoint()) {
      // if the code we are returning to has deoptimized we must defer
      // the exception otherwise live registers get clobbered on the
      // exception path before deoptimization is able to retrieve them.
      //
      RegisterMap map(this, false);
      frame caller_fr = last_frame().sender(&map);
      assert(caller_fr.is_compiled_frame(), "what?");
      if (caller_fr.is_deoptimized_frame()) {
        log_info(exceptions)("deferred async exception at compiled safepoint");
        return;
      }
    }
  }

  JavaThread::AsyncRequests condition = clear_special_runtime_exit_condition();
  if (condition == _no_async_condition) {
    // Conditions have changed since has_special_runtime_exit_condition()
    // was called:
    // - if we were here only because of an external suspend request,
    //   then that was taken care of above (or cancelled) so we are done
    // - if we were here because of another async request, then it has
    //   been cleared between the has_special_runtime_exit_condition()
    //   and now so again we are done
    return;
  }

  // Check for pending async. exception
  if (_pending_async_exception != NULL) {
    // Only overwrite an already pending exception, if it is not a threadDeath.
    if (!has_pending_exception() || !pending_exception()->is_a(vmClasses::ThreadDeath_klass())) {

      // We cannot call Exceptions::_throw(...) here because we cannot block
      set_pending_exception(_pending_async_exception, __FILE__, __LINE__);

      LogTarget(Info, exceptions) lt;
      if (lt.is_enabled()) {
        ResourceMark rm;
        LogStream ls(lt);
        ls.print("Async. exception installed at runtime exit (" INTPTR_FORMAT ")", p2i(this));
          if (has_last_Java_frame()) {
            frame f = last_frame();
           ls.print(" (pc: " INTPTR_FORMAT " sp: " INTPTR_FORMAT " )", p2i(f.pc()), p2i(f.sp()));
          }
        ls.print_cr(" of type: %s", _pending_async_exception->klass()->external_name());
      }
      _pending_async_exception = NULL;
      clear_has_async_exception();
    }
  }

  if (check_unsafe_error &&
      condition == _async_unsafe_access_error && !has_pending_exception()) {
    // We may be at method entry which requires we save the do-not-unlock flag.
    UnlockFlagSaver fs(this);
    condition = _no_async_condition;  // done
    switch (thread_state()) {
    case _thread_in_vm: {
      JavaThread* THREAD = this;
      Exceptions::throw_unsafe_access_internal_error(THREAD, __FILE__, __LINE__, "a fault occurred in an unsafe memory access operation");
      return;
    }
    case _thread_in_native: {
      ThreadInVMfromNative tiv(this);
      JavaThread* THREAD = this;
      Exceptions::throw_unsafe_access_internal_error(THREAD, __FILE__, __LINE__, "a fault occurred in an unsafe memory access operation");
      return;
    }
    case _thread_in_Java: {
      ThreadInVMfromJava tiv(this);
      JavaThread* THREAD = this;
      Exceptions::throw_unsafe_access_internal_error(THREAD, __FILE__, __LINE__, "a fault occurred in a recent unsafe memory access operation in compiled Java code");
      return;
    }
    default:
      ShouldNotReachHere();
    }
  }

  assert(condition == _no_async_condition || has_pending_exception() ||
         (!check_unsafe_error && condition == _async_unsafe_access_error),
         "must have handled the async condition, if no exception");
}

void JavaThread::handle_special_runtime_exit_condition(bool check_asyncs) {

<<<<<<< HEAD
  // Check for pending external suspend.
  // A JavaThread disabling VTMT can't be suspended without deadlock.
  // It will be self-suspended after VTMT is reenabled.
  if (!is_VTMT_disabler() && is_external_suspend_with_lock()) {
    frame_anchor()->make_walkable(this);
    java_suspend_self_with_safepoint_check();
  }

=======
>>>>>>> 0438cea6
  if (is_obj_deopt_suspend()) {
    frame_anchor()->make_walkable(this);
    wait_for_object_deoptimization();
  }

  // We might be here for reasons in addition to the self-suspend request
  // so check for other async requests.
  if (check_asyncs) {
    check_and_handle_async_exceptions();
  }

  if (is_cont_force_yield()) {
    log_develop_trace(jvmcont)("handle_special_runtime_exit_condition is_cont_force_yield: %d check_asyncs: %d", is_cont_force_yield(), check_asyncs);
    set_cont_preempt(false);
    if (true || check_asyncs) { // TODO: we should probably be even more selective than that
      // we need this only for interpreted frames -- for compiled frames we install a return barrier on the safepoint stub in Continuation::try_force_yield
      StubRoutines::cont_jump_from_sp_C()();
    }
  }

  JFR_ONLY(SUSPEND_THREAD_CONDITIONAL(this);)
}

void JavaThread::send_thread_stop(oop java_throwable)  {
  ResourceMark rm;
  assert(is_handshake_safe_for(Thread::current()),
         "should be self or handshakee");

  // Do not throw asynchronous exceptions against the compiler thread
  // (the compiler thread should not be a Java thread -- fix in 1.4.2)
  if (!can_call_java()) return;

  {
    // Actually throw the Throwable against the target Thread - however
    // only if there is no thread death exception installed already.
    if (_pending_async_exception == NULL || !_pending_async_exception->is_a(vmClasses::ThreadDeath_klass())) {
      // If the topmost frame is a runtime stub, then we are calling into
      // OptoRuntime from compiled code. Some runtime stubs (new, monitor_exit..)
      // must deoptimize the caller before continuing, as the compiled  exception handler table
      // may not be valid
      if (has_last_Java_frame()) {
        frame f = last_frame();
        if (f.is_runtime_frame() || f.is_safepoint_blob_frame()) {
          RegisterMap reg_map(this, false);
          frame compiled_frame = f.sender(&reg_map);
          if (!StressCompiledExceptionHandlers && compiled_frame.can_be_deoptimized()) {
            Deoptimization::deoptimize(this, compiled_frame);
          }
        }
      }

      // Set async. pending exception in thread.
      set_pending_async_exception(java_throwable);

      if (log_is_enabled(Info, exceptions)) {
         ResourceMark rm;
        log_info(exceptions)("Pending Async. exception installed of type: %s",
                             InstanceKlass::cast(_pending_async_exception->klass())->external_name());
      }
      // for AbortVMOnException flag
      Exceptions::debug_check_abort(_pending_async_exception->klass()->external_name());
    }
  }


  // Interrupt thread so it will wake up from a potential wait()/sleep()/park()
  java_lang_Thread::set_interrupted(threadObj(), true);
  this->interrupt();
}


// External suspension mechanism.
//
// Guarantees on return (for a valid target thread):
//   - Target thread will not execute any new bytecode.
//   - Target thread will not enter any new monitors.
//
bool JavaThread::java_suspend() {
  ThreadsListHandle tlh;
<<<<<<< HEAD
  if (!tlh.includes(this) || threadObj() == NULL || is_exiting()) {
    return;
  }

  { MutexLocker ml(SR_lock(), Mutex::_no_safepoint_check_flag);
    // A JavaThread disabling VTMT can't be suspended without deadlock.
    // It will be self-suspended after VTMT is reenabled.
    if (is_VTMT_disabler() || !is_external_suspend()) {
      // a racing resume has cancelled us; bail out now
      return;
    }

    // suspend is done

    // Warning: is_ext_suspend_completed() may temporarily drop the
    // SR_lock to allow the thread to reach a stable thread state if
    // it is currently in a transient thread state.
    if (is_ext_suspend_completed()) {
      return;
    }
  }

  if (Thread::current() == this) {
    // Safely self-suspend.
    // If we don't do this explicitly it will implicitly happen
    // before we transition back to Java, and on some other thread-state
    // transition paths, but not as we exit a JVM TI SuspendThread call.
    // As SuspendThread(current) must not return (until resumed) we must
    // self-suspend here.
    ThreadBlockInVM tbivm(this);
    java_suspend_self();
  } else {
    VM_ThreadSuspend vm_suspend;
    VMThread::execute(&vm_suspend);
=======
  if (!tlh.includes(this)) {
    log_trace(thread, suspend)("JavaThread:" INTPTR_FORMAT " not on ThreadsList, no suspension", p2i(this));
    return false;
>>>>>>> 0438cea6
  }
  return this->handshake_state()->suspend();
}

<<<<<<< HEAD
// Part II of external suspension.
// A JavaThread self suspends when it detects a pending external suspend
// request. This is usually on transitions. It is also done in places
// where continuing to the next transition would surprise the caller,
// e.g., monitor entry.
//
// Returns the number of times that the thread self-suspended.
//
// Note: DO NOT call java_suspend_self() when you just want to block current
//       thread. java_suspend_self() is the second stage of cooperative
//       suspension for external suspend requests and should only be used
//       to complete an external suspend request.
//
int JavaThread::java_suspend_self() {
  assert(thread_state() == _thread_blocked, "wrong state for java_suspend_self()");
  int ret = 0;

  // we are in the process of exiting so don't suspend
  if (is_exiting()) {
    clear_external_suspend();
    return ret;
  }

  assert(_anchor.walkable() || !has_last_Java_frame(),
         "must have walkable stack");

  MonitorLocker ml(SR_lock(), Mutex::_no_safepoint_check_flag);

  assert(!this->is_ext_suspended(),
         "a thread trying to self-suspend should not already be suspended");

  if (this->is_suspend_equivalent()) {
    // If we are self-suspending as a result of the lifting of a
    // suspend equivalent condition, then the suspend_equivalent
    // flag is not cleared until we set the ext_suspended flag.
    this->clear_suspend_equivalent();
  }

  // A racing resume may have cancelled us before we grabbed SR_lock
  // above. Or another external suspend request could be waiting for us
  // by the time we return from SR_lock()->wait(). The thread
  // that requested the suspension may already be trying to walk our
  // stack and if we return now, we can change the stack out from under
  // it. This would be a "bad thing (TM)" and cause the stack walker
  // to crash. We stay self-suspended until there are no more pending
  // external suspend requests.
  while (is_external_suspend()) {
    ret++;
    this->set_ext_suspended();

    // _ext_suspended flag is cleared by java_resume()
    while (is_ext_suspended()) {
      assert(!is_VTMT_disabler(), "sanity check");
      ml.wait();
    }
=======
bool JavaThread::java_resume() {
  ThreadsListHandle tlh;
  if (!tlh.includes(this)) {
    log_trace(thread, suspend)("JavaThread:" INTPTR_FORMAT " not on ThreadsList, nothing to resume", p2i(this));
    return false;
>>>>>>> 0438cea6
  }
  return this->handshake_state()->resume();
}

// Wait for another thread to perform object reallocation and relocking on behalf of
// this thread.
// Raw thread state transition to _thread_blocked and back again to the original
// state before returning are performed. The current thread is required to
// change to _thread_blocked in order to be seen to be safepoint/handshake safe
// whilst suspended and only after becoming handshake safe, the other thread can
// complete the handshake used to synchronize with this thread and then perform
// the reallocation and relocking. We cannot use the thread state transition
// helpers because we arrive here in various states and also because the helpers
// indirectly call this method.  After leaving _thread_blocked we have to check
// for safepoint/handshake, except if _thread_in_native. The thread is safe
// without blocking then. Allowed states are enumerated in
// SafepointSynchronize::block(). See also EscapeBarrier::sync_and_suspend_*()

void JavaThread::wait_for_object_deoptimization() {
  assert(!has_last_Java_frame() || frame_anchor()->walkable(), "should have walkable stack");
  assert(this == Thread::current(), "invariant");
  JavaThreadState state = thread_state();

  bool spin_wait = os::is_MP();
  do {
    set_thread_state(_thread_blocked);
    // Wait for object deoptimization if requested.
    if (spin_wait) {
      // A single deoptimization is typically very short. Microbenchmarks
      // showed 5% better performance when spinning.
      const uint spin_limit = 10 * SpinYield::default_spin_limit;
      SpinYield spin(spin_limit);
      for (uint i = 0; is_obj_deopt_suspend() && i < spin_limit; i++) {
        spin.wait();
      }
      // Spin just once
      spin_wait = false;
    } else {
      MonitorLocker ml(this, EscapeBarrier_lock, Monitor::_no_safepoint_check_flag);
      if (is_obj_deopt_suspend()) {
        ml.wait();
      }
    }
    // The current thread could have been suspended again. We have to check for
    // suspend after restoring the saved state. Without this the current thread
    // might return to _thread_in_Java and execute bytecode.
    set_thread_state_fence(state);

    if (state != _thread_in_native) {
      SafepointMechanism::process_if_requested(this);
    }
    // A handshake for obj. deoptimization suspend could have been processed so
    // we must check after processing.
  } while (is_obj_deopt_suspend());
}

#ifdef ASSERT
// Verify the JavaThread has not yet been published in the Threads::list, and
// hence doesn't need protection from concurrent access at this stage.
void JavaThread::verify_not_published() {
  // Cannot create a ThreadsListHandle here and check !tlh.includes(this)
  // since an unpublished JavaThread doesn't participate in the
  // Thread-SMR protocol for keeping a ThreadsList alive.
  assert(!on_thread_list(), "JavaThread shouldn't have been published yet!");
}
#endif

// Slow path when the native==>Java barriers detect a safepoint/handshake is
// pending, when _suspend_flags is non-zero or when we need to process a stack
// watermark. Also check for pending async exceptions (except unsafe access error).
// Note only the native==>Java barriers can call this function when thread state
// is _thread_in_native_trans.
void JavaThread::check_special_condition_for_native_trans(JavaThread *thread) {
  assert(thread->thread_state() == _thread_in_native_trans, "wrong state");
  assert(!thread->has_last_Java_frame() || thread->frame_anchor()->walkable(), "Unwalkable stack in native->Java transition");

  // Enable WXWrite: called directly from interpreter native wrapper.
  MACOS_AARCH64_ONLY(ThreadWXEnable wx(WXWrite, thread));

  SafepointMechanism::process_if_requested_with_exit_check(thread, false /* check asyncs */);

  // After returning from native, it could be that the stack frames are not
  // yet safe to use. We catch such situations in the subsequent stack watermark
  // barrier, which will trap unsafe stack frames.
  StackWatermarkSet::before_unwind(thread);

  if (thread->has_async_exception()) {
    // We are in _thread_in_native_trans state, don't handle unsafe
    // access error since that may block.
    thread->check_and_handle_async_exceptions(false);
  }
}

#ifndef PRODUCT
// Deoptimization
// Function for testing deoptimization
void JavaThread::deoptimize() {
  StackFrameStream fst(this, false /* update */, true /* process_frames */);
  bool deopt = false;           // Dump stack only if a deopt actually happens.
  bool only_at = strlen(DeoptimizeOnlyAt) > 0;
  // Iterate over all frames in the thread and deoptimize
  for (; !fst.is_done(); fst.next()) {
    if (fst.current()->can_be_deoptimized()) {

      if (only_at) {
        // Deoptimize only at particular bcis.  DeoptimizeOnlyAt
        // consists of comma or carriage return separated numbers so
        // search for the current bci in that string.
        address pc = fst.current()->pc();
        nmethod* nm =  (nmethod*) fst.current()->cb();
        ScopeDesc* sd = nm->scope_desc_at(pc);
        char buffer[8];
        jio_snprintf(buffer, sizeof(buffer), "%d", sd->bci());
        size_t len = strlen(buffer);
        const char * found = strstr(DeoptimizeOnlyAt, buffer);
        while (found != NULL) {
          if ((found[len] == ',' || found[len] == '\n' || found[len] == '\0') &&
              (found == DeoptimizeOnlyAt || found[-1] == ',' || found[-1] == '\n')) {
            // Check that the bci found is bracketed by terminators.
            break;
          }
          found = strstr(found + 1, buffer);
        }
        if (!found) {
          continue;
        }
      }

      if (DebugDeoptimization && !deopt) {
        deopt = true; // One-time only print before deopt
        tty->print_cr("[BEFORE Deoptimization]");
        trace_frames();
        trace_stack();
      }
      Deoptimization::deoptimize(this, *fst.current());
    }
  }

  if (DebugDeoptimization && deopt) {
    tty->print_cr("[AFTER Deoptimization]");
    trace_frames();
  }
}


// Make zombies
void JavaThread::make_zombies() {
  for (StackFrameStream fst(this, true /* update */, true /* process_frames */); !fst.is_done(); fst.next()) {
    if (fst.current()->can_be_deoptimized()) {
      // it is a Java nmethod
      nmethod* nm = CodeCache::find_nmethod(fst.current()->pc());
      nm->make_not_entrant();
    }
  }
}
#endif // PRODUCT


void JavaThread::deoptimize_marked_methods() {
  if (!has_last_Java_frame()) return;
  StackFrameStream fst(this, false /* update */, true /* process_frames */);
  for (; !fst.is_done(); fst.next()) {
    if (fst.current()->should_be_deoptimized()) {
      Deoptimization::deoptimize(this, *fst.current());
    }
  }
}

void JavaThread::deoptimize_marked_methods_only_anchors() {
  if (!has_last_Java_frame()) return;
  bool java_callee = false;
  StackFrameStream fst(this, false /* update */, true /* process_frames */);
  for (; !fst.is_done(); fst.next()) {
    if (fst.current()->should_be_deoptimized()) {
      if (!java_callee) {
        //tty->print_cr("Patching RA");
        Deoptimization::deoptimize(this, *fst.current());
      } else {
        //tty->print_cr("Not patching RA");
      }
    }
    java_callee = fst.current()->is_compiled_frame();
  }
}


void JavaThread::oops_do_no_frames(OopClosure* f, CodeBlobClosure* cf) {
  // Verify that the deferred card marks have been flushed.
  assert(deferred_card_mark().is_empty(), "Should be empty during GC");

  // Traverse the GCHandles
  Thread::oops_do_no_frames(f, cf);

  assert((!has_last_Java_frame() && java_call_counter() == 0) ||
         (has_last_Java_frame() && java_call_counter() > 0), "wrong java_sp info!");

  if (has_last_Java_frame()) {
    // Traverse the monitor chunks
    for (MonitorChunk* chunk = monitor_chunks(); chunk != NULL; chunk = chunk->next()) {
      chunk->oops_do(f);
    }
  }

  assert(vframe_array_head() == NULL, "deopt in progress at a safepoint!");
  // If we have deferred set_locals there might be oops waiting to be
  // written
  GrowableArray<jvmtiDeferredLocalVariableSet*>* list = JvmtiDeferredUpdates::deferred_locals(this);
  if (list != NULL) {
    for (int i = 0; i < list->length(); i++) {
      list->at(i)->oops_do(f);
    }
  }

  // Traverse instance variables at the end since the GC may be moving things
  // around using this function
  f->do_oop((oop*) &_vm_result);
  f->do_oop((oop*) &_exception_oop);
  f->do_oop((oop*) &_pending_async_exception);
#if INCLUDE_JVMCI
  f->do_oop((oop*) &_jvmci_reserved_oop0);
#endif

  if (jvmti_thread_state() != NULL) {
    jvmti_thread_state()->oops_do(f, cf);
  }

  f->do_oop(&_mounted_vthread);
}

void JavaThread::oops_do_frames(OopClosure* f, CodeBlobClosure* cf) {
  if (!has_last_Java_frame()) {
    return;
  }
  // Finish any pending lazy GC activity for the frames
  StackWatermarkSet::finish_processing(this, NULL /* context */, StackWatermarkKind::gc);
  // Traverse the execution stack
  for (StackFrameStream fst(this, true /* update */, false /* process_frames */); !fst.is_done(); fst.next()) {
    fst.current()->oops_do(f, cf, fst.register_map());
  }
}

#ifdef ASSERT
void JavaThread::verify_states_for_handshake() {
  // This checks that the thread has a correct frame state during a handshake.
  assert((!has_last_Java_frame() && java_call_counter() == 0) ||
         (has_last_Java_frame() && java_call_counter() > 0),
         "unexpected frame info: has_last_frame=%d, java_call_counter=%d",
         has_last_Java_frame(), java_call_counter());
}
#endif

void JavaThread::nmethods_do(CodeBlobClosure* cf) {
  assert((!has_last_Java_frame() && java_call_counter() == 0) ||
         (has_last_Java_frame() && java_call_counter() > 0),
         "unexpected frame info: has_last_frame=%d, java_call_counter=%d",
         has_last_Java_frame(), java_call_counter());

  if (has_last_Java_frame()) {
    // Traverse the execution stack
    for (StackFrameStream fst(this, true /* update */, true /* process_frames */); !fst.is_done(); fst.next()) {
      fst.current()->nmethods_do(cf);
    }
  }

  if (jvmti_thread_state() != NULL) {
    jvmti_thread_state()->nmethods_do(cf);
  }
}

void JavaThread::metadata_do(MetadataClosure* f) {
  if (has_last_Java_frame()) {
    // Traverse the execution stack to call f() on the methods in the stack
    for (StackFrameStream fst(this, true /* update */, true /* process_frames */); !fst.is_done(); fst.next()) {
      fst.current()->metadata_do(f);
    }
  } else if (is_Compiler_thread()) {
    // need to walk ciMetadata in current compile tasks to keep alive.
    CompilerThread* ct = (CompilerThread*)this;
    if (ct->env() != NULL) {
      ct->env()->metadata_do(f);
    }
    CompileTask* task = ct->task();
    if (task != NULL) {
      task->metadata_do(f);
    }
  }
}

// Printing
const char* _get_thread_state_name(JavaThreadState _thread_state) {
  switch (_thread_state) {
  case _thread_uninitialized:     return "_thread_uninitialized";
  case _thread_new:               return "_thread_new";
  case _thread_new_trans:         return "_thread_new_trans";
  case _thread_in_native:         return "_thread_in_native";
  case _thread_in_native_trans:   return "_thread_in_native_trans";
  case _thread_in_vm:             return "_thread_in_vm";
  case _thread_in_vm_trans:       return "_thread_in_vm_trans";
  case _thread_in_Java:           return "_thread_in_Java";
  case _thread_in_Java_trans:     return "_thread_in_Java_trans";
  case _thread_blocked:           return "_thread_blocked";
  case _thread_blocked_trans:     return "_thread_blocked_trans";
  default:                        return "unknown thread state";
  }
}

#ifndef PRODUCT
void JavaThread::print_thread_state_on(outputStream *st) const {
  st->print_cr("   JavaThread state: %s", _get_thread_state_name(_thread_state));
};
const char* JavaThread::thread_state_name() const {
  return _get_thread_state_name(_thread_state);
}
#endif // PRODUCT

// Called by Threads::print() for VM_PrintThreads operation
void JavaThread::print_on(outputStream *st, bool print_extended_info) const {
  st->print_raw("\"");
  st->print_raw(get_thread_name());
  st->print_raw("\" ");
  oop thread_oop = threadObj();
  if (thread_oop != NULL) {
    st->print("#" INT64_FORMAT " [%ld] ", (int64_t)java_lang_Thread::thread_id(thread_oop), (long) osthread()->thread_id());
    if (java_lang_Thread::is_daemon(thread_oop))  st->print("daemon ");
    st->print("prio=%d ", java_lang_Thread::priority(thread_oop));
  }
  Thread::print_on(st, print_extended_info);
  // print guess for valid stack memory region (assume 4K pages); helps lock debugging
  st->print_cr("[" INTPTR_FORMAT "]", (intptr_t)last_Java_sp() & ~right_n_bits(12));
  if (thread_oop != NULL) {
    st->print_cr("   java.lang.Thread.State: %s", java_lang_Thread::thread_status_name(thread_oop));
  }
#ifndef PRODUCT
  _safepoint_state->print_on(st);
#endif // PRODUCT
  if (is_Compiler_thread()) {
    CompileTask *task = ((CompilerThread*)this)->task();
    if (task != NULL) {
      st->print("   Compiling: ");
      task->print(st, NULL, true, false);
    } else {
      st->print("   No compile task");
    }
    st->cr();
  }
}

void JavaThread::print() const { print_on(tty); }

void JavaThread::print_name_on_error(outputStream* st, char *buf, int buflen) const {
  st->print("%s", get_thread_name_string(buf, buflen));
}

// Called by fatal error handler. The difference between this and
// JavaThread::print() is that we can't grab lock or allocate memory.
void JavaThread::print_on_error(outputStream* st, char *buf, int buflen) const {
  st->print("JavaThread \"%s\"", get_thread_name_string(buf, buflen));
  oop thread_obj = threadObj();
  if (thread_obj != NULL) {
    if (java_lang_Thread::is_daemon(thread_obj)) st->print(" daemon");
  }
  st->print(" [");
  st->print("%s", _get_thread_state_name(_thread_state));
  if (osthread()) {
    st->print(", id=%d", osthread()->thread_id());
  }
  st->print(", stack(" PTR_FORMAT "," PTR_FORMAT ")",
            p2i(stack_end()), p2i(stack_base()));
  st->print("]");

  ThreadsSMRSupport::print_info_on(this, st);
  return;
}


// Verification

void JavaThread::frames_do(void f(frame*, const RegisterMap* map)) {
  // ignore if there is no stack
  if (!has_last_Java_frame()) return;
  // traverse the stack frames. Starts from top frame.
  for (StackFrameStream fst(this, true /* update */, true /* process_frames */); !fst.is_done(); fst.next()) {
    frame* fr = fst.current();
    f(fr, fst.register_map());
  }
}

static void frame_verify(frame* f, const RegisterMap *map) { f->verify(map); }

void JavaThread::verify() {
  // Verify oops in the thread.
  oops_do(&VerifyOopClosure::verify_oop, NULL);

  // Verify the stack frames.
  frames_do(frame_verify);
}

// CR 6300358 (sub-CR 2137150)
// Most callers of this method assume that it can't return NULL but a
// thread may not have a name whilst it is in the process of attaching to
// the VM - see CR 6412693, and there are places where a JavaThread can be
// seen prior to having its threadObj set (e.g., JNI attaching threads and
// if vm exit occurs during initialization). These cases can all be accounted
// for such that this method never returns NULL.
const char* JavaThread::get_thread_name() const {
  if (Thread::is_JavaThread_protected(this)) {
    // The target JavaThread is protected so get_thread_name_string() is safe:
    return get_thread_name_string();
  }

  // The target JavaThread is not protected so we return the default:
  return Thread::name();
}

// Returns a non-NULL representation of this thread's name, or a suitable
// descriptive string if there is no set name
const char* JavaThread::get_thread_name_string(char* buf, int buflen) const {
  const char* name_str;
  oop thread_obj = threadObj();
  if (thread_obj != NULL) {
    oop name = java_lang_Thread::name(thread_obj);
    if (name != NULL) {
      if (buf == NULL) {
        name_str = java_lang_String::as_utf8_string(name);
      } else {
        name_str = java_lang_String::as_utf8_string(name, buf, buflen);
      }
    } else if (is_attaching_via_jni()) { // workaround for 6412693 - see 6404306
      name_str = "<no-name - thread is attaching>";
    } else {
      name_str = Thread::name();
    }
  } else {
    name_str = Thread::name();
  }
  assert(name_str != NULL, "unexpected NULL thread name");
  return name_str;
}

void JavaThread::prepare(jobject jni_thread, ThreadPriority prio) {

  assert(Threads_lock->owner() == Thread::current(), "must have threads lock");
  assert(NoPriority <= prio && prio <= MaxPriority, "sanity check");
  // Link Java Thread object <-> C++ Thread

  // Get the C++ thread object (an oop) from the JNI handle (a jthread)
  // and put it into a new Handle.  The Handle "thread_oop" can then
  // be used to pass the C++ thread object to other methods.

  // Set the Java level thread object (jthread) field of the
  // new thread (a JavaThread *) to C++ thread object using the
  // "thread_oop" handle.

  // Set the thread field (a JavaThread *) of the
  // oop representing the java_lang_Thread to the new thread (a JavaThread *).

  Handle thread_oop(Thread::current(),
                    JNIHandles::resolve_non_null(jni_thread));
  assert(InstanceKlass::cast(thread_oop->klass())->is_linked(),
         "must be initialized");
  set_threadOopHandles(thread_oop());
  java_lang_Thread::set_thread(thread_oop(), this);

  if (prio == NoPriority) {
    prio = java_lang_Thread::priority(thread_oop());
    assert(prio != NoPriority, "A valid priority should be present");
  }

  // Push the Java priority down to the native thread; needs Threads_lock
  Thread::set_priority(this, prio);

  // Add the new thread to the Threads list and set it in motion.
  // We must have threads lock in order to call Threads::add.
  // It is crucial that we do not block before the thread is
  // added to the Threads list for if a GC happens, then the java_thread oop
  // will not be visited by GC.
  Threads::add(this);
}

oop JavaThread::current_park_blocker() {
  // Support for JSR-166 locks
  oop thread_oop = threadObj();
  if (thread_oop != NULL) {
    return java_lang_Thread::park_blocker(thread_oop);
  }
  return NULL;
}


void JavaThread::print_stack_on(outputStream* st) {
  if (!has_last_Java_frame()) return;

  Thread* current_thread = Thread::current();
  ResourceMark rm(current_thread);
  HandleMark hm(current_thread);

  RegisterMap reg_map(this, true, true);
  vframe* start_vf = last_java_vframe(&reg_map);
  int count = 0;
  for (vframe* f = start_vf; f != NULL; f = f->sender()) {
    if (f->is_java_frame()) {
      javaVFrame* jvf = javaVFrame::cast(f);
      java_lang_Throwable::print_stack_element(st, jvf->method(), jvf->bci());

      // Print out lock information
      if (JavaMonitorsInStackTrace) {
        jvf->print_lock_info_on(st, count);
      }
    } else {
      // Ignore non-Java frames
    }

    // Bail-out case for too deep stacks if MaxJavaStackTraceDepth > 0
    count++;
    if (MaxJavaStackTraceDepth > 0 && MaxJavaStackTraceDepth == count) return;
  }
}

// Rebind JVMTI thread state from carrier to virtual or from virtual to carrier. 
JvmtiThreadState* JavaThread::rebind_to_jvmti_thread_state_of(oop thread_oop) {
  set_mounted_vthread(thread_oop);

  // unbind current JvmtiThreadState from JavaThread
  jvmti_thread_state()->unbind_from(this);
    
  // bind new JvmtiThreadState to JavaThread
  java_lang_Thread::jvmti_thread_state(thread_oop)->bind_to(this);

  return jvmti_thread_state();
}

// JVMTI PopFrame support
void JavaThread::popframe_preserve_args(ByteSize size_in_bytes, void* start) {
  assert(_popframe_preserved_args == NULL, "should not wipe out old PopFrame preserved arguments");
  if (in_bytes(size_in_bytes) != 0) {
    _popframe_preserved_args = NEW_C_HEAP_ARRAY(char, in_bytes(size_in_bytes), mtThread);
    _popframe_preserved_args_size = in_bytes(size_in_bytes);
    Copy::conjoint_jbytes(start, _popframe_preserved_args, _popframe_preserved_args_size);
  }
}

void* JavaThread::popframe_preserved_args() {
  return _popframe_preserved_args;
}

ByteSize JavaThread::popframe_preserved_args_size() {
  return in_ByteSize(_popframe_preserved_args_size);
}

WordSize JavaThread::popframe_preserved_args_size_in_words() {
  int sz = in_bytes(popframe_preserved_args_size());
  assert(sz % wordSize == 0, "argument size must be multiple of wordSize");
  return in_WordSize(sz / wordSize);
}

void JavaThread::popframe_free_preserved_args() {
  assert(_popframe_preserved_args != NULL, "should not free PopFrame preserved arguments twice");
  FREE_C_HEAP_ARRAY(char, (char*)_popframe_preserved_args);
  _popframe_preserved_args = NULL;
  _popframe_preserved_args_size = 0;
}

#ifndef PRODUCT

void JavaThread::trace_frames() {
  tty->print_cr("[Describe stack]");
  int frame_no = 1;
  for (StackFrameStream fst(this, true /* update */, true /* process_frames */); !fst.is_done(); fst.next()) {
    tty->print("  %d. ", frame_no++);
    fst.current()->print_value_on(tty, this);
    tty->cr();
  }
}

class PrintAndVerifyOopClosure: public OopClosure {
 protected:
  template <class T> inline void do_oop_work(T* p) {
    oop obj = RawAccess<>::oop_load(p);
    if (obj == NULL) return;
    tty->print(INTPTR_FORMAT ": ", p2i(p));
    if (oopDesc::is_oop_or_null(obj)) {
      if (obj->is_objArray()) {
        tty->print_cr("valid objArray: " INTPTR_FORMAT, p2i(obj));
      } else {
        obj->print();
      }
    } else {
      tty->print_cr("invalid oop: " INTPTR_FORMAT, p2i(obj));
    }
    tty->cr();
  }
 public:
  virtual void do_oop(oop* p) { do_oop_work(p); }
  virtual void do_oop(narrowOop* p)  { do_oop_work(p); }
};

#ifdef ASSERT
// Print or validate the layout of stack frames
void JavaThread::print_frame_layout(int depth, bool validate_only) {
  ResourceMark rm;
  PreserveExceptionMark pm(this);
  FrameValues values;
  int frame_no = 0;
  for (StackFrameStream fst(this, true, true, true); !fst.is_done(); fst.next()) {
    if (frame_no == 0) fst.current()->describe_top(values);
    fst.current()->describe(values, ++frame_no, fst.register_map());
    if (depth == frame_no) break;
  }
  Continuation::describe(values);
  if (validate_only) {
    values.validate();
  } else {
    tty->print_cr("[Describe stack layout]");
    values.print(this);
  }
}
#endif

void JavaThread::trace_stack_from(vframe* start_vf) {
  ResourceMark rm;
  int vframe_no = 1;
  for (vframe* f = start_vf; f; f = f->sender()) {
    if (f->is_java_frame()) {
      javaVFrame::cast(f)->print_activation(vframe_no++);
    } else {
      f->print();
    }
    if (vframe_no > StackPrintLimit) {
      tty->print_cr("...<more frames>...");
      return;
    }
  }
}


void JavaThread::trace_stack() {
  if (!has_last_Java_frame()) return;
  Thread* current_thread = Thread::current();
  ResourceMark rm(current_thread);
  HandleMark hm(current_thread);
  RegisterMap reg_map(this, true, true);
  trace_stack_from(last_java_vframe(&reg_map));
}


#endif // PRODUCT


frame JavaThread::vthread_carrier_last_frame(RegisterMap* reg_map) {
  ContinuationEntry* cont = last_continuation(java_lang_VirtualThread::vthread_scope());
  guarantee (cont != NULL, "Not a carrier thread");
  frame f = cont->to_frame();
  cont->update_register_map(reg_map);
  return f.sender(reg_map);
}

javaVFrame* JavaThread::last_java_vframe(const frame f, RegisterMap *reg_map) {
  assert(reg_map != NULL, "a map must be given");
  for (vframe* vf = vframe::new_vframe(&f, reg_map, this); vf; vf = vf->sender()) {
    if (vf->is_java_frame()) return javaVFrame::cast(vf);
  }
  return NULL;
}

Klass* JavaThread::security_get_caller_class(int depth) {
  ResetNoHandleMark rnhm;
  HandleMark hm(Thread::current());
  
  vframeStream vfst(this);
  vfst.security_get_caller_frame(depth);
  if (!vfst.at_end()) {
    return vfst.method()->method_holder();
  }
  return NULL;
}

// java.lang.Thread.sleep support
// Returns true if sleep time elapsed as expected, and false
// if the thread was interrupted.
bool JavaThread::sleep(jlong millis) {
  assert(this == Thread::current(),  "thread consistency check");

  ParkEvent * const slp = this->_SleepEvent;
  // Because there can be races with thread interruption sending an unpark()
  // to the event, we explicitly reset it here to avoid an immediate return.
  // The actual interrupt state will be checked before we park().
  slp->reset();
  // Thread interruption establishes a happens-before ordering in the
  // Java Memory Model, so we need to ensure we synchronize with the
  // interrupt state.
  OrderAccess::fence();

  jlong prevtime = os::javaTimeNanos();

  for (;;) {
    // interruption has precedence over timing out
    if (this->is_interrupted(true)) {
      return false;
    }

    if (millis <= 0) {
      return true;
    }

    {
      ThreadBlockInVM tbivm(this);
      OSThreadWaitState osts(this->osthread(), false /* not Object.wait() */);
      slp->park(millis);
    }

    // Update elapsed time tracking
    jlong newtime = os::javaTimeNanos();
    if (newtime - prevtime < 0) {
      // time moving backwards, should only happen if no monotonic clock
      // not a guarantee() because JVM should not abort on kernel/glibc bugs
      assert(false,
             "unexpected time moving backwards detected in JavaThread::sleep()");
    } else {
      millis -= (newtime - prevtime) / NANOSECS_PER_MILLISEC;
    }
    prevtime = newtime;
  }
}


// ======= Threads ========

// The Threads class links together all active threads, and provides
// operations over all threads. It is protected by the Threads_lock,
// which is also used in other global contexts like safepointing.
// ThreadsListHandles are used to safely perform operations on one
// or more threads without the risk of the thread exiting during the
// operation.
//
// Note: The Threads_lock is currently more widely used than we
// would like. We are actively migrating Threads_lock uses to other
// mechanisms in order to reduce Threads_lock contention.

int         Threads::_number_of_threads = 0;
int         Threads::_number_of_non_daemon_threads = 0;
int         Threads::_return_code = 0;
uintx       Threads::_thread_claim_token = 1; // Never zero.
size_t      JavaThread::_stack_size_at_create = 0;

#ifdef ASSERT
bool        Threads::_vm_complete = false;
#endif

static inline void *prefetch_and_load_ptr(void **addr, intx prefetch_interval) {
  Prefetch::read((void*)addr, prefetch_interval);
  return *addr;
}

// Possibly the ugliest for loop the world has seen. C++ does not allow
// multiple types in the declaration section of the for loop. In this case
// we are only dealing with pointers and hence can cast them. It looks ugly
// but macros are ugly and therefore it's fine to make things absurdly ugly.
#define DO_JAVA_THREADS(LIST, X)                                                                                          \
    for (JavaThread *MACRO_scan_interval = (JavaThread*)(uintptr_t)PrefetchScanIntervalInBytes,                           \
             *MACRO_list = (JavaThread*)(LIST),                                                                           \
             **MACRO_end = ((JavaThread**)((ThreadsList*)MACRO_list)->threads()) + ((ThreadsList*)MACRO_list)->length(),  \
             **MACRO_current_p = (JavaThread**)((ThreadsList*)MACRO_list)->threads(),                                     \
             *X = (JavaThread*)prefetch_and_load_ptr((void**)MACRO_current_p, (intx)MACRO_scan_interval);                 \
         MACRO_current_p != MACRO_end;                                                                                    \
         MACRO_current_p++,                                                                                               \
             X = (JavaThread*)prefetch_and_load_ptr((void**)MACRO_current_p, (intx)MACRO_scan_interval))

// All JavaThreads
#define ALL_JAVA_THREADS(X) DO_JAVA_THREADS(ThreadsSMRSupport::get_java_thread_list(), X)

// All NonJavaThreads (i.e., every non-JavaThread in the system).
void Threads::non_java_threads_do(ThreadClosure* tc) {
  NoSafepointVerifier nsv;
  for (NonJavaThread::Iterator njti; !njti.end(); njti.step()) {
    tc->do_thread(njti.current());
  }
}

// All JavaThreads
void Threads::java_threads_do(ThreadClosure* tc) {
  assert_locked_or_safepoint(Threads_lock);
  // ALL_JAVA_THREADS iterates through all JavaThreads.
  ALL_JAVA_THREADS(p) {
    tc->do_thread(p);
  }
}

void Threads::java_threads_and_vm_thread_do(ThreadClosure* tc) {
  assert_locked_or_safepoint(Threads_lock);
  java_threads_do(tc);
  tc->do_thread(VMThread::vm_thread());
}

// All JavaThreads + all non-JavaThreads (i.e., every thread in the system).
void Threads::threads_do(ThreadClosure* tc) {
  assert_locked_or_safepoint(Threads_lock);
  java_threads_do(tc);
  non_java_threads_do(tc);
}

void Threads::possibly_parallel_threads_do(bool is_par, ThreadClosure* tc) {
  uintx claim_token = Threads::thread_claim_token();
  ALL_JAVA_THREADS(p) {
    if (p->claim_threads_do(is_par, claim_token)) {
      tc->do_thread(p);
    }
  }
  VMThread* vmt = VMThread::vm_thread();
  if (vmt->claim_threads_do(is_par, claim_token)) {
    tc->do_thread(vmt);
  }
}

// The system initialization in the library has three phases.
//
// Phase 1: java.lang.System class initialization
//     java.lang.System is a primordial class loaded and initialized
//     by the VM early during startup.  java.lang.System.<clinit>
//     only does registerNatives and keeps the rest of the class
//     initialization work later until thread initialization completes.
//
//     System.initPhase1 initializes the system properties, the static
//     fields in, out, and err. Set up java signal handlers, OS-specific
//     system settings, and thread group of the main thread.
static void call_initPhase1(TRAPS) {
  Klass* klass = vmClasses::System_klass();
  JavaValue result(T_VOID);
  JavaCalls::call_static(&result, klass, vmSymbols::initPhase1_name(),
                                         vmSymbols::void_method_signature(), CHECK);
}

// Phase 2. Module system initialization
//     This will initialize the module system.  Only java.base classes
//     can be loaded until phase 2 completes.
//
//     Call System.initPhase2 after the compiler initialization and jsr292
//     classes get initialized because module initialization runs a lot of java
//     code, that for performance reasons, should be compiled.  Also, this will
//     enable the startup code to use lambda and other language features in this
//     phase and onward.
//
//     After phase 2, The VM will begin search classes from -Xbootclasspath/a.
static void call_initPhase2(TRAPS) {
  TraceTime timer("Initialize module system", TRACETIME_LOG(Info, startuptime));

  Klass* klass = vmClasses::System_klass();

  JavaValue result(T_INT);
  JavaCallArguments args;
  args.push_int(DisplayVMOutputToStderr);
  args.push_int(log_is_enabled(Debug, init)); // print stack trace if exception thrown
  JavaCalls::call_static(&result, klass, vmSymbols::initPhase2_name(),
                                         vmSymbols::boolean_boolean_int_signature(), &args, CHECK);
  if (result.get_jint() != JNI_OK) {
    vm_exit_during_initialization(); // no message or exception
  }

  universe_post_module_init();
}

// Phase 3. final setup - set security manager, system class loader and TCCL
//
//     This will instantiate and set the security manager, set the system class
//     loader as well as the thread context class loader.  The security manager
//     and system class loader may be a custom class loaded from -Xbootclasspath/a,
//     other modules or the application's classpath.
static void call_initPhase3(TRAPS) {
  Klass* klass = vmClasses::System_klass();
  JavaValue result(T_VOID);
  JavaCalls::call_static(&result, klass, vmSymbols::initPhase3_name(),
                                         vmSymbols::void_method_signature(), CHECK);
}

void Threads::initialize_java_lang_classes(JavaThread* main_thread, TRAPS) {
  TraceTime timer("Initialize java.lang classes", TRACETIME_LOG(Info, startuptime));

  if (EagerXrunInit && Arguments::init_libraries_at_startup()) {
    create_vm_init_libraries();
  }

  initialize_class(vmSymbols::java_lang_String(), CHECK);

  // Inject CompactStrings value after the static initializers for String ran.
  java_lang_String::set_compact_strings(CompactStrings);

  // Initialize java_lang.System (needed before creating the thread)
  initialize_class(vmSymbols::java_lang_System(), CHECK);
  // The VM creates & returns objects of this class. Make sure it's initialized.
  initialize_class(vmSymbols::java_lang_Class(), CHECK);
  initialize_class(vmSymbols::java_lang_ThreadGroup(), CHECK);
  Handle thread_group = create_initial_thread_group(CHECK);
  Universe::set_main_thread_group(thread_group());
  initialize_class(vmSymbols::java_lang_Thread(), CHECK);
  create_initial_thread(thread_group, main_thread, CHECK);

  // The VM creates objects of this class.
  initialize_class(vmSymbols::java_lang_Module(), CHECK);

#ifdef ASSERT
  InstanceKlass *k = vmClasses::UnsafeConstants_klass();
  assert(k->is_not_initialized(), "UnsafeConstants should not already be initialized");
#endif

  // initialize the hardware-specific constants needed by Unsafe
  initialize_class(vmSymbols::jdk_internal_misc_UnsafeConstants(), CHECK);
  jdk_internal_misc_UnsafeConstants::set_unsafe_constants();

  // The VM preresolves methods to these classes. Make sure that they get initialized
  initialize_class(vmSymbols::java_lang_reflect_Method(), CHECK);
  initialize_class(vmSymbols::java_lang_ref_Finalizer(), CHECK);

  // Phase 1 of the system initialization in the library, java.lang.System class initialization
  call_initPhase1(CHECK);

  // get the Java runtime name, version, and vendor info after java.lang.System is initialized
  InstanceKlass* ik = SystemDictionary::find_instance_klass(vmSymbols::java_lang_VersionProps(),
                                                            Handle(), Handle());

  JDK_Version::set_java_version(get_java_version_info(ik, vmSymbols::java_version_name(),
                                                      java_version, sizeof(java_version)));

  JDK_Version::set_runtime_name(get_java_version_info(ik, vmSymbols::java_runtime_name_name(),
                                                      java_runtime_name, sizeof(java_runtime_name)));

  JDK_Version::set_runtime_version(get_java_version_info(ik, vmSymbols::java_runtime_version_name(),
                                                         java_runtime_version, sizeof(java_runtime_version)));

  JDK_Version::set_runtime_vendor_version(get_java_version_info(ik, vmSymbols::java_runtime_vendor_version_name(),
                                                                java_runtime_vendor_version,
                                                                sizeof(java_runtime_vendor_version)));

  JDK_Version::set_runtime_vendor_vm_bug_url(get_java_version_info(ik, vmSymbols::java_runtime_vendor_vm_bug_url_name(),
                                                                   java_runtime_vendor_vm_bug_url,
                                                                   sizeof(java_runtime_vendor_vm_bug_url)));

  // an instance of OutOfMemory exception has been allocated earlier
  initialize_class(vmSymbols::java_lang_OutOfMemoryError(), CHECK);
  initialize_class(vmSymbols::java_lang_NullPointerException(), CHECK);
  initialize_class(vmSymbols::java_lang_ClassCastException(), CHECK);
  initialize_class(vmSymbols::java_lang_ArrayStoreException(), CHECK);
  initialize_class(vmSymbols::java_lang_ArithmeticException(), CHECK);
  initialize_class(vmSymbols::java_lang_StackOverflowError(), CHECK);
  initialize_class(vmSymbols::java_lang_IllegalMonitorStateException(), CHECK);
  initialize_class(vmSymbols::java_lang_IllegalArgumentException(), CHECK);
}

void Threads::initialize_jsr292_core_classes(TRAPS) {
  TraceTime timer("Initialize java.lang.invoke classes", TRACETIME_LOG(Info, startuptime));

  initialize_class(vmSymbols::java_lang_invoke_MethodHandle(), CHECK);
  initialize_class(vmSymbols::java_lang_invoke_ResolvedMethodName(), CHECK);
  initialize_class(vmSymbols::java_lang_invoke_MemberName(), CHECK);
  initialize_class(vmSymbols::java_lang_invoke_MethodHandleNatives(), CHECK);
}

jint Threads::create_vm(JavaVMInitArgs* args, bool* canTryAgain) {
  extern void JDK_Version_init();

  // Preinitialize version info.
  VM_Version::early_initialize();

  // Check version
  if (!is_supported_jni_version(args->version)) return JNI_EVERSION;

  // Initialize library-based TLS
  ThreadLocalStorage::init();

  // Initialize the output stream module
  ostream_init();

  // Process java launcher properties.
  Arguments::process_sun_java_launcher_properties(args);

  // Initialize the os module
  os::init();

  MACOS_AARCH64_ONLY(os::current_thread_enable_wx(WXWrite));

  // Record VM creation timing statistics
  TraceVmCreationTime create_vm_timer;
  create_vm_timer.start();

  // Initialize system properties.
  Arguments::init_system_properties();

  // So that JDK version can be used as a discriminator when parsing arguments
  JDK_Version_init();

  // Update/Initialize System properties after JDK version number is known
  Arguments::init_version_specific_system_properties();

  // Make sure to initialize log configuration *before* parsing arguments
  LogConfiguration::initialize(create_vm_timer.begin_time());

  // Parse arguments
  // Note: this internally calls os::init_container_support()
  jint parse_result = Arguments::parse(args);
  if (parse_result != JNI_OK) return parse_result;

  os::init_before_ergo();

  jint ergo_result = Arguments::apply_ergo();
  if (ergo_result != JNI_OK) return ergo_result;

  // Final check of all ranges after ergonomics which may change values.
  if (!JVMFlagLimit::check_all_ranges()) {
    return JNI_EINVAL;
  }

  // Final check of all 'AfterErgo' constraints after ergonomics which may change values.
  bool constraint_result = JVMFlagLimit::check_all_constraints(JVMFlagConstraintPhase::AfterErgo);
  if (!constraint_result) {
    return JNI_EINVAL;
  }

  if (PauseAtStartup) {
    os::pause();
  }

  HOTSPOT_VM_INIT_BEGIN();

  // Timing (must come after argument parsing)
  TraceTime timer("Create VM", TRACETIME_LOG(Info, startuptime));

  // Initialize the os module after parsing the args
  jint os_init_2_result = os::init_2();
  if (os_init_2_result != JNI_OK) return os_init_2_result;

#ifdef CAN_SHOW_REGISTERS_ON_ASSERT
  // Initialize assert poison page mechanism.
  if (ShowRegistersOnAssert) {
    initialize_assert_poison();
  }
#endif // CAN_SHOW_REGISTERS_ON_ASSERT

  SafepointMechanism::initialize();

  jint adjust_after_os_result = Arguments::adjust_after_os();
  if (adjust_after_os_result != JNI_OK) return adjust_after_os_result;

  // Initialize output stream logging
  ostream_init_log();

  // Convert -Xrun to -agentlib: if there is no JVM_OnLoad
  // Must be before create_vm_init_agents()
  if (Arguments::init_libraries_at_startup()) {
    convert_vm_init_libraries_to_agents();
  }

  // Launch -agentlib/-agentpath and converted -Xrun agents
  if (Arguments::init_agents_at_startup()) {
    create_vm_init_agents();
  }

  // Initialize Threads state
  _number_of_threads = 0;
  _number_of_non_daemon_threads = 0;

  // Initialize global data structures and create system classes in heap
  vm_init_globals();

#if INCLUDE_JVMCI
  if (JVMCICounterSize > 0) {
    JavaThread::_jvmci_old_thread_counters = NEW_C_HEAP_ARRAY(jlong, JVMCICounterSize, mtJVMCI);
    memset(JavaThread::_jvmci_old_thread_counters, 0, sizeof(jlong) * JVMCICounterSize);
  } else {
    JavaThread::_jvmci_old_thread_counters = NULL;
  }
#endif // INCLUDE_JVMCI

  // Initialize OopStorage for threadObj
  _thread_oop_storage = OopStorageSet::create_strong("Thread OopStorage", mtThread);

  // Attach the main thread to this os thread
  JavaThread* main_thread = new JavaThread();
  main_thread->set_thread_state(_thread_in_vm);
  main_thread->initialize_thread_current();
  // must do this before set_active_handles
  main_thread->record_stack_base_and_size();
  main_thread->register_thread_stack_with_NMT();
  main_thread->set_active_handles(JNIHandleBlock::allocate_block());
  MACOS_AARCH64_ONLY(main_thread->init_wx());

  if (!main_thread->set_as_starting_thread()) {
    vm_shutdown_during_initialization(
                                      "Failed necessary internal allocation. Out of swap space");
    main_thread->smr_delete();
    *canTryAgain = false; // don't let caller call JNI_CreateJavaVM again
    return JNI_ENOMEM;
  }

  // Enable guard page *after* os::create_main_thread(), otherwise it would
  // crash Linux VM, see notes in os_linux.cpp.
  main_thread->stack_overflow_state()->create_stack_guard_pages();

  // Initialize Java-Level synchronization subsystem
  ObjectMonitor::Initialize();
  ObjectSynchronizer::initialize();

  // Initialize global modules
  jint status = init_globals();
  if (status != JNI_OK) {
    main_thread->smr_delete();
    *canTryAgain = false; // don't let caller call JNI_CreateJavaVM again
    return status;
  }

  JFR_ONLY(Jfr::on_create_vm_1();)

  // Should be done after the heap is fully created
  main_thread->cache_global_variables();

  { MutexLocker mu(Threads_lock);
    Threads::add(main_thread);
  }

  // Any JVMTI raw monitors entered in onload will transition into
  // real raw monitor. VM is setup enough here for raw monitor enter.
  JvmtiExport::transition_pending_onload_raw_monitors();

  // Create the VMThread
  { TraceTime timer("Start VMThread", TRACETIME_LOG(Info, startuptime));

    VMThread::create();
    Thread* vmthread = VMThread::vm_thread();

    if (!os::create_thread(vmthread, os::vm_thread)) {
      vm_exit_during_initialization("Cannot create VM thread. "
                                    "Out of system resources.");
    }

    // Wait for the VM thread to become ready, and VMThread::run to initialize
    // Monitors can have spurious returns, must always check another state flag
    {
      MonitorLocker ml(Notify_lock);
      os::start_thread(vmthread);
      while (vmthread->active_handles() == NULL) {
        ml.wait();
      }
    }
  }

  assert(Universe::is_fully_initialized(), "not initialized");
  if (VerifyDuringStartup) {
    // Make sure we're starting with a clean slate.
    VM_Verify verify_op;
    VMThread::execute(&verify_op);
  }

  // We need this to update the java.vm.info property in case any flags used
  // to initially define it have been changed. This is needed for both CDS
  // since UseSharedSpaces may be changed after java.vm.info
  // is initially computed. See Abstract_VM_Version::vm_info_string().
  // This update must happen before we initialize the java classes, but
  // after any initialization logic that might modify the flags.
  Arguments::update_vm_info_property(VM_Version::vm_info_string());

  Thread* THREAD = Thread::current();
  HandleMark hm(THREAD);

  // Always call even when there are not JVMTI environments yet, since environments
  // may be attached late and JVMTI must track phases of VM execution
  JvmtiExport::enter_early_start_phase();

  // Notify JVMTI agents that VM has started (JNI is up) - nop if no agents.
  JvmtiExport::post_early_vm_start();

  initialize_java_lang_classes(main_thread, CHECK_JNI_ERR);

  quicken_jni_functions();

  // No more stub generation allowed after that point.
  StubCodeDesc::freeze();

  // Set flag that basic initialization has completed. Used by exceptions and various
  // debug stuff, that does not work until all basic classes have been initialized.
  set_init_completed();

  LogConfiguration::post_initialize();
  Metaspace::post_initialize();

  HOTSPOT_VM_INIT_END();

  // record VM initialization completion time
#if INCLUDE_MANAGEMENT
  Management::record_vm_init_completed();
#endif // INCLUDE_MANAGEMENT

  // Signal Dispatcher needs to be started before VMInit event is posted
  os::initialize_jdk_signal_support(CHECK_JNI_ERR);

  // Start Attach Listener if +StartAttachListener or it can't be started lazily
  if (!DisableAttachMechanism) {
    AttachListener::vm_start();
    if (StartAttachListener || AttachListener::init_at_startup()) {
      AttachListener::init();
    }
  }

  // Launch -Xrun agents
  // Must be done in the JVMTI live phase so that for backward compatibility the JDWP
  // back-end can launch with -Xdebug -Xrunjdwp.
  if (!EagerXrunInit && Arguments::init_libraries_at_startup()) {
    create_vm_init_libraries();
  }

  Chunk::start_chunk_pool_cleaner_task();

  // Start the service thread
  // The service thread enqueues JVMTI deferred events and does various hashtable
  // and other cleanups.  Needs to start before the compilers start posting events.
  ServiceThread::initialize();

  // Start the monitor deflation thread:
  MonitorDeflationThread::initialize();

  // initialize compiler(s)
#if defined(COMPILER1) || COMPILER2_OR_JVMCI
#if INCLUDE_JVMCI
  bool force_JVMCI_intialization = false;
  if (EnableJVMCI) {
    // Initialize JVMCI eagerly when it is explicitly requested.
    // Or when JVMCILibDumpJNIConfig or JVMCIPrintProperties is enabled.
    force_JVMCI_intialization = EagerJVMCI || JVMCIPrintProperties || JVMCILibDumpJNIConfig;

    if (!force_JVMCI_intialization) {
      // 8145270: Force initialization of JVMCI runtime otherwise requests for blocking
      // compilations via JVMCI will not actually block until JVMCI is initialized.
      force_JVMCI_intialization = UseJVMCICompiler && (!UseInterpreter || !BackgroundCompilation);
    }
  }
#endif
  CompileBroker::compilation_init_phase1(CHECK_JNI_ERR);
  // Postpone completion of compiler initialization to after JVMCI
  // is initialized to avoid timeouts of blocking compilations.
  if (JVMCI_ONLY(!force_JVMCI_intialization) NOT_JVMCI(true)) {
    CompileBroker::compilation_init_phase2();
  }
#endif

  // Pre-initialize some JSR292 core classes to avoid deadlock during class loading.
  // It is done after compilers are initialized, because otherwise compilations of
  // signature polymorphic MH intrinsics can be missed
  // (see SystemDictionary::find_method_handle_intrinsic).
  initialize_jsr292_core_classes(CHECK_JNI_ERR);

  // This will initialize the module system.  Only java.base classes can be
  // loaded until phase 2 completes
  call_initPhase2(CHECK_JNI_ERR);

  JFR_ONLY(Jfr::on_create_vm_2();)

  // Always call even when there are not JVMTI environments yet, since environments
  // may be attached late and JVMTI must track phases of VM execution
  JvmtiExport::enter_start_phase();

  // Notify JVMTI agents that VM has started (JNI is up) - nop if no agents.
  JvmtiExport::post_vm_start();

  // Final system initialization including security manager and system class loader
  call_initPhase3(CHECK_JNI_ERR);

  // cache the system and platform class loaders
  SystemDictionary::compute_java_loaders(CHECK_JNI_ERR);

#if INCLUDE_CDS
  // capture the module path info from the ModuleEntryTable
  ClassLoader::initialize_module_path(THREAD);
  if (HAS_PENDING_EXCEPTION) {
    java_lang_Throwable::print(PENDING_EXCEPTION, tty);
    vm_exit_during_initialization("ClassLoader::initialize_module_path() failed unexpectedly");
  }
#endif

#if INCLUDE_JVMCI
  if (force_JVMCI_intialization) {
    JVMCI::initialize_compiler(CHECK_JNI_ERR);
    CompileBroker::compilation_init_phase2();
  }
#endif

  // Always call even when there are not JVMTI environments yet, since environments
  // may be attached late and JVMTI must track phases of VM execution
  JvmtiExport::enter_live_phase();

  // Make perfmemory accessible
  PerfMemory::set_accessible(true);

  // Notify JVMTI agents that VM initialization is complete - nop if no agents.
  JvmtiExport::post_vm_initialized();

  JFR_ONLY(Jfr::on_create_vm_3();)

#if INCLUDE_MANAGEMENT
  Management::initialize(THREAD);

  if (HAS_PENDING_EXCEPTION) {
    // management agent fails to start possibly due to
    // configuration problem and is responsible for printing
    // stack trace if appropriate. Simply exit VM.
    vm_exit(1);
  }
#endif // INCLUDE_MANAGEMENT

  StatSampler::engage();
  if (CheckJNICalls)                  JniPeriodicChecker::engage();

  BiasedLocking::init();

#if INCLUDE_RTM_OPT
  RTMLockingCounters::init();
#endif

  call_postVMInitHook(THREAD);
  // The Java side of PostVMInitHook.run must deal with all
  // exceptions and provide means of diagnosis.
  if (HAS_PENDING_EXCEPTION) {
    CLEAR_PENDING_EXCEPTION;
  }

  {
    MutexLocker ml(PeriodicTask_lock);
    // Make sure the WatcherThread can be started by WatcherThread::start()
    // or by dynamic enrollment.
    WatcherThread::make_startable();
    // Start up the WatcherThread if there are any periodic tasks
    // NOTE:  All PeriodicTasks should be registered by now. If they
    //   aren't, late joiners might appear to start slowly (we might
    //   take a while to process their first tick).
    if (PeriodicTask::num_tasks() > 0) {
      WatcherThread::start();
    }
  }

  create_vm_timer.end();
#ifdef ASSERT
  _vm_complete = true;
#endif

  if (DumpSharedSpaces) {
    MetaspaceShared::preload_and_dump();
    ShouldNotReachHere();
  }

  return JNI_OK;
}

// type for the Agent_OnLoad and JVM_OnLoad entry points
extern "C" {
  typedef jint (JNICALL *OnLoadEntry_t)(JavaVM *, char *, void *);
}
// Find a command line agent library and return its entry point for
//         -agentlib:  -agentpath:   -Xrun
// num_symbol_entries must be passed-in since only the caller knows the number of symbols in the array.
static OnLoadEntry_t lookup_on_load(AgentLibrary* agent,
                                    const char *on_load_symbols[],
                                    size_t num_symbol_entries) {
  OnLoadEntry_t on_load_entry = NULL;
  void *library = NULL;

  if (!agent->valid()) {
    char buffer[JVM_MAXPATHLEN];
    char ebuf[1024] = "";
    const char *name = agent->name();
    const char *msg = "Could not find agent library ";

    // First check to see if agent is statically linked into executable
    if (os::find_builtin_agent(agent, on_load_symbols, num_symbol_entries)) {
      library = agent->os_lib();
    } else if (agent->is_absolute_path()) {
      library = os::dll_load(name, ebuf, sizeof ebuf);
      if (library == NULL) {
        const char *sub_msg = " in absolute path, with error: ";
        size_t len = strlen(msg) + strlen(name) + strlen(sub_msg) + strlen(ebuf) + 1;
        char *buf = NEW_C_HEAP_ARRAY(char, len, mtThread);
        jio_snprintf(buf, len, "%s%s%s%s", msg, name, sub_msg, ebuf);
        // If we can't find the agent, exit.
        vm_exit_during_initialization(buf, NULL);
        FREE_C_HEAP_ARRAY(char, buf);
      }
    } else {
      // Try to load the agent from the standard dll directory
      if (os::dll_locate_lib(buffer, sizeof(buffer), Arguments::get_dll_dir(),
                             name)) {
        library = os::dll_load(buffer, ebuf, sizeof ebuf);
      }
      if (library == NULL) { // Try the library path directory.
        if (os::dll_build_name(buffer, sizeof(buffer), name)) {
          library = os::dll_load(buffer, ebuf, sizeof ebuf);
        }
        if (library == NULL) {
          const char *sub_msg = " on the library path, with error: ";
          const char *sub_msg2 = "\nModule java.instrument may be missing from runtime image.";

          size_t len = strlen(msg) + strlen(name) + strlen(sub_msg) +
                       strlen(ebuf) + strlen(sub_msg2) + 1;
          char *buf = NEW_C_HEAP_ARRAY(char, len, mtThread);
          if (!agent->is_instrument_lib()) {
            jio_snprintf(buf, len, "%s%s%s%s", msg, name, sub_msg, ebuf);
          } else {
            jio_snprintf(buf, len, "%s%s%s%s%s", msg, name, sub_msg, ebuf, sub_msg2);
          }
          // If we can't find the agent, exit.
          vm_exit_during_initialization(buf, NULL);
          FREE_C_HEAP_ARRAY(char, buf);
        }
      }
    }
    agent->set_os_lib(library);
    agent->set_valid();
  }

  // Find the OnLoad function.
  on_load_entry =
    CAST_TO_FN_PTR(OnLoadEntry_t, os::find_agent_function(agent,
                                                          false,
                                                          on_load_symbols,
                                                          num_symbol_entries));
  return on_load_entry;
}

// Find the JVM_OnLoad entry point
static OnLoadEntry_t lookup_jvm_on_load(AgentLibrary* agent) {
  const char *on_load_symbols[] = JVM_ONLOAD_SYMBOLS;
  return lookup_on_load(agent, on_load_symbols, sizeof(on_load_symbols) / sizeof(char*));
}

// Find the Agent_OnLoad entry point
static OnLoadEntry_t lookup_agent_on_load(AgentLibrary* agent) {
  const char *on_load_symbols[] = AGENT_ONLOAD_SYMBOLS;
  return lookup_on_load(agent, on_load_symbols, sizeof(on_load_symbols) / sizeof(char*));
}

// For backwards compatibility with -Xrun
// Convert libraries with no JVM_OnLoad, but which have Agent_OnLoad to be
// treated like -agentpath:
// Must be called before agent libraries are created
void Threads::convert_vm_init_libraries_to_agents() {
  AgentLibrary* agent;
  AgentLibrary* next;

  for (agent = Arguments::libraries(); agent != NULL; agent = next) {
    next = agent->next();  // cache the next agent now as this agent may get moved off this list
    OnLoadEntry_t on_load_entry = lookup_jvm_on_load(agent);

    // If there is an JVM_OnLoad function it will get called later,
    // otherwise see if there is an Agent_OnLoad
    if (on_load_entry == NULL) {
      on_load_entry = lookup_agent_on_load(agent);
      if (on_load_entry != NULL) {
        // switch it to the agent list -- so that Agent_OnLoad will be called,
        // JVM_OnLoad won't be attempted and Agent_OnUnload will
        Arguments::convert_library_to_agent(agent);
      } else {
        vm_exit_during_initialization("Could not find JVM_OnLoad or Agent_OnLoad function in the library", agent->name());
      }
    }
  }
}

// Create agents for -agentlib:  -agentpath:  and converted -Xrun
// Invokes Agent_OnLoad
// Called very early -- before JavaThreads exist
void Threads::create_vm_init_agents() {
  extern struct JavaVM_ main_vm;
  AgentLibrary* agent;

  JvmtiExport::enter_onload_phase();

  for (agent = Arguments::agents(); agent != NULL; agent = agent->next()) {
    // CDS dumping does not support native JVMTI agent.
    // CDS dumping supports Java agent if the AllowArchivingWithJavaAgent diagnostic option is specified.
    if (Arguments::is_dumping_archive()) {
      if(!agent->is_instrument_lib()) {
        vm_exit_during_cds_dumping("CDS dumping does not support native JVMTI agent, name", agent->name());
      } else if (!AllowArchivingWithJavaAgent) {
        vm_exit_during_cds_dumping(
          "Must enable AllowArchivingWithJavaAgent in order to run Java agent during CDS dumping");
      }
    }

    OnLoadEntry_t  on_load_entry = lookup_agent_on_load(agent);

    if (on_load_entry != NULL) {
      // Invoke the Agent_OnLoad function
      jint err = (*on_load_entry)(&main_vm, agent->options(), NULL);
      if (err != JNI_OK) {
        vm_exit_during_initialization("agent library failed to init", agent->name());
      }
    } else {
      vm_exit_during_initialization("Could not find Agent_OnLoad function in the agent library", agent->name());
    }
  }

  JvmtiExport::enter_primordial_phase();
}

extern "C" {
  typedef void (JNICALL *Agent_OnUnload_t)(JavaVM *);
}

void Threads::shutdown_vm_agents() {
  // Send any Agent_OnUnload notifications
  const char *on_unload_symbols[] = AGENT_ONUNLOAD_SYMBOLS;
  size_t num_symbol_entries = ARRAY_SIZE(on_unload_symbols);
  extern struct JavaVM_ main_vm;
  for (AgentLibrary* agent = Arguments::agents(); agent != NULL; agent = agent->next()) {

    // Find the Agent_OnUnload function.
    Agent_OnUnload_t unload_entry = CAST_TO_FN_PTR(Agent_OnUnload_t,
                                                   os::find_agent_function(agent,
                                                   false,
                                                   on_unload_symbols,
                                                   num_symbol_entries));

    // Invoke the Agent_OnUnload function
    if (unload_entry != NULL) {
      JavaThread* thread = JavaThread::current();
      ThreadToNativeFromVM ttn(thread);
      HandleMark hm(thread);
      (*unload_entry)(&main_vm);
    }
  }
}

// Called for after the VM is initialized for -Xrun libraries which have not been converted to agent libraries
// Invokes JVM_OnLoad
void Threads::create_vm_init_libraries() {
  extern struct JavaVM_ main_vm;
  AgentLibrary* agent;

  for (agent = Arguments::libraries(); agent != NULL; agent = agent->next()) {
    OnLoadEntry_t on_load_entry = lookup_jvm_on_load(agent);

    if (on_load_entry != NULL) {
      // Invoke the JVM_OnLoad function
      JavaThread* thread = JavaThread::current();
      ThreadToNativeFromVM ttn(thread);
      HandleMark hm(thread);
      jint err = (*on_load_entry)(&main_vm, agent->options(), NULL);
      if (err != JNI_OK) {
        vm_exit_during_initialization("-Xrun library failed to init", agent->name());
      }
    } else {
      vm_exit_during_initialization("Could not find JVM_OnLoad function in -Xrun library", agent->name());
    }
  }
}


// Last thread running calls java.lang.Shutdown.shutdown()
void JavaThread::invoke_shutdown_hooks() {
  HandleMark hm(this);

  // Link all classes for dynamic CDS dumping before vm exit.
  // Same operation is being done in JVM_BeforeHalt for handling the
  // case where the application calls System.exit().
  if (DynamicDumpSharedSpaces) {
    MetaspaceShared::link_and_cleanup_shared_classes(this);
  }

  // We could get here with a pending exception, if so clear it now.
  if (this->has_pending_exception()) {
    this->clear_pending_exception();
  }

  EXCEPTION_MARK;
  Klass* shutdown_klass =
    SystemDictionary::resolve_or_null(vmSymbols::java_lang_Shutdown(),
                                      THREAD);
  if (shutdown_klass != NULL) {
    // SystemDictionary::resolve_or_null will return null if there was
    // an exception.  If we cannot load the Shutdown class, just don't
    // call Shutdown.shutdown() at all.  This will mean the shutdown hooks
    // won't be run.  Note that if a shutdown hook was registered,
    // the Shutdown class would have already been loaded
    // (Runtime.addShutdownHook will load it).
    JavaValue result(T_VOID);
    JavaCalls::call_static(&result,
                           shutdown_klass,
                           vmSymbols::shutdown_name(),
                           vmSymbols::void_method_signature(),
                           THREAD);
  }
  CLEAR_PENDING_EXCEPTION;
}

// Threads::destroy_vm() is normally called from jni_DestroyJavaVM() when
// the program falls off the end of main(). Another VM exit path is through
// vm_exit() when the program calls System.exit() to return a value or when
// there is a serious error in VM. The two shutdown paths are not exactly
// the same, but they share Shutdown.shutdown() at Java level and before_exit()
// and VM_Exit op at VM level.
//
// Shutdown sequence:
//   + Shutdown native memory tracking if it is on
//   + Wait until we are the last non-daemon thread to execute
//     <-- every thing is still working at this moment -->
//   + Call java.lang.Shutdown.shutdown(), which will invoke Java level
//        shutdown hooks
//   + Call before_exit(), prepare for VM exit
//      > run VM level shutdown hooks (they are registered through JVM_OnExit(),
//        currently the only user of this mechanism is File.deleteOnExit())
//      > stop StatSampler, watcher thread,
//        post thread end and vm death events to JVMTI,
//        stop signal thread
//   + Call JavaThread::exit(), it will:
//      > release JNI handle blocks, remove stack guard pages
//      > remove this thread from Threads list
//     <-- no more Java code from this thread after this point -->
//   + Stop VM thread, it will bring the remaining VM to a safepoint and stop
//     the compiler threads at safepoint
//     <-- do not use anything that could get blocked by Safepoint -->
//   + Disable tracing at JNI/JVM barriers
//   + Set _vm_exited flag for threads that are still running native code
//   + Call exit_globals()
//      > deletes tty
//      > deletes PerfMemory resources
//   + Delete this thread
//   + Return to caller

void Threads::destroy_vm() {
  JavaThread* thread = JavaThread::current();

#ifdef ASSERT
  _vm_complete = false;
#endif
  // Wait until we are the last non-daemon thread to execute
  {
    MonitorLocker nu(Threads_lock);
    while (Threads::number_of_non_daemon_threads() > 1)
      // This wait should make safepoint checks, wait without a timeout.
      nu.wait(0);
  }

  EventShutdown e;
  if (e.should_commit()) {
    e.set_reason("No remaining non-daemon Java threads");
    e.commit();
  }

  // Hang forever on exit if we are reporting an error.
  if (ShowMessageBoxOnError && VMError::is_error_reported()) {
    os::infinite_sleep();
  }
  os::wait_for_keypress_at_exit();

  // run Java level shutdown hooks
  thread->invoke_shutdown_hooks();

  before_exit(thread);

  thread->exit(true);

  // We are no longer on the main thread list but could still be in a
  // secondary list where another thread may try to interact with us.
  // So wait until all such interactions are complete before we bring
  // the VM to the termination safepoint. Normally this would be done
  // using thread->smr_delete() below where we delete the thread, but
  // we can't call that after the termination safepoint is active as
  // we will deadlock on the Threads_lock. Once all interactions are
  // complete it is safe to directly delete the thread at any time.
  ThreadsSMRSupport::wait_until_not_protected(thread);

  // Stop VM thread.
  {
    // 4945125 The vm thread comes to a safepoint during exit.
    // GC vm_operations can get caught at the safepoint, and the
    // heap is unparseable if they are caught. Grab the Heap_lock
    // to prevent this. The GC vm_operations will not be able to
    // queue until after the vm thread is dead. After this point,
    // we'll never emerge out of the safepoint before the VM exits.

    MutexLocker ml(Heap_lock, Mutex::_no_safepoint_check_flag);

    VMThread::wait_for_vm_thread_exit();
    assert(SafepointSynchronize::is_at_safepoint(), "VM thread should exit at Safepoint");
    VMThread::destroy();
  }

  // Now, all Java threads are gone except daemon threads. Daemon threads
  // running Java code or in VM are stopped by the Safepoint. However,
  // daemon threads executing native code are still running.  But they
  // will be stopped at native=>Java/VM barriers. Note that we can't
  // simply kill or suspend them, as it is inherently deadlock-prone.

  VM_Exit::set_vm_exited();

  // Clean up ideal graph printers after the VMThread has started
  // the final safepoint which will block all the Compiler threads.
  // Note that this Thread has already logically exited so the
  // clean_up() function's use of a JavaThreadIteratorWithHandle
  // would be a problem except set_vm_exited() has remembered the
  // shutdown thread which is granted a policy exception.
#if defined(COMPILER2) && !defined(PRODUCT)
  IdealGraphPrinter::clean_up();
#endif

  notify_vm_shutdown();

  // exit_globals() will delete tty
  exit_globals();

  // Deleting the shutdown thread here is safe. See comment on
  // wait_until_not_protected() above.
  delete thread;

#if INCLUDE_JVMCI
  if (JVMCICounterSize > 0) {
    FREE_C_HEAP_ARRAY(jlong, JavaThread::_jvmci_old_thread_counters);
  }
#endif

  LogConfiguration::finalize();
}


jboolean Threads::is_supported_jni_version_including_1_1(jint version) {
  if (version == JNI_VERSION_1_1) return JNI_TRUE;
  return is_supported_jni_version(version);
}


jboolean Threads::is_supported_jni_version(jint version) {
  if (version == JNI_VERSION_1_2) return JNI_TRUE;
  if (version == JNI_VERSION_1_4) return JNI_TRUE;
  if (version == JNI_VERSION_1_6) return JNI_TRUE;
  if (version == JNI_VERSION_1_8) return JNI_TRUE;
  if (version == JNI_VERSION_9) return JNI_TRUE;
  if (version == JNI_VERSION_10) return JNI_TRUE;
  return JNI_FALSE;
}


void Threads::add(JavaThread* p, bool force_daemon) {
  // The threads lock must be owned at this point
  assert(Threads_lock->owned_by_self(), "must have threads lock");

  BarrierSet::barrier_set()->on_thread_attach(p);

  // Once a JavaThread is added to the Threads list, smr_delete() has
  // to be used to delete it. Otherwise we can just delete it directly.
  p->set_on_thread_list();

  _number_of_threads++;
  oop threadObj = p->threadObj();
  bool daemon = true;
  // Bootstrapping problem: threadObj can be null for initial
  // JavaThread (or for threads attached via JNI)
  if ((!force_daemon) && !is_daemon((threadObj))) {
    _number_of_non_daemon_threads++;
    daemon = false;
  }

  ThreadService::add_thread(p, daemon);

  // Maintain fast thread list
  ThreadsSMRSupport::add_thread(p);

  // Increase the ObjectMonitor ceiling for the new thread.
  ObjectSynchronizer::inc_in_use_list_ceiling();

  // Possible GC point.
  Events::log(p, "Thread added: " INTPTR_FORMAT, p2i(p));

  // Make new thread known to active EscapeBarrier
  EscapeBarrier::thread_added(p);
}

void Threads::remove(JavaThread* p, bool is_daemon) {
  // Extra scope needed for Thread_lock, so we can check
  // that we do not remove thread without safepoint code notice
  { MonitorLocker ml(Threads_lock);

    // BarrierSet state must be destroyed after the last thread transition
    // before the thread terminates. Thread transitions result in calls to
    // StackWatermarkSet::on_safepoint(), which performs GC processing,
    // requiring the GC state to be alive.
    BarrierSet::barrier_set()->on_thread_detach(p);

    assert(ThreadsSMRSupport::get_java_thread_list()->includes(p), "p must be present");

    // Maintain fast thread list
    ThreadsSMRSupport::remove_thread(p);

    _number_of_threads--;
    if (!is_daemon) {
      _number_of_non_daemon_threads--;

      // Only one thread left, do a notify on the Threads_lock so a thread waiting
      // on destroy_vm will wake up.
      if (number_of_non_daemon_threads() == 1) {
        ml.notify_all();
      }
    }
    ThreadService::remove_thread(p, is_daemon);

    // Make sure that safepoint code disregard this thread. This is needed since
    // the thread might mess around with locks after this point. This can cause it
    // to do callbacks into the safepoint code. However, the safepoint code is not aware
    // of this thread since it is removed from the queue.
    p->set_terminated(JavaThread::_thread_terminated);

    // Notify threads waiting in EscapeBarriers
    EscapeBarrier::thread_removed(p);
  } // unlock Threads_lock

  // Reduce the ObjectMonitor ceiling for the exiting thread.
  ObjectSynchronizer::dec_in_use_list_ceiling();

  // Since Events::log uses a lock, we grab it outside the Threads_lock
  Events::log(p, "Thread exited: " INTPTR_FORMAT, p2i(p));
}

// Operations on the Threads list for GC.  These are not explicitly locked,
// but the garbage collector must provide a safe context for them to run.
// In particular, these things should never be called when the Threads_lock
// is held by some other thread. (Note: the Safepoint abstraction also
// uses the Threads_lock to guarantee this property. It also makes sure that
// all threads gets blocked when exiting or starting).

void Threads::oops_do(OopClosure* f, CodeBlobClosure* cf) {
  ALL_JAVA_THREADS(p) {
    p->oops_do(f, cf);
  }
  VMThread::vm_thread()->oops_do(f, cf);
}

void Threads::change_thread_claim_token() {
  if (++_thread_claim_token == 0) {
    // On overflow of the token counter, there is a risk of future
    // collisions between a new global token value and a stale token
    // for a thread, because not all iterations visit all threads.
    // (Though it's pretty much a theoretical concern for non-trivial
    // token counter sizes.)  To deal with the possibility, reset all
    // the thread tokens to zero on global token overflow.
    struct ResetClaims : public ThreadClosure {
      virtual void do_thread(Thread* t) {
        t->claim_threads_do(false, 0);
      }
    } reset_claims;
    Threads::threads_do(&reset_claims);
    // On overflow, update the global token to non-zero, to
    // avoid the special "never claimed" initial thread value.
    _thread_claim_token = 1;
  }
}

#ifdef ASSERT
void assert_thread_claimed(const char* kind, Thread* t, uintx expected) {
  const uintx token = t->threads_do_token();
  assert(token == expected,
         "%s " PTR_FORMAT " has incorrect value " UINTX_FORMAT " != "
         UINTX_FORMAT, kind, p2i(t), token, expected);
}

void Threads::assert_all_threads_claimed() {
  ALL_JAVA_THREADS(p) {
    assert_thread_claimed("Thread", p, _thread_claim_token);
  }
  assert_thread_claimed("VMThread", VMThread::vm_thread(), _thread_claim_token);
}
#endif // ASSERT

class ParallelOopsDoThreadClosure : public ThreadClosure {
private:
  OopClosure* _f;
  CodeBlobClosure* _cf;
public:
  ParallelOopsDoThreadClosure(OopClosure* f, CodeBlobClosure* cf) : _f(f), _cf(cf) {}
  void do_thread(Thread* t) {
    t->oops_do(_f, _cf);
  }
};

void Threads::possibly_parallel_oops_do(bool is_par, OopClosure* f, CodeBlobClosure* cf) {
  ParallelOopsDoThreadClosure tc(f, cf);
  possibly_parallel_threads_do(is_par, &tc);
}

void Threads::metadata_do(MetadataClosure* f) {
  ALL_JAVA_THREADS(p) {
    p->metadata_do(f);
  }
}

class ThreadHandlesClosure : public ThreadClosure {
  void (*_f)(Metadata*);
 public:
  ThreadHandlesClosure(void f(Metadata*)) : _f(f) {}
  virtual void do_thread(Thread* thread) {
    thread->metadata_handles_do(_f);
  }
};

void Threads::metadata_handles_do(void f(Metadata*)) {
  // Only walk the Handles in Thread.
  ThreadHandlesClosure handles_closure(f);
  threads_do(&handles_closure);
}

// Get count Java threads that are waiting to enter the specified monitor.
GrowableArray<JavaThread*>* Threads::get_pending_threads(ThreadsList * t_list,
                                                         int count,
                                                         address monitor) {
  GrowableArray<JavaThread*>* result = new GrowableArray<JavaThread*>(count);

  int i = 0;
  DO_JAVA_THREADS(t_list, p) {
    if (!p->can_call_java()) continue;

    // The first stage of async deflation does not affect any field
    // used by this comparison so the ObjectMonitor* is usable here.
    address pending = (address)p->current_pending_monitor();
    if (pending == monitor) {             // found a match
      if (i < count) result->append(p);   // save the first count matches
      i++;
    }
  }

  return result;
}


JavaThread *Threads::owning_thread_from_monitor_owner(ThreadsList * t_list,
                                                      address owner) {
  // NULL owner means not locked so we can skip the search
  if (owner == NULL) return NULL;

  DO_JAVA_THREADS(t_list, p) {
    // first, see if owner is the address of a Java thread
    if (owner == (address)p) return p;
  }

  // Cannot assert on lack of success here since this function may be
  // used by code that is trying to report useful problem information
  // like deadlock detection.
  if (UseHeavyMonitors) return NULL;

  // If we didn't find a matching Java thread and we didn't force use of
  // heavyweight monitors, then the owner is the stack address of the
  // Lock Word in the owning Java thread's stack.
  //
  JavaThread* the_owner = NULL;
  DO_JAVA_THREADS(t_list, q) {
    if (q->is_lock_owned(owner)) {
      the_owner = q;
      break;
    }
  }

  // cannot assert on lack of success here; see above comment
  return the_owner;
}

class PrintOnClosure : public ThreadClosure {
private:
  outputStream* _st;

public:
  PrintOnClosure(outputStream* st) :
      _st(st) {}

  virtual void do_thread(Thread* thread) {
    if (thread != NULL) {
      thread->print_on(_st);
      _st->cr();
    }
  }
};

// Threads::print_on() is called at safepoint by VM_PrintThreads operation.
void Threads::print_on(outputStream* st, bool print_stacks,
                       bool internal_format, bool print_concurrent_locks,
                       bool print_extended_info) {
  char buf[32];
  st->print_raw_cr(os::local_time_string(buf, sizeof(buf)));

  st->print_cr("Full thread dump %s (%s %s):",
               VM_Version::vm_name(),
               VM_Version::vm_release(),
               VM_Version::vm_info_string());
  st->cr();

#if INCLUDE_SERVICES
  // Dump concurrent locks
  ConcurrentLocksDump concurrent_locks;
  if (print_concurrent_locks) {
    concurrent_locks.dump_at_safepoint();
  }
#endif // INCLUDE_SERVICES

  ThreadsSMRSupport::print_info_on(st);
  st->cr();

  ALL_JAVA_THREADS(p) {
    ResourceMark rm;
    p->print_on(st, print_extended_info);
    if (print_stacks) {
      // if (p->has_last_Java_frame()) {
      //   static char buf[O_BUFLEN];
      //   frame fr = p->last_frame();
      //   VMError::print_native_stack(tty, fr, p, buf, sizeof(buf));
      // }

      if (internal_format) {
        p->trace_stack();
      } else {
        p->print_stack_on(st);
      }
    }
    st->cr();
#if INCLUDE_SERVICES
    if (print_concurrent_locks) {
      concurrent_locks.print_locks_on(p, st);
    }
#endif // INCLUDE_SERVICES
  }

  PrintOnClosure cl(st);
  cl.do_thread(VMThread::vm_thread());
  Universe::heap()->gc_threads_do(&cl);
  cl.do_thread(WatcherThread::watcher_thread());

  st->flush();
}

void Threads::print_on_error(Thread* this_thread, outputStream* st, Thread* current, char* buf,
                             int buflen, bool* found_current) {
  if (this_thread != NULL) {
    bool is_current = (current == this_thread);
    *found_current = *found_current || is_current;
    st->print("%s", is_current ? "=>" : "  ");

    st->print(PTR_FORMAT, p2i(this_thread));
    st->print(" ");
    this_thread->print_on_error(st, buf, buflen);
    st->cr();
  }
}

class PrintOnErrorClosure : public ThreadClosure {
  outputStream* _st;
  Thread* _current;
  char* _buf;
  int _buflen;
  bool* _found_current;
 public:
  PrintOnErrorClosure(outputStream* st, Thread* current, char* buf,
                      int buflen, bool* found_current) :
   _st(st), _current(current), _buf(buf), _buflen(buflen), _found_current(found_current) {}

  virtual void do_thread(Thread* thread) {
    Threads::print_on_error(thread, _st, _current, _buf, _buflen, _found_current);
  }
};

// Threads::print_on_error() is called by fatal error handler. It's possible
// that VM is not at safepoint and/or current thread is inside signal handler.
// Don't print stack trace, as the stack may not be walkable. Don't allocate
// memory (even in resource area), it might deadlock the error handler.
void Threads::print_on_error(outputStream* st, Thread* current, char* buf,
                             int buflen) {
  ThreadsSMRSupport::print_info_on(st);
  st->cr();

  bool found_current = false;
  st->print_cr("Java Threads: ( => current thread )");
  ALL_JAVA_THREADS(thread) {
    print_on_error(thread, st, current, buf, buflen, &found_current);
  }
  st->cr();

  st->print_cr("Other Threads:");
  print_on_error(VMThread::vm_thread(), st, current, buf, buflen, &found_current);
  print_on_error(WatcherThread::watcher_thread(), st, current, buf, buflen, &found_current);

  if (Universe::heap() != NULL) {
    PrintOnErrorClosure print_closure(st, current, buf, buflen, &found_current);
    Universe::heap()->gc_threads_do(&print_closure);
  }

  if (!found_current) {
    st->cr();
    st->print("=>" PTR_FORMAT " (exited) ", p2i(current));
    current->print_on_error(st, buf, buflen);
    st->cr();
  }
  st->cr();

  st->print_cr("Threads with active compile tasks:");
  print_threads_compiling(st, buf, buflen);
}

void Threads::print_threads_compiling(outputStream* st, char* buf, int buflen, bool short_form) {
  ALL_JAVA_THREADS(thread) {
    if (thread->is_Compiler_thread()) {
      CompilerThread* ct = (CompilerThread*) thread;

      // Keep task in local variable for NULL check.
      // ct->_task might be set to NULL by concurring compiler thread
      // because it completed the compilation. The task is never freed,
      // though, just returned to a free list.
      CompileTask* task = ct->task();
      if (task != NULL) {
        thread->print_name_on_error(st, buf, buflen);
        st->print("  ");
        task->print(st, NULL, short_form, true);
      }
    }
  }
}


// Ad-hoc mutual exclusion primitives: SpinLock
//
// We employ SpinLocks _only for low-contention, fixed-length
// short-duration critical sections where we're concerned
// about native mutex_t or HotSpot Mutex:: latency.
//
// TODO-FIXME: ListLock should be of type SpinLock.
// We should make this a 1st-class type, integrated into the lock
// hierarchy as leaf-locks.  Critically, the SpinLock structure
// should have sufficient padding to avoid false-sharing and excessive
// cache-coherency traffic.


typedef volatile int SpinLockT;

void Thread::SpinAcquire(volatile int * adr, const char * LockName) {
  if (Atomic::cmpxchg(adr, 0, 1) == 0) {
    return;   // normal fast-path return
  }

  // Slow-path : We've encountered contention -- Spin/Yield/Block strategy.
  int ctr = 0;
  int Yields = 0;
  for (;;) {
    while (*adr != 0) {
      ++ctr;
      if ((ctr & 0xFFF) == 0 || !os::is_MP()) {
        if (Yields > 5) {
          os::naked_short_sleep(1);
        } else {
          os::naked_yield();
          ++Yields;
        }
      } else {
        SpinPause();
      }
    }
    if (Atomic::cmpxchg(adr, 0, 1) == 0) return;
  }
}

void Thread::SpinRelease(volatile int * adr) {
  assert(*adr != 0, "invariant");
  OrderAccess::fence();      // guarantee at least release consistency.
  // Roach-motel semantics.
  // It's safe if subsequent LDs and STs float "up" into the critical section,
  // but prior LDs and STs within the critical section can't be allowed
  // to reorder or float past the ST that releases the lock.
  // Loads and stores in the critical section - which appear in program
  // order before the store that releases the lock - must also appear
  // before the store that releases the lock in memory visibility order.
  // Conceptually we need a #loadstore|#storestore "release" MEMBAR before
  // the ST of 0 into the lock-word which releases the lock, so fence
  // more than covers this on all platforms.
  *adr = 0;
}


void Threads::verify() {
  ALL_JAVA_THREADS(p) {
    p->verify();
  }
  VMThread* thread = VMThread::vm_thread();
  if (thread != NULL) thread->verify();
}

#ifndef PRODUCT
void JavaThread::verify_cross_modify_fence_failure(JavaThread *thread) {
   report_vm_error(__FILE__, __LINE__, "Cross modify fence failure", "%p", thread);
}
#endif<|MERGE_RESOLUTION|>--- conflicted
+++ resolved
@@ -717,41 +717,6 @@
     }
   }
 }
-<<<<<<< HEAD
-
-// Checks safepoint allowed and clears unhandled oops at potential safepoints.
-void Thread::check_possible_safepoint() {
-  if (!is_Java_thread()) return;
-
-  if (_no_safepoint_count > 0) {
-    print_owned_locks();
-    //assert(false, "Possible safepoint reached by thread that does not allow it");    // FIXME
-  }
-#ifdef CHECK_UNHANDLED_OOPS
-  // Clear unhandled oops in JavaThreads so we get a crash right away.
-  clear_unhandled_oops();
-#endif // CHECK_UNHANDLED_OOPS
-}
-
-void Thread::check_for_valid_safepoint_state() {
-  if (!is_Java_thread()) return;
-
-  // Check NoSafepointVerifier, which is implied by locks taken that can be
-  // shared with the VM thread.  This makes sure that no locks with allow_vm_block
-  // are held.
-  check_possible_safepoint();
-
-  if (this->as_Java_thread()->thread_state() != _thread_in_vm) {
-    fatal("LEAF method calling lock?");
-  }
-
-  if (GCALotAtAllSafepoints) {
-    // We could enter a safepoint here and thus have a gc
-    InterfaceSupport::check_gc_alot();
-  }
-}
-=======
->>>>>>> 0438cea6
 #endif // ASSERT
 
 // We had to move these methods here, because vm threads get into ObjectSynchronizer::enter
@@ -1762,17 +1727,6 @@
 
 void JavaThread::handle_special_runtime_exit_condition(bool check_asyncs) {
 
-<<<<<<< HEAD
-  // Check for pending external suspend.
-  // A JavaThread disabling VTMT can't be suspended without deadlock.
-  // It will be self-suspended after VTMT is reenabled.
-  if (!is_VTMT_disabler() && is_external_suspend_with_lock()) {
-    frame_anchor()->make_walkable(this);
-    java_suspend_self_with_safepoint_check();
-  }
-
-=======
->>>>>>> 0438cea6
   if (is_obj_deopt_suspend()) {
     frame_anchor()->make_walkable(this);
     wait_for_object_deoptimization();
@@ -1851,114 +1805,24 @@
 //   - Target thread will not enter any new monitors.
 //
 bool JavaThread::java_suspend() {
+
+  // A JavaThread disabling VTMT can't be suspended without deadlock.
+  // It will be self-suspended after VTMT is reenabled.
+  // if (is_VTMT_disabler()) TODO SERGUEI ???
+
   ThreadsListHandle tlh;
-<<<<<<< HEAD
-  if (!tlh.includes(this) || threadObj() == NULL || is_exiting()) {
-    return;
-  }
-
-  { MutexLocker ml(SR_lock(), Mutex::_no_safepoint_check_flag);
-    // A JavaThread disabling VTMT can't be suspended without deadlock.
-    // It will be self-suspended after VTMT is reenabled.
-    if (is_VTMT_disabler() || !is_external_suspend()) {
-      // a racing resume has cancelled us; bail out now
-      return;
-    }
-
-    // suspend is done
-
-    // Warning: is_ext_suspend_completed() may temporarily drop the
-    // SR_lock to allow the thread to reach a stable thread state if
-    // it is currently in a transient thread state.
-    if (is_ext_suspend_completed()) {
-      return;
-    }
-  }
-
-  if (Thread::current() == this) {
-    // Safely self-suspend.
-    // If we don't do this explicitly it will implicitly happen
-    // before we transition back to Java, and on some other thread-state
-    // transition paths, but not as we exit a JVM TI SuspendThread call.
-    // As SuspendThread(current) must not return (until resumed) we must
-    // self-suspend here.
-    ThreadBlockInVM tbivm(this);
-    java_suspend_self();
-  } else {
-    VM_ThreadSuspend vm_suspend;
-    VMThread::execute(&vm_suspend);
-=======
   if (!tlh.includes(this)) {
     log_trace(thread, suspend)("JavaThread:" INTPTR_FORMAT " not on ThreadsList, no suspension", p2i(this));
     return false;
->>>>>>> 0438cea6
   }
   return this->handshake_state()->suspend();
 }
 
-<<<<<<< HEAD
-// Part II of external suspension.
-// A JavaThread self suspends when it detects a pending external suspend
-// request. This is usually on transitions. It is also done in places
-// where continuing to the next transition would surprise the caller,
-// e.g., monitor entry.
-//
-// Returns the number of times that the thread self-suspended.
-//
-// Note: DO NOT call java_suspend_self() when you just want to block current
-//       thread. java_suspend_self() is the second stage of cooperative
-//       suspension for external suspend requests and should only be used
-//       to complete an external suspend request.
-//
-int JavaThread::java_suspend_self() {
-  assert(thread_state() == _thread_blocked, "wrong state for java_suspend_self()");
-  int ret = 0;
-
-  // we are in the process of exiting so don't suspend
-  if (is_exiting()) {
-    clear_external_suspend();
-    return ret;
-  }
-
-  assert(_anchor.walkable() || !has_last_Java_frame(),
-         "must have walkable stack");
-
-  MonitorLocker ml(SR_lock(), Mutex::_no_safepoint_check_flag);
-
-  assert(!this->is_ext_suspended(),
-         "a thread trying to self-suspend should not already be suspended");
-
-  if (this->is_suspend_equivalent()) {
-    // If we are self-suspending as a result of the lifting of a
-    // suspend equivalent condition, then the suspend_equivalent
-    // flag is not cleared until we set the ext_suspended flag.
-    this->clear_suspend_equivalent();
-  }
-
-  // A racing resume may have cancelled us before we grabbed SR_lock
-  // above. Or another external suspend request could be waiting for us
-  // by the time we return from SR_lock()->wait(). The thread
-  // that requested the suspension may already be trying to walk our
-  // stack and if we return now, we can change the stack out from under
-  // it. This would be a "bad thing (TM)" and cause the stack walker
-  // to crash. We stay self-suspended until there are no more pending
-  // external suspend requests.
-  while (is_external_suspend()) {
-    ret++;
-    this->set_ext_suspended();
-
-    // _ext_suspended flag is cleared by java_resume()
-    while (is_ext_suspended()) {
-      assert(!is_VTMT_disabler(), "sanity check");
-      ml.wait();
-    }
-=======
 bool JavaThread::java_resume() {
   ThreadsListHandle tlh;
   if (!tlh.includes(this)) {
     log_trace(thread, suspend)("JavaThread:" INTPTR_FORMAT " not on ThreadsList, nothing to resume", p2i(this));
     return false;
->>>>>>> 0438cea6
   }
   return this->handshake_state()->resume();
 }
