/*
 * Copyright (c) 2015, 2018, Oracle and/or its affiliates. All rights reserved.
 * DO NOT ALTER OR REMOVE COPYRIGHT NOTICES OR THIS FILE HEADER.
 *
 * This code is free software; you can redistribute it and/or modify it
 * under the terms of the GNU General Public License version 2 only, as
 * published by the Free Software Foundation.
 *
 * This code is distributed in the hope that it will be useful, but WITHOUT
 * ANY WARRANTY; without even the implied warranty of MERCHANTABILITY or
 * FITNESS FOR A PARTICULAR PURPOSE.  See the GNU General Public License
 * version 2 for more details (a copy is included in the LICENSE file that
 * accompanied this code).
 *
 * You should have received a copy of the GNU General Public License version
 * 2 along with this work; if not, write to the Free Software Foundation,
 * Inc., 51 Franklin St, Fifth Floor, Boston, MA 02110-1301 USA.
 *
 * Please contact Oracle, 500 Oracle Parkway, Redwood Shores, CA 94065 USA
 * or visit www.oracle.com if you need additional information or have any
 * questions.
 *
 */

#include "gc/g1/g1CodeBlobClosure.hpp"
#include "gc/g1/g1OopClosures.hpp"
#include "memory/iterator.hpp"

class G1CollectedHeap;
class G1ParScanThreadState;

// Simple holder object for a complete set of closures used by the G1 evacuation code.
template <G1Mark Mark>
class G1SharedClosures {
  static bool needs_strong_processing() {
    // Request strong code root processing when G1MarkFromRoot is passed in during
    // initial mark.
    return Mark == G1MarkFromRoot;
  }
public:
  G1ParCopyClosure<G1BarrierNone, Mark> _oops;
  G1ParCopyClosure<G1BarrierCLD,  Mark> _oops_in_cld;

  G1CLDScanClosure                _clds;
  G1CodeBlobClosure               _strong_codeblobs;
  G1CodeBlobClosure               _weak_codeblobs;

  G1SharedClosures(G1CollectedHeap* g1h, G1ParScanThreadState* pss, bool process_only_dirty) :
    _oops(g1h, pss),
    _oops_in_cld(g1h, pss),
    _clds(&_oops_in_cld, process_only_dirty),
<<<<<<< HEAD
    _strong_codeblobs(&_oops, true), _weak_codeblobs(&_oops, false) {}
=======
    _codeblobs(pss->worker_id(), &_oops, needs_strong_processing()) {}
>>>>>>> 8addc141
};<|MERGE_RESOLUTION|>--- conflicted
+++ resolved
@@ -49,9 +49,7 @@
     _oops(g1h, pss),
     _oops_in_cld(g1h, pss),
     _clds(&_oops_in_cld, process_only_dirty),
-<<<<<<< HEAD
-    _strong_codeblobs(&_oops, true), _weak_codeblobs(&_oops, false) {}
-=======
-    _codeblobs(pss->worker_id(), &_oops, needs_strong_processing()) {}
->>>>>>> 8addc141
+    _strong_codeblobs(pss->worker_id(), &_oops, needs_strong_processing(), true),
+    _weak_codeblobs(pss->worker_id(), &_oops, needs_strong_processing(), false) 
+  {}
 };