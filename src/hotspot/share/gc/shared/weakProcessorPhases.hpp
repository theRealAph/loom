--- conflicted
+++ resolved
@@ -42,22 +42,10 @@
 
   enum Phase {
     // Serial phases.
-<<<<<<< HEAD
-    JVMTI_ONLY(jvmti COMMA)
-    JFR_ONLY(jfr COMMA)
-
-    // OopStorage phases.
-    jni,
-    stringtable,
-    resolved_method_table,
-    nmethod_keepalive,
-    vm
-=======
     JVMTI_ONLY(jvmti JFR_ONLY(COMMA))
     JFR_ONLY(jfr)
 
     // Additional implicit phase values follow for oopstorages.
->>>>>>> 4b6f9ed0
   };
 
   static const uint serial_phase_start = 0;
