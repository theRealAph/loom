/*
 * Copyright (c) 1997, 2019, Oracle and/or its affiliates. All rights reserved.
 * DO NOT ALTER OR REMOVE COPYRIGHT NOTICES OR THIS FILE HEADER.
 *
 * This code is free software; you can redistribute it and/or modify it
 * under the terms of the GNU General Public License version 2 only, as
 * published by the Free Software Foundation.
 *
 * This code is distributed in the hope that it will be useful, but WITHOUT
 * ANY WARRANTY; without even the implied warranty of MERCHANTABILITY or
 * FITNESS FOR A PARTICULAR PURPOSE.  See the GNU General Public License
 * version 2 for more details (a copy is included in the LICENSE file that
 * accompanied this code).
 *
 * You should have received a copy of the GNU General Public License version
 * 2 along with this work; if not, write to the Free Software Foundation,
 * Inc., 51 Franklin St, Fifth Floor, Boston, MA 02110-1301 USA.
 *
 * Please contact Oracle, 500 Oracle Parkway, Redwood Shores, CA 94065 USA
 * or visit www.oracle.com if you need additional information or have any
 * questions.
 *
 */

#ifndef SHARE_CLASSFILE_VMSYMBOLS_HPP
#define SHARE_CLASSFILE_VMSYMBOLS_HPP

#include "jfr/support/jfrIntrinsics.hpp"
#include "jvmci/vmSymbols_jvmci.hpp"
#include "memory/iterator.hpp"
#include "oops/symbol.hpp"
#include "utilities/macros.hpp"


// The class vmSymbols is a name space for fast lookup of
// symbols commonly used in the VM.
//
// Sample usage:
//
//   Symbol* obj       = vmSymbols::java_lang_Object();


// Useful sub-macros exported by this header file:

#define VM_SYMBOL_ENUM_NAME(name)    name##_enum
#define VM_INTRINSIC_IGNORE(id, class, name, sig, flags) /*ignored*/
#define VM_SYMBOL_IGNORE(id, name)                       /*ignored*/
#define VM_ALIAS_IGNORE(id, id2)                         /*ignored*/

// Mapping function names to values. New entries should be added below.

#define VM_SYMBOLS_DO(template, do_alias)                                                         \
  /* commonly used class, package, module names */                                                \
  template(java_base,                                 "java.base")                                \
  template(java_lang_System,                          "java/lang/System")                         \
  template(java_lang_Object,                          "java/lang/Object")                         \
  template(java_lang_Class,                           "java/lang/Class")                          \
  template(java_lang_Package,                         "java/lang/Package")                        \
  template(java_lang_Module,                          "java/lang/Module")                         \
  template(java_lang_String,                          "java/lang/String")                         \
  template(java_lang_StringLatin1,                    "java/lang/StringLatin1")                   \
  template(java_lang_StringUTF16,                     "java/lang/StringUTF16")                    \
  template(java_lang_Thread,                          "java/lang/Thread")                         \
  template(java_lang_ThreadGroup,                     "java/lang/ThreadGroup")                    \
  template(java_lang_Cloneable,                       "java/lang/Cloneable")                      \
  template(java_lang_Throwable,                       "java/lang/Throwable")                      \
  template(java_lang_ClassLoader,                     "java/lang/ClassLoader")                    \
  template(java_lang_ClassLoader_NativeLibrary,       "java/lang/ClassLoader\x024NativeLibrary")  \
  template(java_lang_ThreadDeath,                     "java/lang/ThreadDeath")                    \
  template(java_lang_Runnable,                        "java/lang/Runnable")                       \
  /*template(java_lang_Continuation,                    "java/lang/Continuation")                 */\
  template(java_lang_ContinuationScope,               "java/lang/ContinuationScope")              \
  template(java_lang_Boolean,                         "java/lang/Boolean")                        \
  template(java_lang_Character,                       "java/lang/Character")                      \
  template(java_lang_Character_CharacterCache,        "java/lang/Character$CharacterCache")       \
  template(java_lang_CharacterDataLatin1,             "java/lang/CharacterDataLatin1")            \
  template(java_lang_Float,                           "java/lang/Float")                          \
  template(java_lang_Double,                          "java/lang/Double")                         \
  template(java_lang_Byte,                            "java/lang/Byte")                           \
  template(java_lang_Byte_ByteCache,                  "java/lang/Byte$ByteCache")                 \
  template(java_lang_Short,                           "java/lang/Short")                          \
  template(java_lang_Short_ShortCache,                "java/lang/Short$ShortCache")               \
  template(java_lang_Integer,                         "java/lang/Integer")                        \
  template(java_lang_Integer_IntegerCache,            "java/lang/Integer$IntegerCache")           \
  template(java_lang_Long,                            "java/lang/Long")                           \
  template(java_lang_Long_LongCache,                  "java/lang/Long$LongCache")                 \
  template(java_lang_Shutdown,                        "java/lang/Shutdown")                       \
  template(java_lang_ref_Reference,                   "java/lang/ref/Reference")                  \
  template(java_lang_ref_SoftReference,               "java/lang/ref/SoftReference")              \
  template(java_lang_ref_WeakReference,               "java/lang/ref/WeakReference")              \
  template(java_lang_ref_FinalReference,              "java/lang/ref/FinalReference")             \
  template(java_lang_ref_PhantomReference,            "java/lang/ref/PhantomReference")           \
  template(java_lang_ref_Finalizer,                   "java/lang/ref/Finalizer")                  \
  template(java_lang_reflect_AccessibleObject,        "java/lang/reflect/AccessibleObject")       \
  template(java_lang_reflect_Method,                  "java/lang/reflect/Method")                 \
  template(java_lang_reflect_Constructor,             "java/lang/reflect/Constructor")            \
  template(java_lang_reflect_Field,                   "java/lang/reflect/Field")                  \
  template(java_lang_reflect_Parameter,               "java/lang/reflect/Parameter")              \
  template(java_lang_reflect_Array,                   "java/lang/reflect/Array")                  \
  template(java_lang_StringBuffer,                    "java/lang/StringBuffer")                   \
  template(java_lang_StringBuilder,                   "java/lang/StringBuilder")                  \
  template(java_lang_CharSequence,                    "java/lang/CharSequence")                   \
  template(java_lang_SecurityManager,                 "java/lang/SecurityManager")                \
  template(java_security_AccessControlContext,        "java/security/AccessControlContext")       \
  template(java_security_AccessController,            "java/security/AccessController")           \
  template(executePrivileged_name,                    "executePrivileged")                        \
  template(java_security_CodeSource,                  "java/security/CodeSource")                 \
  template(java_security_ProtectionDomain,            "java/security/ProtectionDomain")           \
  template(java_security_SecureClassLoader,           "java/security/SecureClassLoader")          \
  template(java_net_URL,                              "java/net/URL")                             \
  template(java_util_jar_Manifest,                    "java/util/jar/Manifest")                   \
  template(java_io_OutputStream,                      "java/io/OutputStream")                     \
  template(java_io_Reader,                            "java/io/Reader")                           \
  template(java_io_BufferedReader,                    "java/io/BufferedReader")                   \
  template(java_io_File,                              "java/io/File")                             \
  template(java_io_FileInputStream,                   "java/io/FileInputStream")                  \
  template(java_io_ByteArrayInputStream,              "java/io/ByteArrayInputStream")             \
  template(java_io_Serializable,                      "java/io/Serializable")                     \
  template(java_util_Arrays,                          "java/util/Arrays")                         \
  template(java_util_Objects,                         "java/util/Objects")                        \
  template(java_util_Properties,                      "java/util/Properties")                     \
  template(java_util_Vector,                          "java/util/Vector")                         \
  template(java_util_AbstractList,                    "java/util/AbstractList")                   \
  template(java_util_Hashtable,                       "java/util/Hashtable")                      \
  template(java_lang_Compiler,                        "java/lang/Compiler")                       \
  template(jdk_internal_misc_Signal,                  "jdk/internal/misc/Signal")                 \
  template(jdk_internal_util_Preconditions,           "jdk/internal/util/Preconditions")          \
  template(java_lang_AssertionStatusDirectives,       "java/lang/AssertionStatusDirectives")      \
  template(getBootClassPathEntryForClass_name,        "getBootClassPathEntryForClass")            \
  template(jdk_internal_vm_PostVMInitHook,            "jdk/internal/vm/PostVMInitHook")           \
  template(sun_net_www_ParseUtil,                     "sun/net/www/ParseUtil")                    \
                                                                                                  \
  template(jdk_internal_loader_ClassLoaders_AppClassLoader,      "jdk/internal/loader/ClassLoaders$AppClassLoader")      \
  template(jdk_internal_loader_ClassLoaders_PlatformClassLoader, "jdk/internal/loader/ClassLoaders$PlatformClassLoader") \
                                                                                                  \
  /* Java runtime version access */                                                               \
  template(java_lang_VersionProps,                    "java/lang/VersionProps")                   \
  template(java_runtime_name_name,                    "java_runtime_name")                        \
  template(java_runtime_version_name,                 "java_runtime_version")                     \
                                                                                                  \
  /* system initialization */                                                                     \
  template(initPhase1_name,                           "initPhase1")                               \
  template(initPhase2_name,                           "initPhase2")                               \
  template(initPhase3_name,                           "initPhase3")                               \
  template(java_lang_module_init_signature,           "(Ljava/lang/ClassLoader;Ljava/lang/String;)V") \
                                                                                                  \
  /* class file format tags */                                                                    \
  template(tag_source_file,                           "SourceFile")                               \
  template(tag_inner_classes,                         "InnerClasses")                             \
  template(tag_nest_members,                          "NestMembers")                              \
  template(tag_nest_host,                             "NestHost")                                 \
  template(tag_constant_value,                        "ConstantValue")                            \
  template(tag_code,                                  "Code")                                     \
  template(tag_exceptions,                            "Exceptions")                               \
  template(tag_line_number_table,                     "LineNumberTable")                          \
  template(tag_local_variable_table,                  "LocalVariableTable")                       \
  template(tag_local_variable_type_table,             "LocalVariableTypeTable")                   \
  template(tag_method_parameters,                     "MethodParameters")                         \
  template(tag_stack_map_table,                       "StackMapTable")                            \
  template(tag_synthetic,                             "Synthetic")                                \
  template(tag_deprecated,                            "Deprecated")                               \
  template(tag_source_debug_extension,                "SourceDebugExtension")                     \
  template(tag_signature,                             "Signature")                                \
  template(tag_runtime_visible_annotations,           "RuntimeVisibleAnnotations")                \
  template(tag_runtime_invisible_annotations,         "RuntimeInvisibleAnnotations")              \
  template(tag_runtime_visible_parameter_annotations, "RuntimeVisibleParameterAnnotations")       \
  template(tag_runtime_invisible_parameter_annotations,"RuntimeInvisibleParameterAnnotations")    \
  template(tag_annotation_default,                    "AnnotationDefault")                        \
  template(tag_runtime_visible_type_annotations,      "RuntimeVisibleTypeAnnotations")            \
  template(tag_runtime_invisible_type_annotations,    "RuntimeInvisibleTypeAnnotations")          \
  template(tag_enclosing_method,                      "EnclosingMethod")                          \
  template(tag_bootstrap_methods,                     "BootstrapMethods")                         \
                                                                                                  \
  /* exception klasses: at least all exceptions thrown by the VM have entries here */             \
  template(java_lang_ArithmeticException,             "java/lang/ArithmeticException")            \
  template(java_lang_ArrayIndexOutOfBoundsException,  "java/lang/ArrayIndexOutOfBoundsException") \
  template(java_lang_ArrayStoreException,             "java/lang/ArrayStoreException")            \
  template(java_lang_ClassCastException,              "java/lang/ClassCastException")             \
  template(java_lang_ClassNotFoundException,          "java/lang/ClassNotFoundException")         \
  template(java_lang_CloneNotSupportedException,      "java/lang/CloneNotSupportedException")     \
  template(java_lang_IllegalAccessException,          "java/lang/IllegalAccessException")         \
  template(java_lang_IllegalArgumentException,        "java/lang/IllegalArgumentException")       \
  template(java_lang_IllegalStateException,           "java/lang/IllegalStateException")          \
  template(java_lang_IllegalMonitorStateException,    "java/lang/IllegalMonitorStateException")   \
  template(java_lang_IllegalThreadStateException,     "java/lang/IllegalThreadStateException")    \
  template(java_lang_IndexOutOfBoundsException,       "java/lang/IndexOutOfBoundsException")      \
  template(java_lang_InstantiationException,          "java/lang/InstantiationException")         \
  template(java_lang_InstantiationError,              "java/lang/InstantiationError")             \
  template(java_lang_InterruptedException,            "java/lang/InterruptedException")           \
  template(java_lang_BootstrapMethodError,            "java/lang/BootstrapMethodError")           \
  template(java_lang_LinkageError,                    "java/lang/LinkageError")                   \
  template(java_lang_NegativeArraySizeException,      "java/lang/NegativeArraySizeException")     \
  template(java_lang_NoSuchFieldException,            "java/lang/NoSuchFieldException")           \
  template(java_lang_NoSuchMethodException,           "java/lang/NoSuchMethodException")          \
  template(java_lang_NullPointerException,            "java/lang/NullPointerException")           \
  template(java_lang_StringIndexOutOfBoundsException, "java/lang/StringIndexOutOfBoundsException")\
  template(java_lang_UnsupportedOperationException,   "java/lang/UnsupportedOperationException")  \
  template(java_lang_InvalidClassException,           "java/lang/InvalidClassException")          \
  template(java_lang_reflect_InvocationTargetException, "java/lang/reflect/InvocationTargetException") \
  template(java_lang_Exception,                       "java/lang/Exception")                      \
  template(java_lang_RuntimeException,                "java/lang/RuntimeException")               \
  template(java_io_IOException,                       "java/io/IOException")                      \
  template(java_security_PrivilegedActionException,   "java/security/PrivilegedActionException")  \
                                                                                                  \
  /* error klasses: at least all errors thrown by the VM have entries here */                     \
  template(java_lang_AbstractMethodError,             "java/lang/AbstractMethodError")            \
  template(java_lang_ClassCircularityError,           "java/lang/ClassCircularityError")          \
  template(java_lang_ClassFormatError,                "java/lang/ClassFormatError")               \
  template(java_lang_UnsupportedClassVersionError,    "java/lang/UnsupportedClassVersionError")   \
  template(java_lang_Error,                           "java/lang/Error")                          \
  template(java_lang_ExceptionInInitializerError,     "java/lang/ExceptionInInitializerError")    \
  template(java_lang_IllegalAccessError,              "java/lang/IllegalAccessError")             \
  template(java_lang_IncompatibleClassChangeError,    "java/lang/IncompatibleClassChangeError")   \
  template(java_lang_InternalError,                   "java/lang/InternalError")                  \
  template(java_lang_NoClassDefFoundError,            "java/lang/NoClassDefFoundError")           \
  template(java_lang_NoSuchFieldError,                "java/lang/NoSuchFieldError")               \
  template(java_lang_NoSuchMethodError,               "java/lang/NoSuchMethodError")              \
  template(java_lang_OutOfMemoryError,                "java/lang/OutOfMemoryError")               \
  template(java_lang_UnsatisfiedLinkError,            "java/lang/UnsatisfiedLinkError")           \
  template(java_lang_VerifyError,                     "java/lang/VerifyError")                    \
  template(java_lang_SecurityException,               "java/lang/SecurityException")              \
  template(java_lang_VirtualMachineError,             "java/lang/VirtualMachineError")            \
  template(java_lang_StackOverflowError,              "java/lang/StackOverflowError")             \
  template(java_lang_StackTraceElement,               "java/lang/StackTraceElement")              \
                                                                                                  \
  /* Concurrency support */                                                                       \
  template(java_util_concurrent_locks_AbstractOwnableSynchronizer,           "java/util/concurrent/locks/AbstractOwnableSynchronizer") \
  template(java_util_concurrent_atomic_AtomicIntegerFieldUpdater_Impl,       "java/util/concurrent/atomic/AtomicIntegerFieldUpdater$AtomicIntegerFieldUpdaterImpl") \
  template(java_util_concurrent_atomic_AtomicLongFieldUpdater_CASUpdater,    "java/util/concurrent/atomic/AtomicLongFieldUpdater$CASUpdater") \
  template(java_util_concurrent_atomic_AtomicLongFieldUpdater_LockedUpdater, "java/util/concurrent/atomic/AtomicLongFieldUpdater$LockedUpdater") \
  template(java_util_concurrent_atomic_AtomicReferenceFieldUpdater_Impl,     "java/util/concurrent/atomic/AtomicReferenceFieldUpdater$AtomicReferenceFieldUpdaterImpl") \
  template(jdk_internal_vm_annotation_Contended_signature,                   "Ljdk/internal/vm/annotation/Contended;")    \
  template(jdk_internal_vm_annotation_ReservedStackAccess_signature,         "Ljdk/internal/vm/annotation/ReservedStackAccess;") \
                                                                                                  \
  /* class symbols needed by intrinsics */                                                        \
  VM_INTRINSICS_DO(VM_INTRINSIC_IGNORE, template, VM_SYMBOL_IGNORE, VM_SYMBOL_IGNORE, VM_ALIAS_IGNORE) \
                                                                                                  \
  /* Support for reflection based on dynamic bytecode generation (JDK 1.4 and above) */           \
                                                                                                  \
  template(jdk_internal_reflect,                      "jdk/internal/reflect")                     \
  template(reflect_MagicAccessorImpl,                 "jdk/internal/reflect/MagicAccessorImpl")       \
  template(reflect_MethodAccessorImpl,                "jdk/internal/reflect/MethodAccessorImpl")      \
  template(reflect_ConstructorAccessorImpl,           "jdk/internal/reflect/ConstructorAccessorImpl") \
  template(reflect_DelegatingClassLoader,             "jdk/internal/reflect/DelegatingClassLoader")   \
  template(reflect_Reflection,                        "jdk/internal/reflect/Reflection")              \
  template(reflect_CallerSensitive,                   "jdk/internal/reflect/CallerSensitive")         \
  template(reflect_CallerSensitive_signature,         "Ljdk/internal/reflect/CallerSensitive;")       \
  template(checkedExceptions_name,                    "checkedExceptions")                        \
  template(clazz_name,                                "clazz")                                    \
  template(exceptionTypes_name,                       "exceptionTypes")                           \
  template(modifiers_name,                            "modifiers")                                \
  template(newConstructor_name,                       "newConstructor")                           \
  template(newField_name,                             "newField")                                 \
  template(newMethod_name,                            "newMethod")                                \
  template(invokeBasic_name,                          "invokeBasic")                              \
  template(linkToVirtual_name,                        "linkToVirtual")                            \
  template(linkToStatic_name,                         "linkToStatic")                             \
  template(linkToSpecial_name,                        "linkToSpecial")                            \
  template(linkToInterface_name,                      "linkToInterface")                          \
  template(compiledLambdaForm_name,                   "<compiledLambdaForm>")  /*fake name*/      \
  template(star_name,                                 "*") /*not really a name*/                  \
  template(invoke_name,                               "invoke")                                   \
  template(parameterTypes_name,                       "parameterTypes")                           \
  template(returnType_name,                           "returnType")                               \
  template(signature_name,                            "signature")                                \
  template(slot_name,                                 "slot")                                     \
                                                                                                  \
  /* Support for annotations (JDK 1.5 and above) */                                               \
                                                                                                  \
  template(annotations_name,                          "annotations")                              \
  template(index_name,                                "index")                                    \
  template(executable_name,                           "executable")                               \
  template(parameter_annotations_name,                "parameterAnnotations")                     \
  template(annotation_default_name,                   "annotationDefault")                        \
  template(reflect_ConstantPool,                      "jdk/internal/reflect/ConstantPool")        \
  template(reflect_UnsafeStaticFieldAccessorImpl,     "jdk/internal/reflect/UnsafeStaticFieldAccessorImpl")\
  template(base_name,                                 "base")                                     \
  /* Type Annotations (JDK 8 and above) */                                                        \
  template(type_annotations_name,                     "typeAnnotations")                          \
                                                                                                  \
  /* Intrinsic Annotation (JDK 9 and above) */                                                    \
  template(jdk_internal_HotSpotIntrinsicCandidate_signature, "Ljdk/internal/HotSpotIntrinsicCandidate;") \
  template(jdk_internal_vm_annotation_DontInline_signature,  "Ljdk/internal/vm/annotation/DontInline;")  \
  template(jdk_internal_vm_annotation_ForceInline_signature, "Ljdk/internal/vm/annotation/ForceInline;") \
  template(jdk_internal_vm_annotation_Hidden_signature,      "Ljdk/internal/vm/annotation/Hidden;") \
  template(jdk_internal_vm_annotation_Stable_signature,      "Ljdk/internal/vm/annotation/Stable;") \
                                                                                                  \
  /* Support for JSR 292 & invokedynamic (JDK 1.7 and above) */                                   \
  template(java_lang_invoke_CallSite,                 "java/lang/invoke/CallSite")                \
  template(java_lang_invoke_ConstantCallSite,         "java/lang/invoke/ConstantCallSite")        \
  template(java_lang_invoke_DirectMethodHandle,       "java/lang/invoke/DirectMethodHandle")      \
  template(java_lang_invoke_MutableCallSite,          "java/lang/invoke/MutableCallSite")         \
  template(java_lang_invoke_VolatileCallSite,         "java/lang/invoke/VolatileCallSite")        \
  template(java_lang_invoke_MethodHandle,             "java/lang/invoke/MethodHandle")            \
  template(java_lang_invoke_VarHandle,                "java/lang/invoke/VarHandle")               \
  template(java_lang_invoke_MethodType,               "java/lang/invoke/MethodType")              \
  template(java_lang_invoke_MethodType_signature,     "Ljava/lang/invoke/MethodType;")            \
  template(java_lang_invoke_ResolvedMethodName_signature, "Ljava/lang/invoke/ResolvedMethodName;")\
  template(java_lang_invoke_MemberName_signature,     "Ljava/lang/invoke/MemberName;")            \
  template(java_lang_invoke_LambdaForm_signature,     "Ljava/lang/invoke/LambdaForm;")            \
  template(java_lang_invoke_MethodHandle_signature,   "Ljava/lang/invoke/MethodHandle;")          \
  /* internal classes known only to the JVM: */                                                   \
  template(java_lang_invoke_MemberName,               "java/lang/invoke/MemberName")              \
  template(java_lang_invoke_ResolvedMethodName,       "java/lang/invoke/ResolvedMethodName")      \
  template(java_lang_invoke_MethodHandleNatives,      "java/lang/invoke/MethodHandleNatives")     \
  template(java_lang_invoke_MethodHandleNatives_CallSiteContext, "java/lang/invoke/MethodHandleNatives$CallSiteContext") \
  template(java_lang_invoke_LambdaForm,               "java/lang/invoke/LambdaForm")              \
  template(java_lang_invoke_InjectedProfile_signature, "Ljava/lang/invoke/InjectedProfile;")      \
  template(java_lang_invoke_LambdaForm_Compiled_signature, "Ljava/lang/invoke/LambdaForm$Compiled;") \
  template(java_lang_invoke_MethodHandleNatives_CallSiteContext_signature, "Ljava/lang/invoke/MethodHandleNatives$CallSiteContext;") \
  /* internal up-calls made only by the JVM, via class sun.invoke.MethodHandleNatives: */         \
  template(findMethodHandleType_name,                 "findMethodHandleType")                     \
  template(findMethodHandleType_signature,       "(Ljava/lang/Class;[Ljava/lang/Class;)Ljava/lang/invoke/MethodType;") \
  template(invokeExact_name,                          "invokeExact")                              \
  template(linkMethodHandleConstant_name,             "linkMethodHandleConstant")                 \
  template(linkMethodHandleConstant_signature, "(Ljava/lang/Class;ILjava/lang/Class;Ljava/lang/String;Ljava/lang/Object;)Ljava/lang/invoke/MethodHandle;") \
  template(linkMethod_name,                           "linkMethod")                               \
  template(linkMethod_signature, "(Ljava/lang/Class;ILjava/lang/Class;Ljava/lang/String;Ljava/lang/Object;[Ljava/lang/Object;)Ljava/lang/invoke/MemberName;") \
  template(linkDynamicConstant_name,                  "linkDynamicConstant")                      \
  template(linkDynamicConstant_signature, "(Ljava/lang/Object;ILjava/lang/Object;Ljava/lang/Object;Ljava/lang/Object;Ljava/lang/Object;)Ljava/lang/Object;") \
  template(linkCallSite_name,                         "linkCallSite")                             \
  template(linkCallSite_signature, "(Ljava/lang/Object;ILjava/lang/Object;Ljava/lang/Object;Ljava/lang/Object;Ljava/lang/Object;[Ljava/lang/Object;)Ljava/lang/invoke/MemberName;") \
  template(setTargetNormal_name,                      "setTargetNormal")                          \
  template(setTargetVolatile_name,                    "setTargetVolatile")                        \
  template(setTarget_signature,                       "(Ljava/lang/invoke/MethodHandle;)V")       \
  template(DEFAULT_CONTEXT_name,                      "DEFAULT_CONTEXT")                          \
  NOT_LP64(  do_alias(intptr_signature,               int_signature)  )                           \
  LP64_ONLY( do_alias(intptr_signature,               long_signature) )                           \
                                                                                                                                      \
  /* Support for JVMCI */                                                                                                             \
  JVMCI_VM_SYMBOLS_DO(template, do_alias)                                                         \
                                                                                                  \
  template(java_lang_StackWalker,                     "java/lang/StackWalker")                    \
  template(java_lang_StackFrameInfo,                  "java/lang/StackFrameInfo")                 \
  template(java_lang_LiveStackFrameInfo,              "java/lang/LiveStackFrameInfo")             \
  template(java_lang_StackStreamFactory_AbstractStackWalker, "java/lang/StackStreamFactory$AbstractStackWalker") \
  template(doStackWalk_signature,                     "(JIIII)Ljava/lang/Object;")                \
  template(asPrimitive_name,                          "asPrimitive")                              \
  template(asPrimitive_int_signature,                 "(I)Ljava/lang/LiveStackFrame$PrimitiveSlot;") \
  template(asPrimitive_long_signature,                "(J)Ljava/lang/LiveStackFrame$PrimitiveSlot;") \
                                                                                                  \
  /* common method and field names */                                                             \
  template(object_initializer_name,                   "<init>")                                   \
  template(class_initializer_name,                    "<clinit>")                                 \
  template(println_name,                              "println")                                  \
  template(printStackTrace_name,                      "printStackTrace")                          \
  template(main_name,                                 "main")                                     \
  template(name_name,                                 "name")                                     \
  template(priority_name,                             "priority")                                 \
  template(stillborn_name,                            "stillborn")                                \
  template(group_name,                                "group")                                    \
  template(daemon_name,                               "daemon")                                   \
  template(run_method_name,                           "run")                                      \
  template(exit_method_name,                          "exit")                                     \
  template(add_method_name,                           "add")                                      \
  template(remove_method_name,                        "remove")                                   \
  template(parent_name,                               "parent")                                   \
  template(threads_name,                              "threads")                                  \
  template(groups_name,                               "groups")                                   \
  template(maxPriority_name,                          "maxPriority")                              \
  template(destroyed_name,                            "destroyed")                                \
  template(nthreads_name,                             "nthreads")                                 \
  template(ngroups_name,                              "ngroups")                                  \
  template(shutdown_method_name,                      "shutdown")                                 \
  template(bootstrapFinished_method_name,             "bootstrapFinished")                        \
  template(finalize_method_name,                      "finalize")                                 \
  template(reference_lock_name,                       "lock")                                     \
  template(reference_discovered_name,                 "discovered")                               \
  template(run_finalization_name,                     "runFinalization")                          \
  template(dispatchUncaughtException_name,            "dispatchUncaughtException")                \
  template(loadClass_name,                            "loadClass")                                \
  template(doYield_name,                              "doYield")                                  \
  template(jump_name,                                 "jump")                                     \
  template(doContinue_name,                           "doContinue")                               \
  template(getSP_name,                                "getSP")                                    \
  template(getFP_name,                                "getFP")                                    \
  template(runLevel_name,                             "runLevel")                                 \
  template(getPC_name,                                "getPC")                                    \
  template(enter_name,                                "enter")                                    \
  template(onContinue_name,                           "onContinue0")                              \
  template(getStacks_name,                            "getStacks")                                \
  template(onPinned_name,                             "onPinned0")                                \
  template(scope_name,                                "scope")                                    \
  template(yieldInfo_name,                            "yieldInfo")                                \
  template(entrySP_name,                              "entrySP")                                  \
  template(entryFP_name,                              "entryFP")                                  \
  template(entryPC_name,                              "entryPC")                                  \
  template(stack_name,                                "stack")                                    \
  template(maxSize_name,                              "maxSize")                                  \
  template(reset_name,                                "reset")                                    \
  template(numFrames_name,                            "numFrames")                                \
  template(numInterpretedFrames_name,                 "numInterpretedFrames")                     \
  template(fp_name,                                   "fp")                                       \
  template(sp_name,                                   "sp")                                       \
  template(pc_name,                                   "pc")                                       \
  template(cs_name,                                   "cs")                                       \
  template(refStack_name,                             "refStack")                                 \
  template(refSP_name,                                "refSP")                                    \
  template(get_name,                                  "get")                                      \
  template(put_name,                                  "put")                                      \
  template(type_name,                                 "type")                                     \
  template(findNative_name,                           "findNative")                               \
  template(deadChild_name,                            "deadChild")                                \
  template(getFromClass_name,                         "getFromClass")                             \
  template(dispatch_name,                             "dispatch")                                 \
  template(getPlatformClassLoader_name,               "getPlatformClassLoader")                   \
  template(getSystemClassLoader_name,                 "getSystemClassLoader")                     \
  template(fillInStackTrace_name,                     "fillInStackTrace")                         \
  template(getCause_name,                             "getCause")                                 \
  template(initCause_name,                            "initCause")                                \
  template(getProperty_name,                          "getProperty")                              \
  template(context_name,                              "context")                                  \
  template(contextClassLoader_name,                   "contextClassLoader")                       \
  template(inheritedAccessControlContext_name,        "inheritedAccessControlContext")            \
  template(getClassContext_name,                      "getClassContext")                          \
  template(wait_name,                                 "wait")                                     \
  template(checkPackageAccess_name,                   "checkPackageAccess")                       \
  template(newInstance0_name,                         "newInstance0")                             \
  template(forName_name,                              "forName")                                  \
  template(forName0_name,                             "forName0")                                 \
  template(isJavaIdentifierStart_name,                "isJavaIdentifierStart")                    \
  template(isJavaIdentifierPart_name,                 "isJavaIdentifierPart")                     \
  template(cache_field_name,                          "cache")                                    \
  template(value_name,                                "value")                                    \
  template(compact_strings_name,                      "COMPACT_STRINGS")                          \
  template(numberOfLeadingZeros_name,                 "numberOfLeadingZeros")                     \
  template(numberOfTrailingZeros_name,                "numberOfTrailingZeros")                    \
  template(bitCount_name,                             "bitCount")                                 \
  template(profile_name,                              "profile")                                  \
  template(equals_name,                               "equals")                                   \
  template(length_name,                               "length")                                   \
  template(target_name,                               "target")                                   \
  template(toString_name,                             "toString")                                 \
  template(values_name,                               "values")                                   \
  template(receiver_name,                             "receiver")                                 \
  template(vmtarget_name,                             "vmtarget")                                 \
  template(vmholder_name,                             "vmholder")                                 \
  template(method_name,                               "method")                                   \
  template(vmindex_name,                              "vmindex")                                  \
  template(vmcount_name,                              "vmcount")                                  \
  template(flags_name,                                "flags")                                    \
  template(basicType_name,                            "basicType")                                \
  template(append_name,                               "append")                                   \
  template(klass_name,                                "klass")                                    \
  template(array_klass_name,                          "array_klass")                              \
  template(mid_name,                                  "mid")                                      \
  template(cpref_name,                                "cpref")                                    \
  template(version_name,                              "version")                                  \
  template(methodName_name,                           "methodName")                               \
  template(fileName_name,                             "fileName")                                 \
  template(lineNumber_name,                           "lineNumber")                               \
  template(oop_size_name,                             "oop_size")                                 \
  template(static_oop_field_count_name,               "static_oop_field_count")                   \
  template(protection_domain_name,                    "protection_domain")                        \
  template(signers_name,                              "signers_name")                             \
  template(source_file_name,                          "source_file")                              \
  template(loader_data_name,                          "loader_data")                              \
  template(vmdependencies_name,                       "vmdependencies")                           \
  template(last_cleanup_name,                         "last_cleanup")                             \
  template(loader_name,                               "loader")                                   \
  template(getModule_name,                            "getModule")                                \
  template(input_stream_void_signature,               "(Ljava/io/InputStream;)V")                 \
  template(input_stream_signature,                    "Ljava/io/InputStream;")                    \
  template(print_stream_signature,                    "Ljava/io/PrintStream;")                    \
  template(security_manager_signature,                "Ljava/lang/SecurityManager;")              \
  template(definePackage_name,                        "definePackage")                            \
  template(definePackage_signature,                   "(Ljava/lang/String;Ljava/lang/Module;)Ljava/lang/Package;") \
  template(defineOrCheckPackage_name,                 "defineOrCheckPackage")                     \
  template(defineOrCheckPackage_signature,            "(Ljava/lang/String;Ljava/util/jar/Manifest;Ljava/net/URL;)Ljava/lang/Package;") \
  template(fileToEncodedURL_name,                     "fileToEncodedURL")                         \
  template(fileToEncodedURL_signature,                "(Ljava/io/File;)Ljava/net/URL;")           \
  template(getProtectionDomain_name,                  "getProtectionDomain")                      \
  template(getProtectionDomain_signature,             "(Ljava/security/CodeSource;)Ljava/security/ProtectionDomain;") \
  template(java_lang_Integer_array_signature,         "[Ljava/lang/Integer;")                     \
  template(url_code_signer_array_void_signature,      "(Ljava/net/URL;[Ljava/security/CodeSigner;)V") \
  template(module_entry_name,                         "module_entry")                             \
  template(resolved_references_name,                  "<resolved_references>")                    \
  template(init_lock_name,                            "<init_lock>")                              \
  template(address_size_name,                         "ADDRESS_SIZE0")                            \
  template(page_size_name,                            "PAGE_SIZE")                                \
  template(big_endian_name,                           "BIG_ENDIAN")                               \
  template(use_unaligned_access_name,                 "UNALIGNED_ACCESS")                         \
                                                                                                  \
  /* name symbols needed by intrinsics */                                                         \
  VM_INTRINSICS_DO(VM_INTRINSIC_IGNORE, VM_SYMBOL_IGNORE, template, VM_SYMBOL_IGNORE, VM_ALIAS_IGNORE) \
                                                                                                  \
  /* common signatures names */                                                                   \
  template(void_method_signature,                     "()V")                                      \
  template(void_boolean_signature,                    "()Z")                                      \
  template(void_byte_signature,                       "()B")                                      \
  template(void_char_signature,                       "()C")                                      \
  template(void_short_signature,                      "()S")                                      \
  template(void_int_signature,                        "()I")                                      \
  template(void_long_signature,                       "()J")                                      \
  template(void_float_signature,                      "()F")                                      \
  template(void_double_signature,                     "()D")                                      \
  template(bool_void_signature,                       "(Z)V")                                     \
  template(int_void_signature,                        "(I)V")                                     \
  template(int_int_signature,                         "(I)I")                                     \
  template(char_char_signature,                       "(C)C")                                     \
  template(short_short_signature,                     "(S)S")                                     \
  template(int_bool_signature,                        "(I)Z")                                     \
  template(float_int_signature,                       "(F)I")                                     \
  template(double_long_signature,                     "(D)J")                                     \
  template(double_double_signature,                   "(D)D")                                     \
  template(int_float_signature,                       "(I)F")                                     \
  template(long_int_signature,                        "(J)I")                                     \
  template(long_long_signature,                       "(J)J")                                     \
  template(long_double_signature,                     "(J)D")                                     \
  template(byte_signature,                            "B")                                        \
  template(char_signature,                            "C")                                        \
  template(double_signature,                          "D")                                        \
  template(float_signature,                           "F")                                        \
  template(int_signature,                             "I")                                        \
  template(long_signature,                            "J")                                        \
  template(short_signature,                           "S")                                        \
  template(bool_signature,                            "Z")                                        \
  template(void_signature,                            "V")                                        \
  template(bool_array_signature,                      "[Z")                                       \
  template(byte_array_signature,                      "[B")                                       \
  template(char_array_signature,                      "[C")                                       \
  template(int_array_signature,                       "[I")                                       \
  template(runnable_signature,                        "Ljava/lang/Runnable;")                     \
  template(continuation_signature,                    "Ljava/lang/Continuation;")                 \
  template(continuationscope_signature,               "Ljava/lang/ContinuationScope;")            \
  template(object_void_signature,                     "(Ljava/lang/Object;)V")                    \
  template(object_int_signature,                      "(Ljava/lang/Object;)I")                    \
  template(object_boolean_signature,                  "(Ljava/lang/Object;)Z")                    \
  template(object_object_signature,                   "(Ljava/lang/Object;)Ljava/lang/Object;")   \
  template(string_void_signature,                     "(Ljava/lang/String;)V")                    \
  template(string_int_signature,                      "(Ljava/lang/String;)I")                    \
  template(throwable_void_signature,                  "(Ljava/lang/Throwable;)V")                 \
  template(void_throwable_signature,                  "()Ljava/lang/Throwable;")                  \
  template(throwable_throwable_signature,             "(Ljava/lang/Throwable;)Ljava/lang/Throwable;")             \
  template(class_void_signature,                      "(Ljava/lang/Class;)V")                     \
  template(class_int_signature,                       "(Ljava/lang/Class;)I")                     \
  template(class_long_signature,                      "(Ljava/lang/Class;)J")                     \
  template(class_boolean_signature,                   "(Ljava/lang/Class;)Z")                     \
  template(throwable_string_void_signature,           "(Ljava/lang/Throwable;Ljava/lang/String;)V")               \
  template(string_array_void_signature,               "([Ljava/lang/String;)V")                                   \
  template(string_array_string_array_void_signature,  "([Ljava/lang/String;[Ljava/lang/String;)V")                \
  template(thread_throwable_void_signature,           "(Ljava/lang/Thread;Ljava/lang/Throwable;)V")               \
  template(thread_void_signature,                     "(Ljava/lang/Thread;)V")                                    \
  template(threadgroup_runnable_void_signature,       "(Ljava/lang/ThreadGroup;Ljava/lang/Runnable;)V")           \
  template(threadgroup_string_void_signature,         "(Ljava/lang/ThreadGroup;Ljava/lang/String;)V")             \
  template(string_class_signature,                    "(Ljava/lang/String;)Ljava/lang/Class;")                    \
  template(object_object_object_signature,            "(Ljava/lang/Object;Ljava/lang/Object;)Ljava/lang/Object;") \
  template(string_string_string_signature,            "(Ljava/lang/String;Ljava/lang/String;)Ljava/lang/String;") \
  template(string_string_signature,                   "(Ljava/lang/String;)Ljava/lang/String;")                   \
  template(classloader_string_long_signature,         "(Ljava/lang/ClassLoader;Ljava/lang/String;)J")             \
  template(byte_array_void_signature,                 "([B)V")                                                    \
  template(char_array_void_signature,                 "([C)V")                                                    \
  template(int_int_void_signature,                    "(II)V")                                                    \
  template(long_long_void_signature,                  "(JJ)V")                                                    \
  template(void_classloader_signature,                "()Ljava/lang/ClassLoader;")                                \
  template(void_object_signature,                     "()Ljava/lang/Object;")                                     \
  template(void_class_signature,                      "()Ljava/lang/Class;")                                      \
  template(void_class_array_signature,                "()[Ljava/lang/Class;")                                     \
  template(void_string_signature,                     "()Ljava/lang/String;")                                     \
  template(void_module_signature,                     "()Ljava/lang/Module;")                                     \
  template(object_array_object_signature,             "([Ljava/lang/Object;)Ljava/lang/Object;")                  \
  template(object_object_array_object_signature,      "(Ljava/lang/Object;[Ljava/lang/Object;)Ljava/lang/Object;")\
  template(exception_void_signature,                  "(Ljava/lang/Exception;)V")                                 \
  template(protectiondomain_signature,                "[Ljava/security/ProtectionDomain;")                        \
  template(accesscontrolcontext_signature,            "Ljava/security/AccessControlContext;")                     \
  template(class_protectiondomain_signature,          "(Ljava/lang/Class;Ljava/security/ProtectionDomain;)V")     \
  template(thread_signature,                          "Ljava/lang/Thread;")                                       \
  template(thread_array_signature,                    "[Ljava/lang/Thread;")                                      \
  template(threadgroup_signature,                     "Ljava/lang/ThreadGroup;")                                  \
  template(threadgroup_array_signature,               "[Ljava/lang/ThreadGroup;")                                 \
  template(class_array_signature,                     "[Ljava/lang/Class;")                                       \
  template(classloader_signature,                     "Ljava/lang/ClassLoader;")                                  \
  template(object_signature,                          "Ljava/lang/Object;")                                       \
  template(object_array_signature,                    "[Ljava/lang/Object;")                                      \
  template(class_signature,                           "Ljava/lang/Class;")                                        \
  template(string_signature,                          "Ljava/lang/String;")                                       \
  template(string_array_signature,                    "[Ljava/lang/String;")                                      \
  template(reference_signature,                       "Ljava/lang/ref/Reference;")                                \
  template(executable_signature,                      "Ljava/lang/reflect/Executable;")                           \
  template(module_signature,                          "Ljava/lang/Module;")                                       \
  template(concurrenthashmap_signature,               "Ljava/util/concurrent/ConcurrentHashMap;")                 \
  template(String_StringBuilder_signature,            "(Ljava/lang/String;)Ljava/lang/StringBuilder;")            \
  template(int_StringBuilder_signature,               "(I)Ljava/lang/StringBuilder;")                             \
  template(char_StringBuilder_signature,              "(C)Ljava/lang/StringBuilder;")                             \
  template(String_StringBuffer_signature,             "(Ljava/lang/String;)Ljava/lang/StringBuffer;")             \
  template(int_StringBuffer_signature,                "(I)Ljava/lang/StringBuffer;")                              \
  template(char_StringBuffer_signature,               "(C)Ljava/lang/StringBuffer;")                              \
  template(int_String_signature,                      "(I)Ljava/lang/String;")                                    \
  template(boolean_boolean_int_signature,             "(ZZ)I")                                                    \
  /* signature symbols needed by intrinsics */                                                                    \
  VM_INTRINSICS_DO(VM_INTRINSIC_IGNORE, VM_SYMBOL_IGNORE, VM_SYMBOL_IGNORE, template, VM_ALIAS_IGNORE)            \
                                                                                                                  \
  /* symbol aliases needed by intrinsics */                                                                       \
  VM_INTRINSICS_DO(VM_INTRINSIC_IGNORE, VM_SYMBOL_IGNORE, VM_SYMBOL_IGNORE, VM_SYMBOL_IGNORE, do_alias)           \
                                                                                                                  \
  /* returned by the C1 compiler in case there's not enough memory to allocate a new symbol*/                     \
  template(dummy_symbol,                              "illegal symbol")                                           \
                                                                                                                  \
  /* used by ClassFormatError when class name is not known yet */                                                 \
  template(unknown_class_name,                        "<Unknown>")                                                \
                                                                                                                  \
  /* JVM monitoring and management support */                                                                     \
  template(java_lang_StackTraceElement_array,          "[Ljava/lang/StackTraceElement;")                          \
  template(java_lang_management_ThreadState,           "java/lang/management/ThreadState")                        \
  template(java_lang_management_MemoryUsage,           "java/lang/management/MemoryUsage")                        \
  template(java_lang_management_ThreadInfo,            "java/lang/management/ThreadInfo")                         \
  template(jdk_internal_agent_Agent,                   "jdk/internal/agent/Agent")                                \
  template(sun_management_Sensor,                      "sun/management/Sensor")                                   \
  template(sun_management_ManagementFactoryHelper,     "sun/management/ManagementFactoryHelper")                  \
  template(com_sun_management_internal_DiagnosticCommandImpl,  "com/sun/management/internal/DiagnosticCommandImpl")     \
  template(com_sun_management_internal_GarbageCollectorExtImpl,"com/sun/management/internal/GarbageCollectorExtImpl")   \
  template(getDiagnosticCommandMBean_name,             "getDiagnosticCommandMBean")                               \
  template(getDiagnosticCommandMBean_signature,        "()Lcom/sun/management/DiagnosticCommandMBean;")           \
  template(getGcInfoBuilder_name,                      "getGcInfoBuilder")                                        \
  template(getGcInfoBuilder_signature,                 "()Lcom/sun/management/internal/GcInfoBuilder;")           \
  template(com_sun_management_GcInfo,                  "com/sun/management/GcInfo")                               \
  template(com_sun_management_GcInfo_constructor_signature, "(Lcom/sun/management/internal/GcInfoBuilder;JJJ[Ljava/lang/management/MemoryUsage;[Ljava/lang/management/MemoryUsage;[Ljava/lang/Object;)V") \
  template(createGCNotification_name,                  "createGCNotification")                                    \
  template(createGCNotification_signature,             "(JLjava/lang/String;Ljava/lang/String;Ljava/lang/String;Lcom/sun/management/GcInfo;)V") \
  template(createDiagnosticFrameworkNotification_name, "createDiagnosticFrameworkNotification")                   \
  template(createMemoryPoolMBean_name,                 "createMemoryPoolMBean")                                   \
  template(createMemoryManagerMBean_name,              "createMemoryManagerMBean")                                \
  template(createGarbageCollectorMBean_name,           "createGarbageCollectorMBean")                             \
  template(createMemoryPoolMBean_signature,            "(Ljava/lang/String;ZJJ)Ljava/lang/management/MemoryPoolMBean;") \
  template(createMemoryManagerMBean_signature,         "(Ljava/lang/String;)Ljava/lang/management/MemoryManagerMBean;") \
  template(createGarbageCollectorMBean_signature,      "(Ljava/lang/String;Ljava/lang/String;)Ljava/lang/management/GarbageCollectorMBean;") \
  template(trigger_name,                               "trigger")                                                 \
  template(clear_name,                                 "clear")                                                   \
  template(trigger_method_signature,                   "(ILjava/lang/management/MemoryUsage;)V")                  \
  template(startAgent_name,                            "startAgent")                                              \
  template(startRemoteAgent_name,                      "startRemoteManagementAgent")                              \
  template(startLocalAgent_name,                       "startLocalManagementAgent")                               \
  template(stopRemoteAgent_name,                       "stopRemoteManagementAgent")                               \
  template(getAgentStatus_name,                        "getManagementAgentStatus")                                \
  template(java_lang_management_ThreadInfo_constructor_signature, "(Ljava/lang/Thread;ILjava/lang/Object;Ljava/lang/Thread;JJJJ[Ljava/lang/StackTraceElement;)V") \
  template(java_lang_management_ThreadInfo_with_locks_constructor_signature, "(Ljava/lang/Thread;ILjava/lang/Object;Ljava/lang/Thread;JJJJ[Ljava/lang/StackTraceElement;[Ljava/lang/Object;[I[Ljava/lang/Object;)V") \
  template(long_long_long_long_void_signature,         "(JJJJ)V")                                                 \
  template(finalizer_histogram_klass,                  "java/lang/ref/FinalizerHistogram")                        \
  template(void_finalizer_histogram_entry_array_signature,  "()[Ljava/lang/ref/FinalizerHistogram$Entry;")                        \
  template(get_finalizer_histogram_name,               "getFinalizerHistogram")                                   \
  template(finalizer_histogram_entry_name_field,       "className")                                               \
  template(finalizer_histogram_entry_count_field,      "instanceCount")                                           \
                                                                                                                  \
  template(java_lang_management_MemoryPoolMXBean,      "java/lang/management/MemoryPoolMXBean")                   \
  template(java_lang_management_MemoryManagerMXBean,   "java/lang/management/MemoryManagerMXBean")                \
  template(java_lang_management_GarbageCollectorMXBean,"java/lang/management/GarbageCollectorMXBean")             \
  template(gcInfoBuilder_name,                         "gcInfoBuilder")                                           \
  template(createMemoryPool_name,                      "createMemoryPool")                                        \
  template(createMemoryManager_name,                   "createMemoryManager")                                     \
  template(createGarbageCollector_name,                "createGarbageCollector")                                  \
  template(createMemoryPool_signature,                 "(Ljava/lang/String;ZJJ)Ljava/lang/management/MemoryPoolMXBean;") \
  template(createMemoryManager_signature,              "(Ljava/lang/String;)Ljava/lang/management/MemoryManagerMXBean;") \
  template(createGarbageCollector_signature,           "(Ljava/lang/String;Ljava/lang/String;)Ljava/lang/management/GarbageCollectorMXBean;") \
  template(addThreadDumpForMonitors_name,              "addThreadDumpForMonitors")                                \
  template(addThreadDumpForSynchronizers_name,         "addThreadDumpForSynchronizers")                           \
  template(addThreadDumpForMonitors_signature,         "(Ljava/lang/management/ThreadInfo;[Ljava/lang/Object;[I)V") \
  template(addThreadDumpForSynchronizers_signature,    "(Ljava/lang/management/ThreadInfo;[Ljava/lang/Object;)V")   \
                                                                                                                  \
  /* JVMTI/java.lang.instrument support and VM Attach mechanism */                                                \
  template(jdk_internal_module_Modules,                "jdk/internal/module/Modules")                             \
  template(jdk_internal_vm_VMSupport,                  "jdk/internal/vm/VMSupport")                               \
  template(addReads_name,                              "addReads")                                                \
  template(addReads_signature,                         "(Ljava/lang/Module;Ljava/lang/Module;)V")                 \
  template(addExports_name,                            "addExports")                                              \
  template(addOpens_name,                              "addOpens")                                                \
  template(addExports_signature,                       "(Ljava/lang/Module;Ljava/lang/String;Ljava/lang/Module;)V") \
  template(addUses_name,                               "addUses")                                                 \
  template(addUses_signature,                          "(Ljava/lang/Module;Ljava/lang/Class;)V")                  \
  template(addProvides_name,                           "addProvides")                                             \
  template(addProvides_signature,                      "(Ljava/lang/Module;Ljava/lang/Class;Ljava/lang/Class;)V") \
  template(loadModule_name,                            "loadModule")                                              \
  template(loadModule_signature,                       "(Ljava/lang/String;)Ljava/lang/Module;")                  \
  template(transformedByAgent_name,                    "transformedByAgent")                                      \
  template(transformedByAgent_signature,               "(Ljava/lang/Module;)V")                                   \
  template(appendToClassPathForInstrumentation_name,   "appendToClassPathForInstrumentation")                     \
  do_alias(appendToClassPathForInstrumentation_signature, string_void_signature)                                  \
  template(serializePropertiesToByteArray_name,        "serializePropertiesToByteArray")                          \
  template(serializePropertiesToByteArray_signature,   "()[B")                                                    \
  template(serializeAgentPropertiesToByteArray_name,   "serializeAgentPropertiesToByteArray")                     \
  template(classRedefinedCount_name,                   "classRedefinedCount")                                     \
  template(classLoader_name,                           "classLoader")                                             \
  template(componentType_name,                         "componentType")                                           \
                                                                                                                  \
  /* forEachRemaining support */                                                                                  \
  template(java_util_stream_StreamsRangeIntSpliterator,          "java/util/stream/Streams$RangeIntSpliterator")  \
                                                                                                                  \
  /* jfr signatures */                                                                                            \
  JFR_TEMPLATES(template)                                                                                         \
                                                                                                                  \
  /* cds */                                                                                                       \
  template(jdk_internal_loader_ClassLoaders,       "jdk/internal/loader/ClassLoaders")                            \
  template(toFileURL_name,                         "toFileURL")                                                   \
  template(toFileURL_signature,                    "(Ljava/lang/String;)Ljava/net/URL;")                          \
  template(url_void_signature,                     "(Ljava/net/URL;)V")                                           \
                                                                                                                  \
  /*end*/

// Here are all the intrinsics known to the runtime and the CI.
// Each intrinsic consists of a public enum name (like _hashCode),
// followed by a specification of its klass, name, and signature:
//    template(<id>,  <klass>,  <name>, <sig>, <FCODE>)
//
// If you add an intrinsic here, you must also define its name
// and signature as members of the VM symbols.  The VM symbols for
// the intrinsic name and signature may be defined above.
//
// Because the VM_SYMBOLS_DO macro makes reference to VM_INTRINSICS_DO,
// you can also define an intrinsic's name and/or signature locally to the
// intrinsic, if this makes sense.  (It often does make sense.)
//
// For example:
//    do_intrinsic(_foo,  java_lang_Object,  foo_name, foo_signature, F_xx)
//     do_name(     foo_name, "foo")
//     do_signature(foo_signature, "()F")
// klass      = vmSymbols::java_lang_Object()
// name       = vmSymbols::foo_name()
// signature  = vmSymbols::foo_signature()
//
// The name and/or signature might be a "well known" symbol
// like "equal" or "()I", in which case there will be no local
// re-definition of the symbol.
//
// The do_class, do_name, and do_signature calls are all used for the
// same purpose:  Define yet another VM symbol.  They could all be merged
// into a common 'do_symbol' call, but it seems useful to record our
// intentions here about kinds of symbols (class vs. name vs. signature).
//
// The F_xx is one of the Flags enum; see below.
//
// for Emacs: (let ((c-backslash-column 120) (c-backslash-max-column 120)) (c-backslash-region (point) (point-max) nil t))
//
//
// There are two types of intrinsic methods: (1) Library intrinsics and (2) bytecode intrinsics.
//
// (1) A library intrinsic method may be replaced with hand-crafted assembly code,
// with hand-crafted compiler IR, or with a combination of the two. The semantics
// of the replacement code may differ from the semantics of the replaced code.
//
// (2) Bytecode intrinsic methods are not replaced by special code, but they are
// treated in some other special way by the compiler. For example, the compiler
// may delay inlining for some String-related intrinsic methods (e.g., some methods
// defined in the StringBuilder and StringBuffer classes, see
// Compile::should_delay_string_inlining() for more details).
//
// Due to the difference between the semantics of an intrinsic method as defined
// in the (Java) source code and the semantics of the method as defined
// by the code in the VM, intrinsic methods must be explicitly marked.
//
// Intrinsic methods are marked by the jdk.internal.HotSpotIntrinsicCandidate
// annotation. If CheckIntrinsics is enabled, the VM performs the following
// checks when a class C is loaded: (1) all intrinsics defined by the VM for
// class C are present in the loaded class file and are marked;
// (2) an intrinsic is defined by the VM for all marked methods of class C;
// (3) check for orphan methods in class C (i.e., methods for which the VM
// declares an intrinsic but that are not declared for the loaded class C.
// Check (3) is available only in debug builds.
//
// If a mismatch is detected for a method, the VM behaves differently depending
// on the type of build. A fastdebug build exits and reports an error on a mismatch.
// A product build will not replace an unmarked library intrinsic method with
// hand-crafted code, that is, unmarked library intrinsics are treated as ordinary
// methods in a product build. The special treatment of a bytecode intrinsic method
// persists even if the method not marked.
//
// When adding an intrinsic for a method, please make sure to appropriately
// annotate the method in the source code. The list below contains all
// library intrinsics followed by bytecode intrinsics. Please also make sure to
// add the declaration of the intrinsic to the approriate section of the list.
#define VM_INTRINSICS_DO(do_intrinsic, do_class, do_name, do_signature, do_alias)                                       \
  /* (1) Library intrinsics                                                                        */                   \
  do_intrinsic(_hashCode,                 java_lang_Object,       hashCode_name, void_int_signature,             F_R)   \
   do_name(     hashCode_name,                                   "hashCode")                                            \
  do_intrinsic(_getClass,                 java_lang_Object,       getClass_name, void_class_signature,           F_R)   \
   do_name(     getClass_name,                                   "getClass")                                            \
  do_intrinsic(_clone,                    java_lang_Object,       clone_name, void_object_signature,             F_R)   \
   do_name(     clone_name,                                      "clone")                                               \
  do_intrinsic(_notify,                   java_lang_Object,       notify_name, void_method_signature,            F_R)   \
   do_name(     notify_name,                                     "notify")                                              \
  do_intrinsic(_notifyAll,                java_lang_Object,       notifyAll_name, void_method_signature,         F_R)   \
   do_name(     notifyAll_name,                                  "notifyAll")                                           \
                                                                                                                        \
  /* Math & StrictMath intrinsics are defined in terms of just a few signatures: */                                     \
  do_class(java_lang_Math,                "java/lang/Math")                                                             \
  do_class(java_lang_StrictMath,          "java/lang/StrictMath")                                                       \
  do_signature(double2_double_signature,  "(DD)D")                                                                      \
  do_signature(double3_double_signature,  "(DDD)D")                                                                     \
  do_signature(float2_float_signature,    "(FF)F")                                                                      \
  do_signature(float3_float_signature,    "(FFF)F")                                                                     \
  do_signature(int2_int_signature,        "(II)I")                                                                      \
  do_signature(long2_long_signature,      "(JJ)J")                                                                      \
                                                                                                                        \
  /* here are the math names, all together: */                                                                          \
  do_name(abs_name,"abs")       do_name(sin_name,"sin")         do_name(cos_name,"cos")                                 \
  do_name(tan_name,"tan")       do_name(atan2_name,"atan2")     do_name(sqrt_name,"sqrt")                               \
  do_name(log_name,"log")       do_name(log10_name,"log10")     do_name(pow_name,"pow")                                 \
  do_name(exp_name,"exp")       do_name(min_name,"min")         do_name(max_name,"max")                                 \
                                                                                                                        \
  do_name(addExact_name,"addExact")                                                                                     \
  do_name(decrementExact_name,"decrementExact")                                                                         \
  do_name(incrementExact_name,"incrementExact")                                                                         \
  do_name(multiplyExact_name,"multiplyExact")                                                                           \
  do_name(multiplyHigh_name,"multiplyHigh")                                                                             \
  do_name(negateExact_name,"negateExact")                                                                               \
  do_name(subtractExact_name,"subtractExact")                                                                           \
  do_name(fma_name, "fma")                                                                                              \
                                                                                                                        \
  do_intrinsic(_dabs,                     java_lang_Math,         abs_name,   double_double_signature,           F_S)   \
  do_intrinsic(_dsin,                     java_lang_Math,         sin_name,   double_double_signature,           F_S)   \
  do_intrinsic(_dcos,                     java_lang_Math,         cos_name,   double_double_signature,           F_S)   \
  do_intrinsic(_dtan,                     java_lang_Math,         tan_name,   double_double_signature,           F_S)   \
  do_intrinsic(_datan2,                   java_lang_Math,         atan2_name, double2_double_signature,          F_S)   \
  do_intrinsic(_dsqrt,                    java_lang_Math,         sqrt_name,  double_double_signature,           F_S)   \
  do_intrinsic(_dlog,                     java_lang_Math,         log_name,   double_double_signature,           F_S)   \
  do_intrinsic(_dlog10,                   java_lang_Math,         log10_name, double_double_signature,           F_S)   \
  do_intrinsic(_dpow,                     java_lang_Math,         pow_name,   double2_double_signature,          F_S)   \
  do_intrinsic(_dexp,                     java_lang_Math,         exp_name,   double_double_signature,           F_S)   \
  do_intrinsic(_min,                      java_lang_Math,         min_name,   int2_int_signature,                F_S)   \
  do_intrinsic(_max,                      java_lang_Math,         max_name,   int2_int_signature,                F_S)   \
  do_intrinsic(_addExactI,                java_lang_Math,         addExact_name, int2_int_signature,             F_S)   \
  do_intrinsic(_addExactL,                java_lang_Math,         addExact_name, long2_long_signature,           F_S)   \
  do_intrinsic(_decrementExactI,          java_lang_Math,         decrementExact_name, int_int_signature,        F_S)   \
  do_intrinsic(_decrementExactL,          java_lang_Math,         decrementExact_name, long_long_signature,      F_S)   \
  do_intrinsic(_incrementExactI,          java_lang_Math,         incrementExact_name, int_int_signature,        F_S)   \
  do_intrinsic(_incrementExactL,          java_lang_Math,         incrementExact_name, long_long_signature,      F_S)   \
  do_intrinsic(_multiplyExactI,           java_lang_Math,         multiplyExact_name, int2_int_signature,        F_S)   \
  do_intrinsic(_multiplyExactL,           java_lang_Math,         multiplyExact_name, long2_long_signature,      F_S)   \
  do_intrinsic(_multiplyHigh,             java_lang_Math,         multiplyHigh_name, long2_long_signature,       F_S)   \
  do_intrinsic(_negateExactI,             java_lang_Math,         negateExact_name, int_int_signature,           F_S)   \
  do_intrinsic(_negateExactL,             java_lang_Math,         negateExact_name, long_long_signature,         F_S)   \
  do_intrinsic(_subtractExactI,           java_lang_Math,         subtractExact_name, int2_int_signature,        F_S)   \
  do_intrinsic(_subtractExactL,           java_lang_Math,         subtractExact_name, long2_long_signature,      F_S)   \
  do_intrinsic(_fmaD,                     java_lang_Math,         fma_name,           double3_double_signature,  F_S)   \
  do_intrinsic(_fmaF,                     java_lang_Math,         fma_name,           float3_float_signature,    F_S)   \
  do_intrinsic(_maxF,                     java_lang_Math,         max_name,           float2_float_signature,    F_S)   \
  do_intrinsic(_minF,                     java_lang_Math,         min_name,           float2_float_signature,    F_S)   \
  do_intrinsic(_maxD,                     java_lang_Math,         max_name,           double2_double_signature,  F_S)   \
  do_intrinsic(_minD,                     java_lang_Math,         min_name,           double2_double_signature,  F_S)   \
                                                                                                                        \
  do_intrinsic(_floatToRawIntBits,        java_lang_Float,        floatToRawIntBits_name,   float_int_signature, F_S)   \
   do_name(     floatToRawIntBits_name,                          "floatToRawIntBits")                                   \
  do_intrinsic(_floatToIntBits,           java_lang_Float,        floatToIntBits_name,      float_int_signature, F_S)   \
   do_name(     floatToIntBits_name,                             "floatToIntBits")                                      \
  do_intrinsic(_intBitsToFloat,           java_lang_Float,        intBitsToFloat_name,      int_float_signature, F_S)   \
   do_name(     intBitsToFloat_name,                             "intBitsToFloat")                                      \
  do_intrinsic(_doubleToRawLongBits,      java_lang_Double,       doubleToRawLongBits_name, double_long_signature, F_S) \
   do_name(     doubleToRawLongBits_name,                        "doubleToRawLongBits")                                 \
  do_intrinsic(_doubleToLongBits,         java_lang_Double,       doubleToLongBits_name,    double_long_signature, F_S) \
   do_name(     doubleToLongBits_name,                           "doubleToLongBits")                                    \
  do_intrinsic(_longBitsToDouble,         java_lang_Double,       longBitsToDouble_name,    long_double_signature, F_S) \
   do_name(     longBitsToDouble_name,                           "longBitsToDouble")                                    \
                                                                                                                        \
  do_intrinsic(_numberOfLeadingZeros_i,   java_lang_Integer,      numberOfLeadingZeros_name,int_int_signature,   F_S)   \
  do_intrinsic(_numberOfLeadingZeros_l,   java_lang_Long,         numberOfLeadingZeros_name,long_int_signature,  F_S)   \
                                                                                                                        \
  do_intrinsic(_numberOfTrailingZeros_i,  java_lang_Integer,      numberOfTrailingZeros_name,int_int_signature,  F_S)   \
  do_intrinsic(_numberOfTrailingZeros_l,  java_lang_Long,         numberOfTrailingZeros_name,long_int_signature, F_S)   \
                                                                                                                        \
  do_intrinsic(_bitCount_i,               java_lang_Integer,      bitCount_name,            int_int_signature,   F_S)   \
  do_intrinsic(_bitCount_l,               java_lang_Long,         bitCount_name,            long_int_signature,  F_S)   \
                                                                                                                        \
  do_intrinsic(_reverseBytes_i,           java_lang_Integer,      reverseBytes_name,        int_int_signature,   F_S)   \
   do_name(     reverseBytes_name,                               "reverseBytes")                                        \
  do_intrinsic(_reverseBytes_l,           java_lang_Long,         reverseBytes_name,        long_long_signature, F_S)   \
    /*  (symbol reverseBytes_name defined above) */                                                                     \
  do_intrinsic(_reverseBytes_c,           java_lang_Character,    reverseBytes_name,        char_char_signature, F_S)   \
    /*  (symbol reverseBytes_name defined above) */                                                                     \
  do_intrinsic(_reverseBytes_s,           java_lang_Short,        reverseBytes_name,        short_short_signature, F_S) \
    /*  (symbol reverseBytes_name defined above) */                                                                     \
                                                                                                                        \
  do_intrinsic(_identityHashCode,         java_lang_System,       identityHashCode_name, object_int_signature,   F_S)   \
   do_name(     identityHashCode_name,                           "identityHashCode")                                    \
  do_intrinsic(_currentTimeMillis,        java_lang_System,       currentTimeMillis_name, void_long_signature,   F_S)   \
                                                                                                                        \
   do_name(     currentTimeMillis_name,                          "currentTimeMillis")                                   \
  do_intrinsic(_nanoTime,                 java_lang_System,       nanoTime_name,          void_long_signature,   F_S)   \
   do_name(     nanoTime_name,                                   "nanoTime")                                            \
                                                                                                                        \
  JFR_INTRINSICS(do_intrinsic, do_class, do_name, do_signature, do_alias)                                               \
                                                                                                                        \
  do_intrinsic(_arraycopy,                java_lang_System,       arraycopy_name, arraycopy_signature,           F_S)   \
   do_name(     arraycopy_name,                                  "arraycopy")                                           \
   do_signature(arraycopy_signature,                             "(Ljava/lang/Object;ILjava/lang/Object;II)V")          \
  do_intrinsic(_isInterrupted,            java_lang_Thread,       isInterrupted_name, isInterrupted_signature,   F_R)   \
   do_name(     isInterrupted_name,                              "isInterrupted")                                       \
   do_signature(isInterrupted_signature,                         "(Z)Z")                                                \
  do_intrinsic(_currentThread,            java_lang_Thread,       currentThread_name, currentThread_signature,   F_S)   \
   do_name(     currentThread_name,                              "currentThread")                                       \
   do_signature(currentThread_signature,                         "()Ljava/lang/Thread;")                                \
                                                                                                                        \
  /* reflective intrinsics, for java/lang/Class, etc. */                                                                \
  do_intrinsic(_isAssignableFrom,         java_lang_Class,        isAssignableFrom_name, class_boolean_signature, F_RN) \
   do_name(     isAssignableFrom_name,                           "isAssignableFrom")                                    \
  do_intrinsic(_isInstance,               java_lang_Class,        isInstance_name, object_boolean_signature,     F_RN)  \
   do_name(     isInstance_name,                                 "isInstance")                                          \
  do_intrinsic(_getModifiers,             java_lang_Class,        getModifiers_name, void_int_signature,         F_RN)  \
   do_name(     getModifiers_name,                               "getModifiers")                                        \
  do_intrinsic(_isInterface,              java_lang_Class,        isInterface_name, void_boolean_signature,      F_RN)  \
   do_name(     isInterface_name,                                "isInterface")                                         \
  do_intrinsic(_isArray,                  java_lang_Class,        isArray_name, void_boolean_signature,          F_RN)  \
   do_name(     isArray_name,                                    "isArray")                                             \
  do_intrinsic(_isPrimitive,              java_lang_Class,        isPrimitive_name, void_boolean_signature,      F_RN)  \
   do_name(     isPrimitive_name,                                "isPrimitive")                                         \
  do_intrinsic(_getSuperclass,            java_lang_Class,        getSuperclass_name, void_class_signature,      F_RN)  \
   do_name(     getSuperclass_name,                              "getSuperclass")                                       \
  do_intrinsic(_Class_cast,               java_lang_Class,        Class_cast_name, object_object_signature,      F_R)   \
   do_name(     Class_cast_name,                                 "cast")                                                \
                                                                                                                        \
  do_intrinsic(_getClassAccessFlags,      reflect_Reflection,     getClassAccessFlags_name, class_int_signature, F_SN)  \
   do_name(     getClassAccessFlags_name,                        "getClassAccessFlags")                                 \
  do_intrinsic(_getLength,                java_lang_reflect_Array, getLength_name, object_int_signature,         F_SN)  \
   do_name(     getLength_name,                                   "getLength")                                          \
                                                                                                                        \
  do_intrinsic(_getCallerClass,           reflect_Reflection,     getCallerClass_name, void_class_signature,     F_SN)  \
   do_name(     getCallerClass_name,                             "getCallerClass")                                      \
                                                                                                                        \
  do_intrinsic(_newArray,                 java_lang_reflect_Array, newArray_name, newArray_signature,            F_SN)  \
   do_name(     newArray_name,                                    "newArray")                                           \
   do_signature(newArray_signature,                               "(Ljava/lang/Class;I)Ljava/lang/Object;")             \
                                                                                                                        \
  do_intrinsic(_onSpinWait,               java_lang_Thread,       onSpinWait_name, onSpinWait_signature,         F_S)   \
   do_name(     onSpinWait_name,                                  "onSpinWait")                                         \
   do_alias(    onSpinWait_signature,                             void_method_signature)                                \
                                                                                                                        \
  do_intrinsic(_copyOf,                   java_util_Arrays,       copyOf_name, copyOf_signature,                 F_S)   \
   do_name(     copyOf_name,                                     "copyOf")                                              \
   do_signature(copyOf_signature,             "([Ljava/lang/Object;ILjava/lang/Class;)[Ljava/lang/Object;")             \
                                                                                                                        \
  do_intrinsic(_copyOfRange,              java_util_Arrays,       copyOfRange_name, copyOfRange_signature,       F_S)   \
   do_name(     copyOfRange_name,                                "copyOfRange")                                         \
   do_signature(copyOfRange_signature,        "([Ljava/lang/Object;IILjava/lang/Class;)[Ljava/lang/Object;")            \
                                                                                                                        \
  do_intrinsic(_equalsC,                  java_util_Arrays,       equals_name,    equalsC_signature,             F_S)   \
   do_signature(equalsC_signature,                               "([C[C)Z")                                             \
  do_intrinsic(_equalsB,                  java_util_Arrays,       equals_name,    equalsB_signature,             F_S)   \
   do_signature(equalsB_signature,                               "([B[B)Z")                                             \
                                                                                                                        \
  do_intrinsic(_compressStringC,          java_lang_StringUTF16,  compress_name, encodeISOArray_signature,       F_S)   \
   do_name(     compress_name,                                   "compress")                                            \
  do_intrinsic(_compressStringB,          java_lang_StringUTF16,  compress_name, indexOfI_signature,             F_S)   \
  do_intrinsic(_inflateStringC,           java_lang_StringLatin1, inflate_name, inflateC_signature,              F_S)   \
   do_name(     inflate_name,                                    "inflate")                                             \
   do_signature(inflateC_signature,                              "([BI[CII)V")                                          \
  do_intrinsic(_inflateStringB,           java_lang_StringLatin1, inflate_name, inflateB_signature,              F_S)   \
   do_signature(inflateB_signature,                              "([BI[BII)V")                                          \
  do_intrinsic(_toBytesStringU,           java_lang_StringUTF16, toBytes_name, toBytesU_signature,               F_S)   \
   do_name(     toBytes_name,                                    "toBytes")                                             \
   do_signature(toBytesU_signature,                              "([CII)[B")                                            \
  do_intrinsic(_getCharsStringU,          java_lang_StringUTF16, getCharsU_name, getCharsU_signature,            F_S)   \
   do_name(     getCharsU_name,                                  "getChars")                                            \
   do_signature(getCharsU_signature,                             "([BII[CI)V")                                          \
  do_intrinsic(_getCharStringU,           java_lang_StringUTF16, getChar_name, getCharStringU_signature,         F_S)   \
   do_signature(getCharStringU_signature,                        "([BI)C")                                              \
  do_intrinsic(_putCharStringU,           java_lang_StringUTF16, putChar_name, putCharStringU_signature,         F_S)   \
   do_signature(putCharStringU_signature,                        "([BII)V")                                             \
  do_intrinsic(_compareToL,               java_lang_StringLatin1,compareTo_name, compareTo_indexOf_signature,    F_S)   \
  do_intrinsic(_compareToU,               java_lang_StringUTF16, compareTo_name, compareTo_indexOf_signature,    F_S)   \
  do_intrinsic(_compareToLU,              java_lang_StringLatin1,compareToLU_name, compareTo_indexOf_signature,  F_S)   \
  do_intrinsic(_compareToUL,              java_lang_StringUTF16, compareToUL_name, compareTo_indexOf_signature,  F_S)   \
   do_signature(compareTo_indexOf_signature,                     "([B[B)I")                                             \
   do_name(     compareTo_name,                                  "compareTo")                                           \
   do_name(     compareToLU_name,                                "compareToUTF16")                                      \
   do_name(     compareToUL_name,                                "compareToLatin1")                                     \
  do_intrinsic(_indexOfL,                 java_lang_StringLatin1,indexOf_name, compareTo_indexOf_signature,      F_S)   \
  do_intrinsic(_indexOfU,                 java_lang_StringUTF16, indexOf_name, compareTo_indexOf_signature,      F_S)   \
  do_intrinsic(_indexOfUL,                java_lang_StringUTF16, indexOfUL_name, compareTo_indexOf_signature,    F_S)   \
  do_intrinsic(_indexOfIL,                java_lang_StringLatin1,indexOf_name, indexOfI_signature,               F_S)   \
  do_intrinsic(_indexOfIU,                java_lang_StringUTF16, indexOf_name, indexOfI_signature,               F_S)   \
  do_intrinsic(_indexOfIUL,               java_lang_StringUTF16, indexOfUL_name, indexOfI_signature,             F_S)   \
  do_intrinsic(_indexOfU_char,            java_lang_StringUTF16, indexOfChar_name, indexOfChar_signature,        F_S)   \
   do_name(     indexOf_name,                                    "indexOf")                                             \
   do_name(     indexOfChar_name,                                "indexOfChar")                                         \
   do_name(     indexOfUL_name,                                  "indexOfLatin1")                                       \
   do_signature(indexOfI_signature,                              "([BI[BII)I")                                          \
   do_signature(indexOfChar_signature,                           "([BIII)I")                                            \
  do_intrinsic(_equalsL,                  java_lang_StringLatin1,equals_name, equalsB_signature,                 F_S)   \
  do_intrinsic(_equalsU,                  java_lang_StringUTF16, equals_name, equalsB_signature,                 F_S)   \
                                                                                                                        \
  do_intrinsic(_isDigit,                  java_lang_CharacterDataLatin1, isDigit_name,      int_bool_signature,  F_R)   \
   do_name(     isDigit_name,                                           "isDigit")                                      \
  do_intrinsic(_isLowerCase,              java_lang_CharacterDataLatin1, isLowerCase_name,  int_bool_signature,  F_R)   \
   do_name(     isLowerCase_name,                                       "isLowerCase")                                  \
  do_intrinsic(_isUpperCase,              java_lang_CharacterDataLatin1, isUpperCase_name,  int_bool_signature,  F_R)   \
   do_name(     isUpperCase_name,                                       "isUpperCase")                                  \
  do_intrinsic(_isWhitespace,             java_lang_CharacterDataLatin1, isWhitespace_name, int_bool_signature,  F_R)   \
   do_name(     isWhitespace_name,                                      "isWhitespace")                                 \
                                                                                                                        \
  do_intrinsic(_Preconditions_checkIndex, jdk_internal_util_Preconditions, checkIndex_name, Preconditions_checkIndex_signature, F_S)   \
   do_signature(Preconditions_checkIndex_signature,              "(IILjava/util/function/BiFunction;)I")                \
                                                                                                                        \
  do_class(java_nio_Buffer,               "java/nio/Buffer")                                                            \
  do_intrinsic(_checkIndex,               java_nio_Buffer,        checkIndex_name, int_int_signature,            F_R)   \
   do_name(     checkIndex_name,                                 "checkIndex")                                          \
                                                                                                                        \
  do_class(java_lang_StringCoding,        "java/lang/StringCoding")                                                     \
  do_intrinsic(_hasNegatives,             java_lang_StringCoding, hasNegatives_name, hasNegatives_signature,     F_S)   \
   do_name(     hasNegatives_name,                               "hasNegatives")                                        \
   do_signature(hasNegatives_signature,                          "([BII)Z")                                             \
                                                                                                                        \
  do_class(sun_nio_cs_iso8859_1_Encoder,  "sun/nio/cs/ISO_8859_1$Encoder")                                              \
  do_intrinsic(_encodeISOArray,     sun_nio_cs_iso8859_1_Encoder, encodeISOArray_name, encodeISOArray_signature, F_S)   \
   do_name(     encodeISOArray_name,                             "implEncodeISOArray")                                  \
   do_signature(encodeISOArray_signature,                        "([CI[BII)I")                                          \
                                                                                                                        \
  do_intrinsic(_encodeByteISOArray,     java_lang_StringCoding, encodeISOArray_name, indexOfI_signature,         F_S)   \
                                                                                                                        \
  do_class(java_math_BigInteger,                      "java/math/BigInteger")                                           \
  do_intrinsic(_multiplyToLen,      java_math_BigInteger, multiplyToLen_name, multiplyToLen_signature, F_S)             \
   do_name(     multiplyToLen_name,                             "implMultiplyToLen")                                    \
   do_signature(multiplyToLen_signature,                        "([II[II[I)[I")                                         \
                                                                                                                        \
  do_intrinsic(_squareToLen, java_math_BigInteger, squareToLen_name, squareToLen_signature, F_S)                        \
   do_name(     squareToLen_name,                             "implSquareToLen")                                        \
   do_signature(squareToLen_signature,                        "([II[II)[I")                                             \
                                                                                                                        \
  do_intrinsic(_mulAdd, java_math_BigInteger, mulAdd_name, mulAdd_signature, F_S)                                       \
   do_name(     mulAdd_name,                                  "implMulAdd")                                             \
   do_signature(mulAdd_signature,                             "([I[IIII)I")                                             \
                                                                                                                        \
  do_intrinsic(_montgomeryMultiply,      java_math_BigInteger, montgomeryMultiply_name, montgomeryMultiply_signature, F_S) \
   do_name(     montgomeryMultiply_name,                             "implMontgomeryMultiply")                          \
   do_signature(montgomeryMultiply_signature,                        "([I[I[IIJ[I)[I")                                  \
                                                                                                                        \
  do_intrinsic(_montgomerySquare,      java_math_BigInteger, montgomerySquare_name, montgomerySquare_signature, F_S)    \
   do_name(     montgomerySquare_name,                             "implMontgomerySquare")                              \
   do_signature(montgomerySquare_signature,                        "([I[IIJ[I)[I")                                      \
                                                                                                                        \
  do_class(jdk_internal_util_ArraysSupport, "jdk/internal/util/ArraysSupport")                                                          \
  do_intrinsic(_vectorizedMismatch, jdk_internal_util_ArraysSupport, vectorizedMismatch_name, vectorizedMismatch_signature, F_S)\
   do_name(vectorizedMismatch_name, "vectorizedMismatch")                                                               \
   do_signature(vectorizedMismatch_signature, "(Ljava/lang/Object;JLjava/lang/Object;JII)I")                            \
                                                                                                                        \
  /* java/lang/ref/Reference */                                                                                         \
  do_intrinsic(_Reference_get,            java_lang_ref_Reference, get_name,    void_object_signature, F_R)             \
                                                                                                                        \
  /* support for com.sun.crypto.provider.AESCrypt and some of its callers */                                            \
  do_class(com_sun_crypto_provider_aescrypt,      "com/sun/crypto/provider/AESCrypt")                                   \
  do_intrinsic(_aescrypt_encryptBlock, com_sun_crypto_provider_aescrypt, encryptBlock_name, byteArray_int_byteArray_int_signature, F_R)   \
  do_intrinsic(_aescrypt_decryptBlock, com_sun_crypto_provider_aescrypt, decryptBlock_name, byteArray_int_byteArray_int_signature, F_R)   \
   do_name(     encryptBlock_name,                                 "implEncryptBlock")                                  \
   do_name(     decryptBlock_name,                                 "implDecryptBlock")                                  \
   do_signature(byteArray_int_byteArray_int_signature,             "([BI[BI)V")                                         \
                                                                                                                        \
  do_class(com_sun_crypto_provider_cipherBlockChaining,            "com/sun/crypto/provider/CipherBlockChaining")       \
   do_intrinsic(_cipherBlockChaining_encryptAESCrypt, com_sun_crypto_provider_cipherBlockChaining, encrypt_name, byteArray_int_int_byteArray_int_signature, F_R)   \
   do_intrinsic(_cipherBlockChaining_decryptAESCrypt, com_sun_crypto_provider_cipherBlockChaining, decrypt_name, byteArray_int_int_byteArray_int_signature, F_R)   \
   do_name(     encrypt_name,                                      "implEncrypt")                                       \
   do_name(     decrypt_name,                                      "implDecrypt")                                       \
   do_signature(byteArray_int_int_byteArray_int_signature,         "([BII[BI)I")                                        \
                                                                                                                        \
  do_class(com_sun_crypto_provider_counterMode,      "com/sun/crypto/provider/CounterMode")                             \
   do_intrinsic(_counterMode_AESCrypt, com_sun_crypto_provider_counterMode, crypt_name, byteArray_int_int_byteArray_int_signature, F_R)   \
   do_name(     crypt_name,                                 "implCrypt")                                                    \
                                                                                                                        \
  /* support for sun.security.provider.SHA */                                                                           \
  do_class(sun_security_provider_sha,                              "sun/security/provider/SHA")                         \
  do_intrinsic(_sha_implCompress, sun_security_provider_sha, implCompress_name, implCompress_signature, F_R)            \
   do_name(     implCompress_name,                                 "implCompress0")                                     \
   do_signature(implCompress_signature,                            "([BI)V")                                            \
                                                                                                                        \
  /* support for sun.security.provider.SHA2 */                                                                          \
  do_class(sun_security_provider_sha2,                             "sun/security/provider/SHA2")                        \
  do_intrinsic(_sha2_implCompress, sun_security_provider_sha2, implCompress_name, implCompress_signature, F_R)          \
                                                                                                                        \
  /* support for sun.security.provider.SHA5 */                                                                          \
  do_class(sun_security_provider_sha5,                             "sun/security/provider/SHA5")                        \
  do_intrinsic(_sha5_implCompress, sun_security_provider_sha5, implCompress_name, implCompress_signature, F_R)          \
                                                                                                                        \
  /* support for sun.security.provider.DigestBase */                                                                    \
  do_class(sun_security_provider_digestbase,                       "sun/security/provider/DigestBase")                  \
  do_intrinsic(_digestBase_implCompressMB, sun_security_provider_digestbase, implCompressMB_name, implCompressMB_signature, F_R)   \
   do_name(     implCompressMB_name,                               "implCompressMultiBlock0")                           \
   do_signature(implCompressMB_signature,                          "([BII)I")                                           \
                                                                                                                        \
   /* support for java.util.Base64.Encoder*/                                                                            \
  do_class(java_util_Base64_Encoder, "java/util/Base64$Encoder")                                                        \
  do_intrinsic(_base64_encodeBlock, java_util_Base64_Encoder, encodeBlock_name, encodeBlock_signature, F_R)             \
  do_name(encodeBlock_name, "encodeBlock")                                                                              \
  do_signature(encodeBlock_signature, "([BII[BIZ)V")                                                                    \
                                                                                                                        \
  /* support for com.sun.crypto.provider.GHASH */                                                                       \
  do_class(com_sun_crypto_provider_ghash, "com/sun/crypto/provider/GHASH")                                              \
  do_intrinsic(_ghash_processBlocks, com_sun_crypto_provider_ghash, processBlocks_name, ghash_processBlocks_signature, F_S) \
   do_name(processBlocks_name, "processBlocks")                                                                         \
   do_signature(ghash_processBlocks_signature, "([BII[J[J)V")                                                           \
                                                                                                                        \
  /* support for java.util.zip */                                                                                       \
  do_class(java_util_zip_CRC32,           "java/util/zip/CRC32")                                                        \
  do_intrinsic(_updateCRC32,               java_util_zip_CRC32,   update_name, int2_int_signature,               F_SN)  \
   do_name(     update_name,                                      "update")                                             \
  do_intrinsic(_updateBytesCRC32,          java_util_zip_CRC32,   updateBytes_name, updateBytes_signature,       F_SN)  \
   do_name(     updateBytes_name,                                "updateBytes0")                                        \
   do_signature(updateBytes_signature,                           "(I[BII)I")                                            \
  do_intrinsic(_updateByteBufferCRC32,     java_util_zip_CRC32,   updateByteBuffer_name, updateByteBuffer_signature, F_SN) \
   do_name(     updateByteBuffer_name,                           "updateByteBuffer0")                                   \
   do_signature(updateByteBuffer_signature,                      "(IJII)I")                                             \
                                                                                                                        \
  /* support for java.util.zip.CRC32C */                                                                                \
  do_class(java_util_zip_CRC32C,          "java/util/zip/CRC32C")                                                       \
  do_intrinsic(_updateBytesCRC32C,         java_util_zip_CRC32C,  updateBytes_C_name, updateBytes_signature,       F_S) \
   do_name(     updateBytes_C_name,                               "updateBytes")                                        \
  do_intrinsic(_updateDirectByteBufferCRC32C, java_util_zip_CRC32C, updateDirectByteBuffer_C_name, updateByteBuffer_signature, F_S) \
   do_name(    updateDirectByteBuffer_C_name,                     "updateDirectByteBuffer")                             \
                                                                                                                        \
   /* support for java.util.zip.Adler32 */                                                                              \
  do_class(java_util_zip_Adler32,        "java/util/zip/Adler32")                                                       \
  do_intrinsic(_updateBytesAdler32,       java_util_zip_Adler32,  updateBytes_C_name,  updateBytes_signature,  F_SN)    \
  do_intrinsic(_updateByteBufferAdler32,  java_util_zip_Adler32,  updateByteBuffer_A_name,  updateByteBuffer_signature,  F_SN) \
   do_name(     updateByteBuffer_A_name,                          "updateByteBuffer")                                   \
                                                                                                                        \
<<<<<<< HEAD
  /* java/lang/Continuation */                                                                                                 \
  do_class(java_lang_Continuation,                      "java/lang/Continuation")                                              \
  do_intrinsic(_Continuation_enter,  java_lang_Continuation,       enter_name,    continuationEnter_signature, F_R)            \
    do_alias(continuationEnter_signature,                           void_method_signature)                                     \
  do_signature(continuationGetStacks_signature,                   "(III)V")                                                    \
  do_alias(continuationOnPinned_signature,                        int_void_signature)                                          \
  do_intrinsic(_Continuation_getSP,  java_lang_Continuation,       getSP_name,    continuationGetSP_signature, F_S)            \
    do_alias(continuationGetSP_signature,                            void_long_signature)                                      \
  do_intrinsic(_Continuation_getFP,  java_lang_Continuation,       getFP_name,    continuationGetFP_signature, F_S)            \
    do_alias(continuationGetFP_signature,                            void_long_signature)                                      \
  do_intrinsic(_Continuation_getPC,  java_lang_Continuation,       getPC_name,    continuationGetPC_signature, F_S)            \
    do_alias(continuationGetPC_signature,                            void_long_signature)                                      \
  do_intrinsic(_Continuation_doContinue,  java_lang_Continuation,  doContinue_name,    continuationDoContinue_signature, F_R)  \
    do_alias(continuationDoContinue_signature,                     void_method_signature)                                      \
  do_intrinsic(_Continuation_doYield,     java_lang_Continuation,  doYield_name,       continuationDoYield_signature, F_S)     \
    do_alias(continuationDoYield_signature,                          int_int_signature)                                        \
  do_intrinsic(_Continuation_jump,     java_lang_Continuation,     jump_name,       continuationJump_signature, F_S)           \
    do_signature(continuationJump_signature,                         "(JJJ)V")                                                 \
  do_intrinsic(_Continuation_runLevel,    java_lang_Continuation,  runLevel_name,    continuationrunLevel_signature, F_S)      \
    do_alias(continuationrunLevel_signature,                         void_int_signature)                                       \
=======
  /* support for UnsafeConstants */                                                                                     \
  do_class(jdk_internal_misc_UnsafeConstants,      "jdk/internal/misc/UnsafeConstants")                                 \
>>>>>>> 8ee30d4f
                                                                                                                        \
  /* support for Unsafe */                                                                                              \
  do_class(jdk_internal_misc_Unsafe,               "jdk/internal/misc/Unsafe")                                          \
                                                                                                                        \
  do_intrinsic(_allocateInstance,         jdk_internal_misc_Unsafe,     allocateInstance_name, allocateInstance_signature, F_RN) \
   do_name(     allocateInstance_name,                                  "allocateInstance")                                      \
   do_signature(allocateInstance_signature,                             "(Ljava/lang/Class;)Ljava/lang/Object;")                 \
  do_intrinsic(_allocateUninitializedArray, jdk_internal_misc_Unsafe,   allocateUninitializedArray_name, newArray_signature,  F_R) \
   do_name(     allocateUninitializedArray_name,                        "allocateUninitializedArray0")                           \
  do_intrinsic(_copyMemory,               jdk_internal_misc_Unsafe,     copyMemory_name, copyMemory_signature,         F_RN)     \
   do_name(     copyMemory_name,                                        "copyMemory0")                                           \
   do_signature(copyMemory_signature,                                   "(Ljava/lang/Object;JLjava/lang/Object;JJ)V")            \
  do_intrinsic(_loadFence,                jdk_internal_misc_Unsafe,     loadFence_name, loadFence_signature,           F_RN)     \
   do_name(     loadFence_name,                                         "loadFence")                                             \
   do_alias(    loadFence_signature,                                    void_method_signature)                                   \
  do_intrinsic(_storeFence,               jdk_internal_misc_Unsafe,     storeFence_name, storeFence_signature,         F_RN)     \
   do_name(     storeFence_name,                                        "storeFence")                                            \
   do_alias(    storeFence_signature,                                   void_method_signature)                                   \
  do_intrinsic(_fullFence,                jdk_internal_misc_Unsafe,     fullFence_name, fullFence_signature,           F_RN)     \
   do_name(     fullFence_name,                                         "fullFence")                                             \
   do_alias(    fullFence_signature,                                    void_method_signature)                                   \
                                                                                                                        \
  /* Custom branch frequencies profiling support for JSR292 */                                                          \
  do_class(java_lang_invoke_MethodHandleImpl,               "java/lang/invoke/MethodHandleImpl")                        \
  do_intrinsic(_profileBoolean, java_lang_invoke_MethodHandleImpl, profileBoolean_name, profileBoolean_signature, F_S)  \
   do_name(     profileBoolean_name,                             "profileBoolean")                                      \
   do_signature(profileBoolean_signature,                        "(Z[I)Z")                                              \
  do_intrinsic(_isCompileConstant, java_lang_invoke_MethodHandleImpl, isCompileConstant_name, isCompileConstant_signature, F_S) \
   do_name(     isCompileConstant_name,                          "isCompileConstant")                                   \
   do_alias(    isCompileConstant_signature,                      object_boolean_signature)                             \
                                                                                                                        \
  /* unsafe memory references (there are a lot of them...) */                                                           \
  do_signature(getReference_signature,    "(Ljava/lang/Object;J)Ljava/lang/Object;")                                    \
  do_signature(putReference_signature,    "(Ljava/lang/Object;JLjava/lang/Object;)V")                                   \
  do_signature(getBoolean_signature,      "(Ljava/lang/Object;J)Z")                                                     \
  do_signature(putBoolean_signature,      "(Ljava/lang/Object;JZ)V")                                                    \
  do_signature(getByte_signature,         "(Ljava/lang/Object;J)B")                                                     \
  do_signature(putByte_signature,         "(Ljava/lang/Object;JB)V")                                                    \
  do_signature(getShort_signature,        "(Ljava/lang/Object;J)S")                                                     \
  do_signature(putShort_signature,        "(Ljava/lang/Object;JS)V")                                                    \
  do_signature(getChar_signature,         "(Ljava/lang/Object;J)C")                                                     \
  do_signature(putChar_signature,         "(Ljava/lang/Object;JC)V")                                                    \
  do_signature(getInt_signature,          "(Ljava/lang/Object;J)I")                                                     \
  do_signature(putInt_signature,          "(Ljava/lang/Object;JI)V")                                                    \
  do_signature(getLong_signature,         "(Ljava/lang/Object;J)J")                                                     \
  do_signature(putLong_signature,         "(Ljava/lang/Object;JJ)V")                                                    \
  do_signature(getFloat_signature,        "(Ljava/lang/Object;J)F")                                                     \
  do_signature(putFloat_signature,        "(Ljava/lang/Object;JF)V")                                                    \
  do_signature(getDouble_signature,       "(Ljava/lang/Object;J)D")                                                     \
  do_signature(putDouble_signature,       "(Ljava/lang/Object;JD)V")                                                    \
                                                                                                                        \
  do_name(getReference_name,"getReference")     do_name(putReference_name,"putReference")                               \
  do_name(getBoolean_name,"getBoolean")         do_name(putBoolean_name,"putBoolean")                                   \
  do_name(getByte_name,"getByte")               do_name(putByte_name,"putByte")                                         \
  do_name(getShort_name,"getShort")             do_name(putShort_name,"putShort")                                       \
  do_name(getChar_name,"getChar")               do_name(putChar_name,"putChar")                                         \
  do_name(getInt_name,"getInt")                 do_name(putInt_name,"putInt")                                           \
  do_name(getLong_name,"getLong")               do_name(putLong_name,"putLong")                                         \
  do_name(getFloat_name,"getFloat")             do_name(putFloat_name,"putFloat")                                       \
  do_name(getDouble_name,"getDouble")           do_name(putDouble_name,"putDouble")                                     \
                                                                                                                        \
  do_intrinsic(_getReference,       jdk_internal_misc_Unsafe,     getReference_name, getReference_signature,     F_RN)  \
  do_intrinsic(_getBoolean,         jdk_internal_misc_Unsafe,     getBoolean_name, getBoolean_signature,         F_RN)  \
  do_intrinsic(_getByte,            jdk_internal_misc_Unsafe,     getByte_name, getByte_signature,               F_RN)  \
  do_intrinsic(_getShort,           jdk_internal_misc_Unsafe,     getShort_name, getShort_signature,             F_RN)  \
  do_intrinsic(_getChar,            jdk_internal_misc_Unsafe,     getChar_name, getChar_signature,               F_RN)  \
  do_intrinsic(_getInt,             jdk_internal_misc_Unsafe,     getInt_name, getInt_signature,                 F_RN)  \
  do_intrinsic(_getLong,            jdk_internal_misc_Unsafe,     getLong_name, getLong_signature,               F_RN)  \
  do_intrinsic(_getFloat,           jdk_internal_misc_Unsafe,     getFloat_name, getFloat_signature,             F_RN)  \
  do_intrinsic(_getDouble,          jdk_internal_misc_Unsafe,     getDouble_name, getDouble_signature,           F_RN)  \
  do_intrinsic(_putReference,       jdk_internal_misc_Unsafe,     putReference_name, putReference_signature,     F_RN)  \
  do_intrinsic(_putBoolean,         jdk_internal_misc_Unsafe,     putBoolean_name, putBoolean_signature,         F_RN)  \
  do_intrinsic(_putByte,            jdk_internal_misc_Unsafe,     putByte_name, putByte_signature,               F_RN)  \
  do_intrinsic(_putShort,           jdk_internal_misc_Unsafe,     putShort_name, putShort_signature,             F_RN)  \
  do_intrinsic(_putChar,            jdk_internal_misc_Unsafe,     putChar_name, putChar_signature,               F_RN)  \
  do_intrinsic(_putInt,             jdk_internal_misc_Unsafe,     putInt_name, putInt_signature,                 F_RN)  \
  do_intrinsic(_putLong,            jdk_internal_misc_Unsafe,     putLong_name, putLong_signature,               F_RN)  \
  do_intrinsic(_putFloat,           jdk_internal_misc_Unsafe,     putFloat_name, putFloat_signature,             F_RN)  \
  do_intrinsic(_putDouble,          jdk_internal_misc_Unsafe,     putDouble_name, putDouble_signature,           F_RN)  \
                                                                                                                        \
  do_name(getReferenceVolatile_name,"getReferenceVolatile")   do_name(putReferenceVolatile_name,"putReferenceVolatile") \
  do_name(getBooleanVolatile_name,"getBooleanVolatile")       do_name(putBooleanVolatile_name,"putBooleanVolatile")     \
  do_name(getByteVolatile_name,"getByteVolatile")             do_name(putByteVolatile_name,"putByteVolatile")           \
  do_name(getShortVolatile_name,"getShortVolatile")           do_name(putShortVolatile_name,"putShortVolatile")         \
  do_name(getCharVolatile_name,"getCharVolatile")             do_name(putCharVolatile_name,"putCharVolatile")           \
  do_name(getIntVolatile_name,"getIntVolatile")               do_name(putIntVolatile_name,"putIntVolatile")             \
  do_name(getLongVolatile_name,"getLongVolatile")             do_name(putLongVolatile_name,"putLongVolatile")           \
  do_name(getFloatVolatile_name,"getFloatVolatile")           do_name(putFloatVolatile_name,"putFloatVolatile")         \
  do_name(getDoubleVolatile_name,"getDoubleVolatile")         do_name(putDoubleVolatile_name,"putDoubleVolatile")       \
                                                                                                                        \
  do_intrinsic(_getReferenceVolatile,     jdk_internal_misc_Unsafe,     getReferenceVolatile_name, getReference_signature, F_RN)  \
  do_intrinsic(_getBooleanVolatile,       jdk_internal_misc_Unsafe,     getBooleanVolatile_name, getBoolean_signature,     F_RN)  \
  do_intrinsic(_getByteVolatile,          jdk_internal_misc_Unsafe,     getByteVolatile_name, getByte_signature,           F_RN)  \
  do_intrinsic(_getShortVolatile,         jdk_internal_misc_Unsafe,     getShortVolatile_name, getShort_signature,         F_RN)  \
  do_intrinsic(_getCharVolatile,          jdk_internal_misc_Unsafe,     getCharVolatile_name, getChar_signature,           F_RN)  \
  do_intrinsic(_getIntVolatile,           jdk_internal_misc_Unsafe,     getIntVolatile_name, getInt_signature,             F_RN)  \
  do_intrinsic(_getLongVolatile,          jdk_internal_misc_Unsafe,     getLongVolatile_name, getLong_signature,           F_RN)  \
  do_intrinsic(_getFloatVolatile,         jdk_internal_misc_Unsafe,     getFloatVolatile_name, getFloat_signature,         F_RN)  \
  do_intrinsic(_getDoubleVolatile,        jdk_internal_misc_Unsafe,     getDoubleVolatile_name, getDouble_signature,       F_RN)  \
  do_intrinsic(_putReferenceVolatile,     jdk_internal_misc_Unsafe,     putReferenceVolatile_name, putReference_signature, F_RN)  \
  do_intrinsic(_putBooleanVolatile,       jdk_internal_misc_Unsafe,     putBooleanVolatile_name, putBoolean_signature,     F_RN)  \
  do_intrinsic(_putByteVolatile,          jdk_internal_misc_Unsafe,     putByteVolatile_name, putByte_signature,           F_RN)  \
  do_intrinsic(_putShortVolatile,         jdk_internal_misc_Unsafe,     putShortVolatile_name, putShort_signature,         F_RN)  \
  do_intrinsic(_putCharVolatile,          jdk_internal_misc_Unsafe,     putCharVolatile_name, putChar_signature,           F_RN)  \
  do_intrinsic(_putIntVolatile,           jdk_internal_misc_Unsafe,     putIntVolatile_name, putInt_signature,             F_RN)  \
  do_intrinsic(_putLongVolatile,          jdk_internal_misc_Unsafe,     putLongVolatile_name, putLong_signature,           F_RN)  \
  do_intrinsic(_putFloatVolatile,         jdk_internal_misc_Unsafe,     putFloatVolatile_name, putFloat_signature,         F_RN)  \
  do_intrinsic(_putDoubleVolatile,        jdk_internal_misc_Unsafe,     putDoubleVolatile_name, putDouble_signature,       F_RN)  \
                                                                                                                        \
  do_name(getReferenceOpaque_name,"getReferenceOpaque") do_name(putReferenceOpaque_name,"putReferenceOpaque")           \
  do_name(getBooleanOpaque_name,"getBooleanOpaque")     do_name(putBooleanOpaque_name,"putBooleanOpaque")               \
  do_name(getByteOpaque_name,"getByteOpaque")           do_name(putByteOpaque_name,"putByteOpaque")                     \
  do_name(getShortOpaque_name,"getShortOpaque")         do_name(putShortOpaque_name,"putShortOpaque")                   \
  do_name(getCharOpaque_name,"getCharOpaque")           do_name(putCharOpaque_name,"putCharOpaque")                     \
  do_name(getIntOpaque_name,"getIntOpaque")             do_name(putIntOpaque_name,"putIntOpaque")                       \
  do_name(getLongOpaque_name,"getLongOpaque")           do_name(putLongOpaque_name,"putLongOpaque")                     \
  do_name(getFloatOpaque_name,"getFloatOpaque")         do_name(putFloatOpaque_name,"putFloatOpaque")                   \
  do_name(getDoubleOpaque_name,"getDoubleOpaque")       do_name(putDoubleOpaque_name,"putDoubleOpaque")                 \
                                                                                                                        \
  do_intrinsic(_getReferenceOpaque,       jdk_internal_misc_Unsafe,        getReferenceOpaque_name, getReference_signature, F_R)  \
  do_intrinsic(_getBooleanOpaque,         jdk_internal_misc_Unsafe,        getBooleanOpaque_name, getBoolean_signature,     F_R)  \
  do_intrinsic(_getByteOpaque,            jdk_internal_misc_Unsafe,        getByteOpaque_name, getByte_signature,           F_R)  \
  do_intrinsic(_getShortOpaque,           jdk_internal_misc_Unsafe,        getShortOpaque_name, getShort_signature,         F_R)  \
  do_intrinsic(_getCharOpaque,            jdk_internal_misc_Unsafe,        getCharOpaque_name, getChar_signature,           F_R)  \
  do_intrinsic(_getIntOpaque,             jdk_internal_misc_Unsafe,        getIntOpaque_name, getInt_signature,             F_R)  \
  do_intrinsic(_getLongOpaque,            jdk_internal_misc_Unsafe,        getLongOpaque_name, getLong_signature,           F_R)  \
  do_intrinsic(_getFloatOpaque,           jdk_internal_misc_Unsafe,        getFloatOpaque_name, getFloat_signature,         F_R)  \
  do_intrinsic(_getDoubleOpaque,          jdk_internal_misc_Unsafe,        getDoubleOpaque_name, getDouble_signature,       F_R)  \
  do_intrinsic(_putReferenceOpaque,       jdk_internal_misc_Unsafe,        putReferenceOpaque_name, putReference_signature, F_R)  \
  do_intrinsic(_putBooleanOpaque,         jdk_internal_misc_Unsafe,        putBooleanOpaque_name, putBoolean_signature,     F_R)  \
  do_intrinsic(_putByteOpaque,            jdk_internal_misc_Unsafe,        putByteOpaque_name, putByte_signature,           F_R)  \
  do_intrinsic(_putShortOpaque,           jdk_internal_misc_Unsafe,        putShortOpaque_name, putShort_signature,         F_R)  \
  do_intrinsic(_putCharOpaque,            jdk_internal_misc_Unsafe,        putCharOpaque_name, putChar_signature,           F_R)  \
  do_intrinsic(_putIntOpaque,             jdk_internal_misc_Unsafe,        putIntOpaque_name, putInt_signature,             F_R)  \
  do_intrinsic(_putLongOpaque,            jdk_internal_misc_Unsafe,        putLongOpaque_name, putLong_signature,           F_R)  \
  do_intrinsic(_putFloatOpaque,           jdk_internal_misc_Unsafe,        putFloatOpaque_name, putFloat_signature,         F_R)  \
  do_intrinsic(_putDoubleOpaque,          jdk_internal_misc_Unsafe,        putDoubleOpaque_name, putDouble_signature,       F_R)  \
                                                                                                                        \
  do_name(getReferenceAcquire_name,  "getReferenceAcquire") do_name(putReferenceRelease_name,  "putReferenceRelease")   \
  do_name(getBooleanAcquire_name, "getBooleanAcquire")      do_name(putBooleanRelease_name, "putBooleanRelease")        \
  do_name(getByteAcquire_name,    "getByteAcquire")         do_name(putByteRelease_name,    "putByteRelease")           \
  do_name(getShortAcquire_name,   "getShortAcquire")        do_name(putShortRelease_name,   "putShortRelease")          \
  do_name(getCharAcquire_name,    "getCharAcquire")         do_name(putCharRelease_name,    "putCharRelease")           \
  do_name(getIntAcquire_name,     "getIntAcquire")          do_name(putIntRelease_name,     "putIntRelease")            \
  do_name(getLongAcquire_name,    "getLongAcquire")         do_name(putLongRelease_name,    "putLongRelease")           \
  do_name(getFloatAcquire_name,   "getFloatAcquire")        do_name(putFloatRelease_name,   "putFloatRelease")          \
  do_name(getDoubleAcquire_name,  "getDoubleAcquire")       do_name(putDoubleRelease_name,  "putDoubleRelease")         \
                                                                                                                        \
  do_intrinsic(_getReferenceAcquire,     jdk_internal_misc_Unsafe,        getReferenceAcquire_name, getReference_signature, F_R)  \
  do_intrinsic(_getBooleanAcquire,       jdk_internal_misc_Unsafe,        getBooleanAcquire_name, getBoolean_signature,     F_R)  \
  do_intrinsic(_getByteAcquire,          jdk_internal_misc_Unsafe,        getByteAcquire_name, getByte_signature,           F_R)  \
  do_intrinsic(_getShortAcquire,         jdk_internal_misc_Unsafe,        getShortAcquire_name, getShort_signature,         F_R)  \
  do_intrinsic(_getCharAcquire,          jdk_internal_misc_Unsafe,        getCharAcquire_name, getChar_signature,           F_R)  \
  do_intrinsic(_getIntAcquire,           jdk_internal_misc_Unsafe,        getIntAcquire_name, getInt_signature,             F_R)  \
  do_intrinsic(_getLongAcquire,          jdk_internal_misc_Unsafe,        getLongAcquire_name, getLong_signature,           F_R)  \
  do_intrinsic(_getFloatAcquire,         jdk_internal_misc_Unsafe,        getFloatAcquire_name, getFloat_signature,         F_R)  \
  do_intrinsic(_getDoubleAcquire,        jdk_internal_misc_Unsafe,        getDoubleAcquire_name, getDouble_signature,       F_R)  \
  do_intrinsic(_putReferenceRelease,     jdk_internal_misc_Unsafe,        putReferenceRelease_name, putReference_signature, F_R)  \
  do_intrinsic(_putBooleanRelease,       jdk_internal_misc_Unsafe,        putBooleanRelease_name, putBoolean_signature,     F_R)  \
  do_intrinsic(_putByteRelease,          jdk_internal_misc_Unsafe,        putByteRelease_name, putByte_signature,           F_R)  \
  do_intrinsic(_putShortRelease,         jdk_internal_misc_Unsafe,        putShortRelease_name, putShort_signature,         F_R)  \
  do_intrinsic(_putCharRelease,          jdk_internal_misc_Unsafe,        putCharRelease_name, putChar_signature,           F_R)  \
  do_intrinsic(_putIntRelease,           jdk_internal_misc_Unsafe,        putIntRelease_name, putInt_signature,             F_R)  \
  do_intrinsic(_putLongRelease,          jdk_internal_misc_Unsafe,        putLongRelease_name, putLong_signature,           F_R)  \
  do_intrinsic(_putFloatRelease,         jdk_internal_misc_Unsafe,        putFloatRelease_name, putFloat_signature,         F_R)  \
  do_intrinsic(_putDoubleRelease,        jdk_internal_misc_Unsafe,        putDoubleRelease_name, putDouble_signature,       F_R)  \
                                                                                                                        \
  do_name(getShortUnaligned_name,"getShortUnaligned")     do_name(putShortUnaligned_name,"putShortUnaligned")           \
  do_name(getCharUnaligned_name,"getCharUnaligned")       do_name(putCharUnaligned_name,"putCharUnaligned")             \
  do_name(getIntUnaligned_name,"getIntUnaligned")         do_name(putIntUnaligned_name,"putIntUnaligned")               \
  do_name(getLongUnaligned_name,"getLongUnaligned")       do_name(putLongUnaligned_name,"putLongUnaligned")             \
                                                                                                                        \
  do_intrinsic(_getShortUnaligned,         jdk_internal_misc_Unsafe,    getShortUnaligned_name, getShort_signature,     F_R)  \
  do_intrinsic(_getCharUnaligned,          jdk_internal_misc_Unsafe,    getCharUnaligned_name, getChar_signature,       F_R)  \
  do_intrinsic(_getIntUnaligned,           jdk_internal_misc_Unsafe,    getIntUnaligned_name, getInt_signature,         F_R)  \
  do_intrinsic(_getLongUnaligned,          jdk_internal_misc_Unsafe,    getLongUnaligned_name, getLong_signature,       F_R)  \
  do_intrinsic(_putShortUnaligned,         jdk_internal_misc_Unsafe,    putShortUnaligned_name, putShort_signature,     F_R)  \
  do_intrinsic(_putCharUnaligned,          jdk_internal_misc_Unsafe,    putCharUnaligned_name, putChar_signature,       F_R)  \
  do_intrinsic(_putIntUnaligned,           jdk_internal_misc_Unsafe,    putIntUnaligned_name, putInt_signature,         F_R)  \
  do_intrinsic(_putLongUnaligned,          jdk_internal_misc_Unsafe,    putLongUnaligned_name, putLong_signature,       F_R)  \
                                                                                                                        \
  do_signature(compareAndSetReference_signature,      "(Ljava/lang/Object;JLjava/lang/Object;Ljava/lang/Object;)Z")        \
  do_signature(compareAndExchangeReference_signature, "(Ljava/lang/Object;JLjava/lang/Object;Ljava/lang/Object;)Ljava/lang/Object;") \
  do_signature(compareAndSetLong_signature,        "(Ljava/lang/Object;JJJ)Z")                                          \
  do_signature(compareAndExchangeLong_signature,   "(Ljava/lang/Object;JJJ)J")                                          \
  do_signature(compareAndSetInt_signature,         "(Ljava/lang/Object;JII)Z")                                          \
  do_signature(compareAndExchangeInt_signature,    "(Ljava/lang/Object;JII)I")                                          \
  do_signature(compareAndSetByte_signature,        "(Ljava/lang/Object;JBB)Z")                                          \
  do_signature(compareAndExchangeByte_signature,   "(Ljava/lang/Object;JBB)B")                                          \
  do_signature(compareAndSetShort_signature,       "(Ljava/lang/Object;JSS)Z")                                          \
  do_signature(compareAndExchangeShort_signature,  "(Ljava/lang/Object;JSS)S")                                          \
                                                                                                                        \
  do_name(compareAndSetReference_name,              "compareAndSetReference")                                           \
  do_name(compareAndExchangeReference_name,         "compareAndExchangeReference")                                      \
  do_name(compareAndExchangeReferenceAcquire_name,  "compareAndExchangeReferenceAcquire")                               \
  do_name(compareAndExchangeReferenceRelease_name,  "compareAndExchangeReferenceRelease")                               \
  do_name(compareAndSetLong_name,                   "compareAndSetLong")                                                \
  do_name(compareAndExchangeLong_name,              "compareAndExchangeLong")                                           \
  do_name(compareAndExchangeLongAcquire_name,       "compareAndExchangeLongAcquire")                                    \
  do_name(compareAndExchangeLongRelease_name,       "compareAndExchangeLongRelease")                                    \
  do_name(compareAndSetInt_name,                    "compareAndSetInt")                                                 \
  do_name(compareAndExchangeInt_name,               "compareAndExchangeInt")                                            \
  do_name(compareAndExchangeIntAcquire_name,        "compareAndExchangeIntAcquire")                                     \
  do_name(compareAndExchangeIntRelease_name,        "compareAndExchangeIntRelease")                                     \
  do_name(compareAndSetByte_name,                   "compareAndSetByte")                                                \
  do_name(compareAndExchangeByte_name,              "compareAndExchangeByte")                                           \
  do_name(compareAndExchangeByteAcquire_name,       "compareAndExchangeByteAcquire")                                    \
  do_name(compareAndExchangeByteRelease_name,       "compareAndExchangeByteRelease")                                    \
  do_name(compareAndSetShort_name,                  "compareAndSetShort")                                               \
  do_name(compareAndExchangeShort_name,             "compareAndExchangeShort")                                          \
  do_name(compareAndExchangeShortAcquire_name,      "compareAndExchangeShortAcquire")                                   \
  do_name(compareAndExchangeShortRelease_name,      "compareAndExchangeShortRelease")                                   \
                                                                                                                        \
  do_name(weakCompareAndSetReferencePlain_name,     "weakCompareAndSetReferencePlain")                                  \
  do_name(weakCompareAndSetReferenceAcquire_name,   "weakCompareAndSetReferenceAcquire")                                \
  do_name(weakCompareAndSetReferenceRelease_name,   "weakCompareAndSetReferenceRelease")                                \
  do_name(weakCompareAndSetReference_name,          "weakCompareAndSetReference")                                       \
  do_name(weakCompareAndSetLongPlain_name,          "weakCompareAndSetLongPlain")                                       \
  do_name(weakCompareAndSetLongAcquire_name,        "weakCompareAndSetLongAcquire")                                     \
  do_name(weakCompareAndSetLongRelease_name,        "weakCompareAndSetLongRelease")                                     \
  do_name(weakCompareAndSetLong_name,               "weakCompareAndSetLong")                                            \
  do_name(weakCompareAndSetIntPlain_name,           "weakCompareAndSetIntPlain")                                        \
  do_name(weakCompareAndSetIntAcquire_name,         "weakCompareAndSetIntAcquire")                                      \
  do_name(weakCompareAndSetIntRelease_name,         "weakCompareAndSetIntRelease")                                      \
  do_name(weakCompareAndSetInt_name,                "weakCompareAndSetInt")                                             \
  do_name(weakCompareAndSetBytePlain_name,          "weakCompareAndSetBytePlain")                                       \
  do_name(weakCompareAndSetByteAcquire_name,        "weakCompareAndSetByteAcquire")                                     \
  do_name(weakCompareAndSetByteRelease_name,        "weakCompareAndSetByteRelease")                                     \
  do_name(weakCompareAndSetByte_name,               "weakCompareAndSetByte")                                            \
  do_name(weakCompareAndSetShortPlain_name,         "weakCompareAndSetShortPlain")                                      \
  do_name(weakCompareAndSetShortAcquire_name,       "weakCompareAndSetShortAcquire")                                    \
  do_name(weakCompareAndSetShortRelease_name,       "weakCompareAndSetShortRelease")                                    \
  do_name(weakCompareAndSetShort_name,              "weakCompareAndSetShort")                                           \
                                                                                                                        \
  do_intrinsic(_compareAndSetReference,              jdk_internal_misc_Unsafe,  compareAndSetReference_name,              compareAndSetReference_signature,      F_RN) \
  do_intrinsic(_compareAndExchangeReference,         jdk_internal_misc_Unsafe,  compareAndExchangeReference_name,         compareAndExchangeReference_signature, F_RN) \
  do_intrinsic(_compareAndExchangeReferenceAcquire,  jdk_internal_misc_Unsafe,  compareAndExchangeReferenceAcquire_name,  compareAndExchangeReference_signature, F_R)  \
  do_intrinsic(_compareAndExchangeReferenceRelease,  jdk_internal_misc_Unsafe,  compareAndExchangeReferenceRelease_name,  compareAndExchangeReference_signature, F_R)  \
  do_intrinsic(_compareAndSetLong,                jdk_internal_misc_Unsafe,  compareAndSetLong_name,                compareAndSetLong_signature,        F_RN) \
  do_intrinsic(_compareAndExchangeLong,           jdk_internal_misc_Unsafe,  compareAndExchangeLong_name,           compareAndExchangeLong_signature,   F_RN) \
  do_intrinsic(_compareAndExchangeLongAcquire,    jdk_internal_misc_Unsafe,  compareAndExchangeLongAcquire_name,    compareAndExchangeLong_signature,   F_R)  \
  do_intrinsic(_compareAndExchangeLongRelease,    jdk_internal_misc_Unsafe,  compareAndExchangeLongRelease_name,    compareAndExchangeLong_signature,   F_R)  \
  do_intrinsic(_compareAndSetInt,                 jdk_internal_misc_Unsafe,  compareAndSetInt_name,                 compareAndSetInt_signature,         F_RN) \
  do_intrinsic(_compareAndExchangeInt,            jdk_internal_misc_Unsafe,  compareAndExchangeInt_name,            compareAndExchangeInt_signature,    F_RN) \
  do_intrinsic(_compareAndExchangeIntAcquire,     jdk_internal_misc_Unsafe,  compareAndExchangeIntAcquire_name,     compareAndExchangeInt_signature,    F_R)  \
  do_intrinsic(_compareAndExchangeIntRelease,     jdk_internal_misc_Unsafe,  compareAndExchangeIntRelease_name,     compareAndExchangeInt_signature,    F_R)  \
  do_intrinsic(_compareAndSetByte,                jdk_internal_misc_Unsafe,  compareAndSetByte_name,                compareAndSetByte_signature,        F_R)  \
  do_intrinsic(_compareAndExchangeByte,           jdk_internal_misc_Unsafe,  compareAndExchangeByte_name,           compareAndExchangeByte_signature,   F_R)  \
  do_intrinsic(_compareAndExchangeByteAcquire,    jdk_internal_misc_Unsafe,  compareAndExchangeByteAcquire_name,    compareAndExchangeByte_signature,   F_R)  \
  do_intrinsic(_compareAndExchangeByteRelease,    jdk_internal_misc_Unsafe,  compareAndExchangeByteRelease_name,    compareAndExchangeByte_signature,   F_R)  \
  do_intrinsic(_compareAndSetShort,               jdk_internal_misc_Unsafe,  compareAndSetShort_name,               compareAndSetShort_signature,       F_R)  \
  do_intrinsic(_compareAndExchangeShort,          jdk_internal_misc_Unsafe,  compareAndExchangeShort_name,          compareAndExchangeShort_signature,  F_R)  \
  do_intrinsic(_compareAndExchangeShortAcquire,   jdk_internal_misc_Unsafe,  compareAndExchangeShortAcquire_name,   compareAndExchangeShort_signature,  F_R)  \
  do_intrinsic(_compareAndExchangeShortRelease,   jdk_internal_misc_Unsafe,  compareAndExchangeShortRelease_name,   compareAndExchangeShort_signature,  F_R)  \
                                                                                                                                                             \
  do_intrinsic(_weakCompareAndSetReferencePlain,  jdk_internal_misc_Unsafe,  weakCompareAndSetReferencePlain_name,     compareAndSetReference_signature,      F_R) \
  do_intrinsic(_weakCompareAndSetReferenceAcquire,jdk_internal_misc_Unsafe,  weakCompareAndSetReferenceAcquire_name,   compareAndSetReference_signature,      F_R) \
  do_intrinsic(_weakCompareAndSetReferenceRelease,jdk_internal_misc_Unsafe,  weakCompareAndSetReferenceRelease_name,   compareAndSetReference_signature,      F_R) \
  do_intrinsic(_weakCompareAndSetReference,       jdk_internal_misc_Unsafe,  weakCompareAndSetReference_name,          compareAndSetReference_signature,      F_R) \
  do_intrinsic(_weakCompareAndSetLongPlain,       jdk_internal_misc_Unsafe,  weakCompareAndSetLongPlain_name,       compareAndSetLong_signature,        F_R) \
  do_intrinsic(_weakCompareAndSetLongAcquire,     jdk_internal_misc_Unsafe,  weakCompareAndSetLongAcquire_name,     compareAndSetLong_signature,        F_R) \
  do_intrinsic(_weakCompareAndSetLongRelease,     jdk_internal_misc_Unsafe,  weakCompareAndSetLongRelease_name,     compareAndSetLong_signature,        F_R) \
  do_intrinsic(_weakCompareAndSetLong,            jdk_internal_misc_Unsafe,  weakCompareAndSetLong_name,            compareAndSetLong_signature,        F_R) \
  do_intrinsic(_weakCompareAndSetIntPlain,        jdk_internal_misc_Unsafe,  weakCompareAndSetIntPlain_name,        compareAndSetInt_signature,         F_R) \
  do_intrinsic(_weakCompareAndSetIntAcquire,      jdk_internal_misc_Unsafe,  weakCompareAndSetIntAcquire_name,      compareAndSetInt_signature,         F_R) \
  do_intrinsic(_weakCompareAndSetIntRelease,      jdk_internal_misc_Unsafe,  weakCompareAndSetIntRelease_name,      compareAndSetInt_signature,         F_R) \
  do_intrinsic(_weakCompareAndSetInt,             jdk_internal_misc_Unsafe,  weakCompareAndSetInt_name,             compareAndSetInt_signature,         F_R) \
  do_intrinsic(_weakCompareAndSetBytePlain,       jdk_internal_misc_Unsafe,  weakCompareAndSetBytePlain_name,       compareAndSetByte_signature,        F_R) \
  do_intrinsic(_weakCompareAndSetByteAcquire,     jdk_internal_misc_Unsafe,  weakCompareAndSetByteAcquire_name,     compareAndSetByte_signature,        F_R) \
  do_intrinsic(_weakCompareAndSetByteRelease,     jdk_internal_misc_Unsafe,  weakCompareAndSetByteRelease_name,     compareAndSetByte_signature,        F_R) \
  do_intrinsic(_weakCompareAndSetByte,            jdk_internal_misc_Unsafe,  weakCompareAndSetByte_name,            compareAndSetByte_signature,        F_R) \
  do_intrinsic(_weakCompareAndSetShortPlain,      jdk_internal_misc_Unsafe,  weakCompareAndSetShortPlain_name,      compareAndSetShort_signature,       F_R) \
  do_intrinsic(_weakCompareAndSetShortAcquire,    jdk_internal_misc_Unsafe,  weakCompareAndSetShortAcquire_name,    compareAndSetShort_signature,       F_R) \
  do_intrinsic(_weakCompareAndSetShortRelease,    jdk_internal_misc_Unsafe,  weakCompareAndSetShortRelease_name,    compareAndSetShort_signature,       F_R) \
  do_intrinsic(_weakCompareAndSetShort,           jdk_internal_misc_Unsafe,  weakCompareAndSetShort_name,           compareAndSetShort_signature,       F_R) \
                           \
  do_intrinsic(_getAndAddInt,             jdk_internal_misc_Unsafe,     getAndAddInt_name, getAndAddInt_signature, F_R)       \
   do_name(     getAndAddInt_name,                                      "getAndAddInt")                                       \
   do_signature(getAndAddInt_signature,                                 "(Ljava/lang/Object;JI)I" )                           \
  do_intrinsic(_getAndAddLong,            jdk_internal_misc_Unsafe,     getAndAddLong_name, getAndAddLong_signature, F_R)     \
   do_name(     getAndAddLong_name,                                     "getAndAddLong")                                      \
   do_signature(getAndAddLong_signature,                                "(Ljava/lang/Object;JJ)J" )                           \
  do_intrinsic(_getAndAddByte,            jdk_internal_misc_Unsafe,     getAndAddByte_name, getAndAddByte_signature, F_R)     \
   do_name(     getAndAddByte_name,                                     "getAndAddByte")                                      \
   do_signature(getAndAddByte_signature,                                "(Ljava/lang/Object;JB)B" )                           \
  do_intrinsic(_getAndAddShort,           jdk_internal_misc_Unsafe,     getAndAddShort_name, getAndAddShort_signature, F_R)   \
   do_name(     getAndAddShort_name,                                    "getAndAddShort")                                     \
   do_signature(getAndAddShort_signature,                               "(Ljava/lang/Object;JS)S" )                           \
  do_intrinsic(_getAndSetInt,             jdk_internal_misc_Unsafe,     getAndSetInt_name, getAndSetInt_signature, F_R)       \
   do_name(     getAndSetInt_name,                                      "getAndSetInt")                                       \
   do_alias(    getAndSetInt_signature,                                 /*"(Ljava/lang/Object;JI)I"*/ getAndAddInt_signature)   \
  do_intrinsic(_getAndSetLong,            jdk_internal_misc_Unsafe,     getAndSetLong_name, getAndSetLong_signature, F_R)     \
   do_name(     getAndSetLong_name,                                     "getAndSetLong")                                      \
   do_alias(    getAndSetLong_signature,                                /*"(Ljava/lang/Object;JJ)J"*/ getAndAddLong_signature)  \
  do_intrinsic(_getAndSetByte,            jdk_internal_misc_Unsafe,     getAndSetByte_name, getAndSetByte_signature, F_R)     \
   do_name(     getAndSetByte_name,                                     "getAndSetByte")                                      \
   do_alias(    getAndSetByte_signature,                                /*"(Ljava/lang/Object;JB)B"*/ getAndAddByte_signature)  \
  do_intrinsic(_getAndSetShort,           jdk_internal_misc_Unsafe,     getAndSetShort_name, getAndSetShort_signature, F_R)   \
   do_name(     getAndSetShort_name,                                    "getAndSetShort")                                     \
   do_alias(    getAndSetShort_signature,                               /*"(Ljava/lang/Object;JS)S"*/ getAndAddShort_signature) \
  do_intrinsic(_getAndSetReference,       jdk_internal_misc_Unsafe,     getAndSetReference_name, getAndSetReference_signature, F_R) \
   do_name(     getAndSetReference_name,                                "getAndSetReference")                                  \
   do_signature(getAndSetReference_signature,                           "(Ljava/lang/Object;JLjava/lang/Object;)Ljava/lang/Object;" ) \
                                                                                                                               \
   /* (2) Bytecode intrinsics                                                                        */                        \
                                                                                                                               \
  do_intrinsic(_park,                     jdk_internal_misc_Unsafe,     park_name, park_signature,                     F_R)    \
   do_name(     park_name,                                              "park")                                                \
   do_signature(park_signature,                                         "(ZJ)V")                                               \
  do_intrinsic(_unpark,                   jdk_internal_misc_Unsafe,     unpark_name, unpark_signature,                 F_R)    \
   do_name(     unpark_name,                                            "unpark")                                              \
   do_alias(    unpark_signature,                                       /*(LObject;)V*/ object_void_signature)                 \
                                                                                                                               \
  do_intrinsic(_StringBuilder_void,   java_lang_StringBuilder, object_initializer_name, void_method_signature,     F_R)   \
  do_intrinsic(_StringBuilder_int,    java_lang_StringBuilder, object_initializer_name, int_void_signature,        F_R)   \
  do_intrinsic(_StringBuilder_String, java_lang_StringBuilder, object_initializer_name, string_void_signature,     F_R)   \
                                                                                                                          \
  do_intrinsic(_StringBuilder_append_char,   java_lang_StringBuilder, append_name, char_StringBuilder_signature,   F_R)   \
  do_intrinsic(_StringBuilder_append_int,    java_lang_StringBuilder, append_name, int_StringBuilder_signature,    F_R)   \
  do_intrinsic(_StringBuilder_append_String, java_lang_StringBuilder, append_name, String_StringBuilder_signature, F_R)   \
                                                                                                                          \
  do_intrinsic(_StringBuilder_toString, java_lang_StringBuilder, toString_name, void_string_signature,             F_R)   \
                                                                                                                          \
  do_intrinsic(_StringBuffer_void,   java_lang_StringBuffer, object_initializer_name, void_method_signature,       F_R)   \
  do_intrinsic(_StringBuffer_int,    java_lang_StringBuffer, object_initializer_name, int_void_signature,          F_R)   \
  do_intrinsic(_StringBuffer_String, java_lang_StringBuffer, object_initializer_name, string_void_signature,       F_R)   \
                                                                                                                          \
  do_intrinsic(_StringBuffer_append_char,   java_lang_StringBuffer, append_name, char_StringBuffer_signature,      F_Y)   \
  do_intrinsic(_StringBuffer_append_int,    java_lang_StringBuffer, append_name, int_StringBuffer_signature,       F_Y)   \
  do_intrinsic(_StringBuffer_append_String, java_lang_StringBuffer, append_name, String_StringBuffer_signature,    F_Y)   \
                                                                                                                          \
  do_intrinsic(_StringBuffer_toString,  java_lang_StringBuffer, toString_name, void_string_signature,              F_Y)   \
                                                                                                                          \
  do_intrinsic(_Integer_toString,      java_lang_Integer, toString_name, int_String_signature,                     F_S)   \
                                                                                                                          \
  do_intrinsic(_String_String, java_lang_String, object_initializer_name, string_void_signature,                   F_R)   \
                                                                                                                          \
  do_intrinsic(_Object_init,              java_lang_Object, object_initializer_name, void_method_signature,        F_R)   \
  /*    (symbol object_initializer_name defined above) */                                                                 \
                                                                                                                          \
  do_intrinsic(_invoke,                   java_lang_reflect_Method, invoke_name, object_object_array_object_signature, F_R) \
  /*   (symbols invoke_name and invoke_signature defined above) */                                                      \
  /* the polymorphic MH intrinsics must be in compact order, with _invokeGeneric first and _linkToInterface last */     \
  do_intrinsic(_invokeGeneric,            java_lang_invoke_MethodHandle, invoke_name,           star_name, F_RN)        \
  do_intrinsic(_invokeBasic,              java_lang_invoke_MethodHandle, invokeBasic_name,      star_name, F_RN)        \
  do_intrinsic(_linkToVirtual,            java_lang_invoke_MethodHandle, linkToVirtual_name,    star_name, F_SN)        \
  do_intrinsic(_linkToStatic,             java_lang_invoke_MethodHandle, linkToStatic_name,     star_name, F_SN)        \
  do_intrinsic(_linkToSpecial,            java_lang_invoke_MethodHandle, linkToSpecial_name,    star_name, F_SN)        \
  do_intrinsic(_linkToInterface,          java_lang_invoke_MethodHandle, linkToInterface_name,  star_name, F_SN)        \
  /* special marker for bytecode generated for the JVM from a LambdaForm: */                                            \
  do_intrinsic(_compiledLambdaForm,       java_lang_invoke_MethodHandle, compiledLambdaForm_name, star_name, F_RN)      \
                                                                                                                        \
  /* unboxing methods: */                                                                                               \
  do_intrinsic(_booleanValue,             java_lang_Boolean,      booleanValue_name, void_boolean_signature, F_R)       \
   do_name(     booleanValue_name,       "booleanValue")                                                                \
  do_intrinsic(_byteValue,                java_lang_Byte,         byteValue_name, void_byte_signature, F_R)             \
   do_name(     byteValue_name,          "byteValue")                                                                   \
  do_intrinsic(_charValue,                java_lang_Character,    charValue_name, void_char_signature, F_R)             \
   do_name(     charValue_name,          "charValue")                                                                   \
  do_intrinsic(_shortValue,               java_lang_Short,        shortValue_name, void_short_signature, F_R)           \
   do_name(     shortValue_name,         "shortValue")                                                                  \
  do_intrinsic(_intValue,                 java_lang_Integer,      intValue_name, void_int_signature, F_R)               \
   do_name(     intValue_name,           "intValue")                                                                    \
  do_intrinsic(_longValue,                java_lang_Long,         longValue_name, void_long_signature, F_R)             \
   do_name(     longValue_name,          "longValue")                                                                   \
  do_intrinsic(_floatValue,               java_lang_Float,        floatValue_name, void_float_signature, F_R)           \
   do_name(     floatValue_name,         "floatValue")                                                                  \
  do_intrinsic(_doubleValue,              java_lang_Double,       doubleValue_name, void_double_signature, F_R)         \
   do_name(     doubleValue_name,        "doubleValue")                                                                 \
                                                                                                                        \
  /* boxing methods: */                                                                                                 \
   do_name(    valueOf_name,              "valueOf")                                                                    \
  do_intrinsic(_Boolean_valueOf,          java_lang_Boolean,      valueOf_name, Boolean_valueOf_signature, F_S)         \
   do_name(     Boolean_valueOf_signature,                       "(Z)Ljava/lang/Boolean;")                              \
  do_intrinsic(_Byte_valueOf,             java_lang_Byte,         valueOf_name, Byte_valueOf_signature, F_S)            \
   do_name(     Byte_valueOf_signature,                          "(B)Ljava/lang/Byte;")                                 \
  do_intrinsic(_Character_valueOf,        java_lang_Character,    valueOf_name, Character_valueOf_signature, F_S)       \
   do_name(     Character_valueOf_signature,                     "(C)Ljava/lang/Character;")                            \
  do_intrinsic(_Short_valueOf,            java_lang_Short,        valueOf_name, Short_valueOf_signature, F_S)           \
   do_name(     Short_valueOf_signature,                         "(S)Ljava/lang/Short;")                                \
  do_intrinsic(_Integer_valueOf,          java_lang_Integer,      valueOf_name, Integer_valueOf_signature, F_S)         \
   do_name(     Integer_valueOf_signature,                       "(I)Ljava/lang/Integer;")                              \
  do_intrinsic(_Long_valueOf,             java_lang_Long,         valueOf_name, Long_valueOf_signature, F_S)            \
   do_name(     Long_valueOf_signature,                          "(J)Ljava/lang/Long;")                                 \
  do_intrinsic(_Float_valueOf,            java_lang_Float,        valueOf_name, Float_valueOf_signature, F_S)           \
   do_name(     Float_valueOf_signature,                         "(F)Ljava/lang/Float;")                                \
  do_intrinsic(_Double_valueOf,           java_lang_Double,       valueOf_name, Double_valueOf_signature, F_S)          \
   do_name(     Double_valueOf_signature,                        "(D)Ljava/lang/Double;")                               \
                                                                                                                        \
  /* forEachRemaining */                                                                             \
  do_intrinsic(_forEachRemaining, java_util_stream_StreamsRangeIntSpliterator, forEachRemaining_name, forEachRemaining_signature, F_R) \
   do_name(     forEachRemaining_name,    "forEachRemaining")                                                           \
   do_name(     forEachRemaining_signature,                      "(Ljava/util/function/IntConsumer;)V")                 \

    /*end*/




// Class vmSymbols

class vmSymbols: AllStatic {
  friend class vmIntrinsics;
  friend class VMStructs;
  friend class JVMCIVMStructs;
 public:
  // enum for figuring positions and size of array holding Symbol*s
  enum SID {
    NO_SID = 0,

    #define VM_SYMBOL_ENUM(name, string) VM_SYMBOL_ENUM_NAME(name),
    VM_SYMBOLS_DO(VM_SYMBOL_ENUM, VM_ALIAS_IGNORE)
    #undef VM_SYMBOL_ENUM

    SID_LIMIT,

    #define VM_ALIAS_ENUM(name, def) VM_SYMBOL_ENUM_NAME(name) = VM_SYMBOL_ENUM_NAME(def),
    VM_SYMBOLS_DO(VM_SYMBOL_IGNORE, VM_ALIAS_ENUM)
    #undef VM_ALIAS_ENUM

    FIRST_SID = NO_SID + 1
  };
  enum {
    log2_SID_LIMIT = 10         // checked by an assert at start-up
  };

 private:
  // The symbol array
  static Symbol* _symbols[];

  // Field signatures indexed by BasicType.
  static Symbol* _type_signatures[T_VOID+1];

 public:
  // Initialization
  static void initialize(TRAPS);
  // Accessing
  #define VM_SYMBOL_DECLARE(name, ignore)                 \
    static Symbol* name() {                               \
      return _symbols[VM_SYMBOL_ENUM_NAME(name)];         \
    }
  VM_SYMBOLS_DO(VM_SYMBOL_DECLARE, VM_SYMBOL_DECLARE)
  #undef VM_SYMBOL_DECLARE

  // Sharing support
  static void symbols_do(SymbolClosure* f);
  static void metaspace_pointers_do(MetaspaceClosure *it);
  static void serialize(SerializeClosure* soc);

  static Symbol* type_signature(BasicType t) {
    assert((uint)t < T_VOID+1, "range check");
    assert(_type_signatures[t] != NULL, "domain check");
    return _type_signatures[t];
  }
  // inverse of type_signature; returns T_OBJECT if s is not recognized
  static BasicType signature_type(const Symbol* s);

  static Symbol* symbol_at(SID id) {
    assert(id >= FIRST_SID && id < SID_LIMIT, "oob");
    assert(_symbols[id] != NULL, "init");
    return _symbols[id];
  }

  // Returns symbol's SID if one is assigned, else NO_SID.
  static SID find_sid(const Symbol* symbol);
  static SID find_sid(const char* symbol_name);

#ifndef PRODUCT
  // No need for this in the product:
  static const char* name_for(SID sid);
#endif //PRODUCT
};

// VM Intrinsic ID's uniquely identify some very special methods
class vmIntrinsics: AllStatic {
  friend class vmSymbols;
  friend class ciObjectFactory;

 public:
  // Accessing
  enum ID {
    _none = 0,                      // not an intrinsic (default answer)

    #define VM_INTRINSIC_ENUM(id, klass, name, sig, flags)  id,
    VM_INTRINSICS_DO(VM_INTRINSIC_ENUM,
                     VM_SYMBOL_IGNORE, VM_SYMBOL_IGNORE, VM_SYMBOL_IGNORE, VM_ALIAS_IGNORE)
    #undef VM_INTRINSIC_ENUM

    ID_LIMIT,
    LAST_COMPILER_INLINE = _getAndSetReference,
    FIRST_MH_SIG_POLY    = _invokeGeneric,
    FIRST_MH_STATIC      = _linkToVirtual,
    LAST_MH_SIG_POLY     = _linkToInterface,

    FIRST_ID = _none + 1
  };

  enum Flags {
    // AccessFlags syndromes relevant to intrinsics.
    F_none = 0,
    F_R,                        // !static ?native !synchronized (R="regular")
    F_S,                        //  static ?native !synchronized
    F_Y,                        // !static ?native  synchronized
    F_RN,                       // !static  native !synchronized
    F_SN,                       //  static  native !synchronized
    F_RNY,                      // !static  native  synchronized

    FLAG_LIMIT
  };
  enum {
    log2_FLAG_LIMIT = 4         // checked by an assert at start-up
  };

public:
  static ID ID_from(int raw_id) {
    assert(raw_id >= (int)_none && raw_id < (int)ID_LIMIT,
           "must be a valid intrinsic ID");
    return (ID)raw_id;
  }

  static const char* name_at(ID id);

private:
  static ID find_id_impl(vmSymbols::SID holder,
                         vmSymbols::SID name,
                         vmSymbols::SID sig,
                         jshort flags);

public:
  // Given a method's class, name, signature, and access flags, report its ID.
  static ID find_id(vmSymbols::SID holder,
                    vmSymbols::SID name,
                    vmSymbols::SID sig,
                    jshort flags) {
    ID id = find_id_impl(holder, name, sig, flags);
#ifdef ASSERT
    // ID _none does not hold the following asserts.
    if (id == _none)  return id;
#endif
    assert(    class_for(id) == holder, "correct id");
    assert(     name_for(id) == name,   "correct id");
    assert(signature_for(id) == sig,    "correct id");
    return id;
  }

  static void verify_method(ID actual_id, Method* m) PRODUCT_RETURN;

  // Find out the symbols behind an intrinsic:
  static vmSymbols::SID     class_for(ID id);
  static vmSymbols::SID      name_for(ID id);
  static vmSymbols::SID signature_for(ID id);
  static Flags              flags_for(ID id);

  static const char* short_name_as_C_string(ID id, char* buf, int size);

  // Wrapper object methods:
  static ID for_boxing(BasicType type);
  static ID for_unboxing(BasicType type);

  // Raw conversion:
  static ID for_raw_conversion(BasicType src, BasicType dest);

  // The methods below provide information related to compiling intrinsics.

  // (1) Information needed by the C1 compiler.

  static bool preserves_state(vmIntrinsics::ID id);
  static bool can_trap(vmIntrinsics::ID id);
  static bool should_be_pinned(vmIntrinsics::ID id);

  // (2) Information needed by the C2 compiler.

  // Returns true if the intrinsic for method 'method' will perform a virtual dispatch.
  static bool does_virtual_dispatch(vmIntrinsics::ID id);
  // A return value larger than 0 indicates that the intrinsic for method
  // 'method' requires predicated logic.
  static int predicates_needed(vmIntrinsics::ID id);

  // Returns true if a compiler intrinsic is disabled by command-line flags
  // and false otherwise.
  static bool is_disabled_by_flags(const methodHandle& method);
  static bool is_disabled_by_flags(vmIntrinsics::ID id);
  static bool is_intrinsic_disabled(vmIntrinsics::ID id);
  static bool is_intrinsic_available(vmIntrinsics::ID id);
};

#endif // SHARE_CLASSFILE_VMSYMBOLS_HPP<|MERGE_RESOLUTION|>--- conflicted
+++ resolved
@@ -1107,7 +1107,6 @@
   do_intrinsic(_updateByteBufferAdler32,  java_util_zip_Adler32,  updateByteBuffer_A_name,  updateByteBuffer_signature,  F_SN) \
    do_name(     updateByteBuffer_A_name,                          "updateByteBuffer")                                   \
                                                                                                                         \
-<<<<<<< HEAD
   /* java/lang/Continuation */                                                                                                 \
   do_class(java_lang_Continuation,                      "java/lang/Continuation")                                              \
   do_intrinsic(_Continuation_enter,  java_lang_Continuation,       enter_name,    continuationEnter_signature, F_R)            \
@@ -1128,10 +1127,9 @@
     do_signature(continuationJump_signature,                         "(JJJ)V")                                                 \
   do_intrinsic(_Continuation_runLevel,    java_lang_Continuation,  runLevel_name,    continuationrunLevel_signature, F_S)      \
     do_alias(continuationrunLevel_signature,                         void_int_signature)                                       \
-=======
+                                                                                                                        \
   /* support for UnsafeConstants */                                                                                     \
   do_class(jdk_internal_misc_UnsafeConstants,      "jdk/internal/misc/UnsafeConstants")                                 \
->>>>>>> 8ee30d4f
                                                                                                                         \
   /* support for Unsafe */                                                                                              \
   do_class(jdk_internal_misc_Unsafe,               "jdk/internal/misc/Unsafe")                                          \
