--- conflicted
+++ resolved
@@ -441,12 +441,7 @@
     } else if (is_class_loader(class_name, parser)) {
       ik = new (loader_data, size, THREAD) InstanceClassLoaderKlass(parser);
     } else {
-<<<<<<< HEAD
-      ik = new (loader_data, size, THREAD) InstanceKlass(parser, InstanceKlass::_misc_kind_other);
-=======
-      // normal
       ik = new (loader_data, size, THREAD) InstanceKlass(parser, InstanceKlass::_kind_other);
->>>>>>> 5c70479b
     }
   } else {
     ik = new (loader_data, size, THREAD) InstanceRefKlass(parser);
