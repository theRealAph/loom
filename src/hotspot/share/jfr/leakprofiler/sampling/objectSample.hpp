--- conflicted
+++ resolved
@@ -66,17 +66,7 @@
     _type_set.~JfrBlobHandle();
   }
 
-<<<<<<< HEAD
-  void reset() {
-    _object = NULL;
-    _virtual_thread = false;
-    set_stack_trace_id(0);
-    set_stack_trace_hash(0);
-    release_references();
-  }
-=======
   void reset();
->>>>>>> 99c7b2b8
 
  public:
   ObjectSample() : _next(NULL),
