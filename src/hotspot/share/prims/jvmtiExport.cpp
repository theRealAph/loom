--- conflicted
+++ resolved
@@ -1224,15 +1224,12 @@
 bool              JvmtiExport::_should_post_vm_object_alloc               = false;
 bool              JvmtiExport::_should_post_sampled_object_alloc          = false;
 bool              JvmtiExport::_should_post_on_exceptions                 = false;
-<<<<<<< HEAD
 bool              JvmtiExport::_should_post_fiber_scheduled               = false;
 bool              JvmtiExport::_should_post_fiber_terminated              = false;
 bool              JvmtiExport::_should_post_fiber_mount                   = false;
 bool              JvmtiExport::_should_post_fiber_unmount                 = false;
-=======
 bool              JvmtiExport::_should_post_continuation_run              = false;
 bool              JvmtiExport::_should_post_continuation_yield            = false;
->>>>>>> 1df44238
 
 ////////////////////////////////////////////////////////////////////////////////////////////////
 
@@ -1479,7 +1476,6 @@
   }
 }
 
-<<<<<<< HEAD
 
 void JvmtiExport::post_fiber_scheduled(jthread thread, jobject fiber) {
   if (JvmtiEnv::get_phase() < JVMTI_PHASE_PRIMORDIAL) {
@@ -1520,13 +1516,6 @@
     return;
   }
   EVT_TRIG_TRACE(JVMTI_EVENT_FIBER_TERMINATED, ("[%p] Trg Fiber Terminated event triggered", fiber));
-=======
-void JvmtiExport::post_continuation_run(jthread thread, jint frames_count) {
-  if (JvmtiEnv::get_phase() < JVMTI_PHASE_PRIMORDIAL) {
-    return;
-  }
-  EVT_TRIG_TRACE(JVMTI_EVENT_CONTINUATION_RUN, ("Trg Continuation Run event triggered"));
->>>>>>> 1df44238
 
   JavaThread *cur_thread = JavaThread::current();
   JvmtiThreadState *state = cur_thread->jvmti_thread_state();
@@ -1534,24 +1523,15 @@
     return;
   }
 
-<<<<<<< HEAD
   if (state->is_enabled(JVMTI_EVENT_FIBER_TERMINATED)) {
     JvmtiEnvThreadStateIterator it(state);
 
     for (JvmtiEnvThreadState* ets = it.first(); ets != NULL; ets = it.next(ets)) {
       if (ets->is_enabled(JVMTI_EVENT_FIBER_TERMINATED)) {
-=======
-  if (state->is_enabled(JVMTI_EVENT_CONTINUATION_RUN)) {
-    JvmtiEnvThreadStateIterator it(state);
-
-    for (JvmtiEnvThreadState* ets = it.first(); ets != NULL; ets = it.next(ets)) {
-      if (ets->is_enabled(JVMTI_EVENT_CONTINUATION_RUN)) {
->>>>>>> 1df44238
         JvmtiEnv *env = ets->get_env();
         if (env->phase() == JVMTI_PHASE_PRIMORDIAL) {
           continue;
         }
-<<<<<<< HEAD
         EVT_TRACE(JVMTI_EVENT_FIBER_TERMINATED, ("[%p] Evt Fiber Terminated event sent", fiber));
 
         JvmtiThreadEventMark jem(cur_thread);
@@ -1570,26 +1550,6 @@
     return;
   }
   EVT_TRIG_TRACE(JVMTI_EVENT_FIBER_MOUNT, ("[%p] Trg Fiber Mount event triggered", fiber));
-=======
-        EVT_TRACE(JVMTI_EVENT_CONTINUATION_RUN, ("Evt Continuation Run event sent"));
-
-        JvmtiThreadEventMark jem(cur_thread);
-        JvmtiJavaThreadEventTransition jet(cur_thread);
-        jvmtiEventContinuationRun callback = env->callbacks()->ContinuationRun;
-        if (callback != NULL) {
-          (*callback)(env->jvmti_external(), jem.jni_env(), thread, frames_count);
-        }
-      }
-    }
-  }
-}
-
-void JvmtiExport::post_continuation_yield(jthread thread, jint frames_count) {
-  if (JvmtiEnv::get_phase() < JVMTI_PHASE_PRIMORDIAL) {
-    return;
-  }
-  EVT_TRIG_TRACE(JVMTI_EVENT_CONTINUATION_YIELD, ("Trg Continuation Yield event triggered"));
->>>>>>> 1df44238
 
   JavaThread *cur_thread = JavaThread::current();
   JvmtiThreadState *state = cur_thread->jvmti_thread_state();
@@ -1597,24 +1557,15 @@
     return;
   }
 
-<<<<<<< HEAD
   if (state->is_enabled(JVMTI_EVENT_FIBER_MOUNT)) {
     JvmtiEnvThreadStateIterator it(state);
 
     for (JvmtiEnvThreadState* ets = it.first(); ets != NULL; ets = it.next(ets)) {
       if (ets->is_enabled(JVMTI_EVENT_FIBER_MOUNT)) {
-=======
-  if (state->is_enabled(JVMTI_EVENT_CONTINUATION_YIELD)) {
-    JvmtiEnvThreadStateIterator it(state);
-
-    for (JvmtiEnvThreadState* ets = it.first(); ets != NULL; ets = it.next(ets)) {
-      if (ets->is_enabled(JVMTI_EVENT_CONTINUATION_YIELD)) {
->>>>>>> 1df44238
         JvmtiEnv *env = ets->get_env();
         if (env->phase() == JVMTI_PHASE_PRIMORDIAL) {
           continue;
         }
-<<<<<<< HEAD
         EVT_TRACE(JVMTI_EVENT_FIBER_MOUNT, ("[%p] Evt Fiber Mount event sent", fiber));
 
         JvmtiThreadEventMark jem(cur_thread);
@@ -1662,8 +1613,61 @@
   }
 }
 
-
-=======
+void JvmtiExport::post_continuation_run(jthread thread, jint frames_count) {
+  if (JvmtiEnv::get_phase() < JVMTI_PHASE_PRIMORDIAL) {
+    return;
+  }
+  EVT_TRIG_TRACE(JVMTI_EVENT_CONTINUATION_RUN, ("Trg Continuation Run event triggered"));
+
+  JavaThread *cur_thread = JavaThread::current();
+  JvmtiThreadState *state = cur_thread->jvmti_thread_state();
+  if (state == NULL) {
+    return;
+  }
+
+  if (state->is_enabled(JVMTI_EVENT_CONTINUATION_RUN)) {
+    JvmtiEnvThreadStateIterator it(state);
+
+    for (JvmtiEnvThreadState* ets = it.first(); ets != NULL; ets = it.next(ets)) {
+      if (ets->is_enabled(JVMTI_EVENT_CONTINUATION_RUN)) {
+        JvmtiEnv *env = ets->get_env();
+        if (env->phase() == JVMTI_PHASE_PRIMORDIAL) {
+          continue;
+        }
+        EVT_TRACE(JVMTI_EVENT_CONTINUATION_RUN, ("Evt Continuation Run event sent"));
+
+        JvmtiThreadEventMark jem(cur_thread);
+        JvmtiJavaThreadEventTransition jet(cur_thread);
+        jvmtiEventContinuationRun callback = env->callbacks()->ContinuationRun;
+        if (callback != NULL) {
+          (*callback)(env->jvmti_external(), jem.jni_env(), thread, frames_count);
+        }
+      }
+    }
+  }
+}
+
+void JvmtiExport::post_continuation_yield(jthread thread, jint frames_count) {
+  if (JvmtiEnv::get_phase() < JVMTI_PHASE_PRIMORDIAL) {
+    return;
+  }
+  EVT_TRIG_TRACE(JVMTI_EVENT_CONTINUATION_YIELD, ("Trg Continuation Yield event triggered"));
+
+  JavaThread *cur_thread = JavaThread::current();
+  JvmtiThreadState *state = cur_thread->jvmti_thread_state();
+  if (state == NULL) {
+    return;
+  }
+
+  if (state->is_enabled(JVMTI_EVENT_CONTINUATION_YIELD)) {
+    JvmtiEnvThreadStateIterator it(state);
+
+    for (JvmtiEnvThreadState* ets = it.first(); ets != NULL; ets = it.next(ets)) {
+      if (ets->is_enabled(JVMTI_EVENT_CONTINUATION_YIELD)) {
+        JvmtiEnv *env = ets->get_env();
+        if (env->phase() == JVMTI_PHASE_PRIMORDIAL) {
+          continue;
+        }
         EVT_TRACE(JVMTI_EVENT_CONTINUATION_RUN, ("Evt Continuation Run event sent"));
 
         JvmtiThreadEventMark jem(cur_thread);
@@ -1677,7 +1681,6 @@
   }
 }
 
->>>>>>> 1df44238
 void JvmtiExport::post_object_free(JvmtiEnv* env, jlong tag) {
   assert(SafepointSynchronize::is_at_safepoint(), "must be executed at safepoint");
   assert(env->is_enabled(JVMTI_EVENT_OBJECT_FREE), "checking");
