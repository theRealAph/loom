/*
 * Copyright (c) 2003, 2021, Oracle and/or its affiliates. All rights reserved.
 * DO NOT ALTER OR REMOVE COPYRIGHT NOTICES OR THIS FILE HEADER.
 *
 * This code is free software; you can redistribute it and/or modify it
 * under the terms of the GNU General Public License version 2 only, as
 * published by the Free Software Foundation.
 *
 * This code is distributed in the hope that it will be useful, but WITHOUT
 * ANY WARRANTY; without even the implied warranty of MERCHANTABILITY or
 * FITNESS FOR A PARTICULAR PURPOSE.  See the GNU General Public License
 * version 2 for more details (a copy is included in the LICENSE file that
 * accompanied this code).
 *
 * You should have received a copy of the GNU General Public License version
 * 2 along with this work; if not, write to the Free Software Foundation,
 * Inc., 51 Franklin St, Fifth Floor, Boston, MA 02110-1301 USA.
 *
 * Please contact Oracle, 500 Oracle Parkway, Redwood Shores, CA 94065 USA
 * or visit www.oracle.com if you need additional information or have any
 * questions.
 *
 */

#include "precompiled.hpp"
#include "classfile/classLoaderExt.hpp"
#include "classfile/javaClasses.inline.hpp"
#include "classfile/stringTable.hpp"
#include "classfile/modules.hpp"
#include "classfile/systemDictionary.hpp"
#include "classfile/vmClasses.hpp"
#include "classfile/vmSymbols.hpp"
#include "interpreter/bytecodeStream.hpp"
#include "interpreter/interpreter.hpp"
#include "jfr/jfrEvents.hpp"
#include "jvmtifiles/jvmtiEnv.hpp"
#include "logging/log.hpp"
#include "logging/logConfiguration.hpp"
#include "memory/resourceArea.hpp"
#include "memory/universe.hpp"
#include "oops/instanceKlass.hpp"
#include "oops/klass.inline.hpp"
#include "oops/objArrayOop.inline.hpp"
#include "oops/oop.inline.hpp"
#include "prims/jniCheck.hpp"
#include "prims/jvm_misc.hpp"
#include "prims/jvmtiAgentThread.hpp"
#include "prims/jvmtiClassFileReconstituter.hpp"
#include "prims/jvmtiCodeBlobEvents.hpp"
#include "prims/jvmtiExtensions.hpp"
#include "prims/jvmtiGetLoadedClasses.hpp"
#include "prims/jvmtiImpl.hpp"
#include "prims/jvmtiManageCapabilities.hpp"
#include "prims/jvmtiRawMonitor.hpp"
#include "prims/jvmtiRedefineClasses.hpp"
#include "prims/jvmtiTagMap.hpp"
#include "prims/jvmtiThreadState.inline.hpp"
#include "prims/jvmtiUtil.hpp"
#include "runtime/arguments.hpp"
#include "runtime/deoptimization.hpp"
#include "runtime/fieldDescriptor.inline.hpp"
#include "runtime/handles.inline.hpp"
#include "runtime/interfaceSupport.inline.hpp"
#include "runtime/javaCalls.hpp"
#include "runtime/jfieldIDWorkaround.hpp"
#include "runtime/jniHandles.inline.hpp"
#include "runtime/objectMonitor.inline.hpp"
#include "runtime/os.hpp"
#include "runtime/osThread.hpp"
#include "runtime/reflectionUtils.hpp"
#include "runtime/signature.hpp"
#include "runtime/thread.inline.hpp"
#include "runtime/threadHeapSampler.hpp"
#include "runtime/threadSMR.hpp"
#include "runtime/timerTrace.hpp"
#include "runtime/vframe.inline.hpp"
#include "runtime/vmThread.hpp"
#include "services/threadService.hpp"
#include "utilities/exceptions.hpp"
#include "utilities/preserveException.hpp"
#include "utilities/utf8.hpp"


#define FIXLATER 0 // REMOVE this when completed.

 // FIXLATER: hook into JvmtiTrace
#define TraceJVMTICalls false

JvmtiEnv::JvmtiEnv(jint version) : JvmtiEnvBase(version) {
}

JvmtiEnv::~JvmtiEnv() {
}

JvmtiEnv*
JvmtiEnv::create_a_jvmti(jint version) {
  return new JvmtiEnv(version);
}

// VM operation class to copy jni function table at safepoint.
// More than one java threads or jvmti agents may be reading/
// modifying jni function tables. To reduce the risk of bad
// interaction b/w these threads it is copied at safepoint.
class VM_JNIFunctionTableCopier : public VM_Operation {
 private:
  const struct JNINativeInterface_ *_function_table;
 public:
  VM_JNIFunctionTableCopier(const struct JNINativeInterface_ *func_tbl) {
    _function_table = func_tbl;
  };

  VMOp_Type type() const { return VMOp_JNIFunctionTableCopier; }
  void doit() {
    copy_jni_function_table(_function_table);
  };
};

//
// Do not change the "prefix" marker below, everything above it is copied
// unchanged into the filled stub, everything below is controlled by the
// stub filler (only method bodies are carried forward, and then only for
// functionality still in the spec).
//
// end file prefix

  //
  // Memory Management functions
  //

// mem_ptr - pre-checked for NULL
jvmtiError
JvmtiEnv::Allocate(jlong size, unsigned char** mem_ptr) {
  return allocate(size, mem_ptr);
} /* end Allocate */


// mem - NULL is a valid value, must be checked
jvmtiError
JvmtiEnv::Deallocate(unsigned char* mem) {
  return deallocate(mem);
} /* end Deallocate */

// Threads_lock NOT held
// thread - NOT pre-checked
// data - NULL is a valid value, must be checked
jvmtiError
JvmtiEnv::SetThreadLocalStorage(jthread thread, const void* data) {
  jvmtiError err = JVMTI_ERROR_NONE;
  JavaThread* java_thread = NULL;
  JvmtiThreadState* state = NULL;
  oop thread_obj = NULL;

  if (thread == NULL) {
    java_thread = JavaThread::current();
    state = java_thread->jvmti_thread_state(); 
  } else {
    ThreadsListHandle tlh;
    JvmtiVTMTDisabler vtmt_disabler;

    err = get_threadOop_and_JavaThread(tlh.list(), thread, &java_thread, &thread_obj);
    if (err != JVMTI_ERROR_NONE) {
      return err;
    } 
  }
  if (state == NULL) {
    if (data == NULL) {
      // leaving state unset same as data set to NULL
      return JVMTI_ERROR_NONE;
    }
    // otherwise, create the state
    state = JvmtiThreadState::state_for(java_thread, thread_obj);
    if (state == NULL) {
      return JVMTI_ERROR_THREAD_NOT_ALIVE;
    }
#ifdef DBG // TMP
    ResourceMark rm(current_thread);
    oop name_oop = java_lang_Thread::name(thread_oop);
    const char* name_str = java_lang_String::as_utf8_string(name_oop);
    name_str = name_str == NULL ? "<NULL>" : name_str;
    printf("DBG: state_for_while_locked: %s cthread JvmtiThreadState: %p, %s\n",
           action, (void*)state, name_str); fflush(0);
#endif
  }
  state->env_thread_state(this)->set_agent_thread_local_storage_data((void*)data);
  return JVMTI_ERROR_NONE;
} /* end SetThreadLocalStorage */


// Threads_lock NOT held
// thread - NOT pre-checked
// data_ptr - pre-checked for NULL
jvmtiError
JvmtiEnv::GetThreadLocalStorage(jthread thread, void** data_ptr) {
  JavaThread* current_thread = JavaThread::current();
  if (thread == NULL) {
    JvmtiThreadState* state = current_thread->jvmti_thread_state();
    *data_ptr = (state == NULL) ? NULL :
      state->env_thread_state(this)->get_agent_thread_local_storage_data();
  } else {
    // jvmti_GetThreadLocalStorage is "in native" and doesn't transition
    // the thread to _thread_in_vm. However, when the TLS for a thread
    // other than the current thread is required we need to transition
    // from native so as to resolve the jthread.

    ThreadInVMfromNative __tiv(current_thread);
    VM_ENTRY_BASE(jvmtiError, JvmtiEnv::GetThreadLocalStorage , current_thread)
    debug_only(VMNativeEntryWrapper __vew;)

    JavaThread* java_thread = NULL;
    oop thread_obj = NULL;
    ThreadsListHandle tlh(current_thread);
    JvmtiVTMTDisabler vtmt_disabler;

    jvmtiError err = get_threadOop_and_JavaThread(tlh.list(), thread, &java_thread, &thread_obj);
    if (err != JVMTI_ERROR_NONE) {
      return err;
    }

    JvmtiThreadState* state = JvmtiThreadState::state_for(java_thread, thread_obj);
#ifdef DBG // TMP
    ResourceMark rm(current_thread);
    oop name_oop = java_lang_Thread::name(thread_obj);
    const char* name_str = java_lang_String::as_utf8_string(name_oop);
    name_str = name_str == NULL ? "<NULL>" : name_str;
    printf("DBG: GetThreadLocalStorage: cthread JvmtiThreadState: %p, %s\n",
           (void*)state, name_str); fflush(0);
#endif
    *data_ptr = (state == NULL) ? NULL :
      state->env_thread_state(this)->get_agent_thread_local_storage_data();
  }
  return JVMTI_ERROR_NONE;
} /* end GetThreadLocalStorage */

  //
  // Module functions
  //

// module_count_ptr - pre-checked for NULL
// modules_ptr - pre-checked for NULL
jvmtiError
JvmtiEnv::GetAllModules(jint* module_count_ptr, jobject** modules_ptr) {
    JvmtiModuleClosure jmc;

    return jmc.get_all_modules(this, module_count_ptr, modules_ptr);
} /* end GetAllModules */


// class_loader - NULL is a valid value, must be pre-checked
// package_name - pre-checked for NULL
// module_ptr - pre-checked for NULL
jvmtiError
JvmtiEnv::GetNamedModule(jobject class_loader, const char* package_name, jobject* module_ptr) {
  JavaThread* THREAD = JavaThread::current(); // pass to macros
  ResourceMark rm(THREAD);

  Handle h_loader (THREAD, JNIHandles::resolve(class_loader));
  // Check that loader is a subclass of java.lang.ClassLoader.
  if (h_loader.not_null() && !java_lang_ClassLoader::is_subclass(h_loader->klass())) {
    return JVMTI_ERROR_ILLEGAL_ARGUMENT;
  }
  jobject module = Modules::get_named_module(h_loader, package_name, THREAD);
  if (HAS_PENDING_EXCEPTION) {
    CLEAR_PENDING_EXCEPTION;
    return JVMTI_ERROR_INTERNAL; // unexpected exception
  }
  *module_ptr = module;
  return JVMTI_ERROR_NONE;
} /* end GetNamedModule */


// module - pre-checked for NULL
// to_module - pre-checked for NULL
jvmtiError
JvmtiEnv::AddModuleReads(jobject module, jobject to_module) {
  JavaThread* THREAD = JavaThread::current();

  // check module
  Handle h_module(THREAD, JNIHandles::resolve(module));
  if (!java_lang_Module::is_instance(h_module())) {
    return JVMTI_ERROR_INVALID_MODULE;
  }
  // check to_module
  Handle h_to_module(THREAD, JNIHandles::resolve(to_module));
  if (!java_lang_Module::is_instance(h_to_module())) {
    return JVMTI_ERROR_INVALID_MODULE;
  }
  return JvmtiExport::add_module_reads(h_module, h_to_module, THREAD);
} /* end AddModuleReads */


// module - pre-checked for NULL
// pkg_name - pre-checked for NULL
// to_module - pre-checked for NULL
jvmtiError
JvmtiEnv::AddModuleExports(jobject module, const char* pkg_name, jobject to_module) {
  JavaThread* THREAD = JavaThread::current();
  Handle h_pkg = java_lang_String::create_from_str(pkg_name, THREAD);

  // check module
  Handle h_module(THREAD, JNIHandles::resolve(module));
  if (!java_lang_Module::is_instance(h_module())) {
    return JVMTI_ERROR_INVALID_MODULE;
  }
  // check to_module
  Handle h_to_module(THREAD, JNIHandles::resolve(to_module));
  if (!java_lang_Module::is_instance(h_to_module())) {
    return JVMTI_ERROR_INVALID_MODULE;
  }
  return JvmtiExport::add_module_exports(h_module, h_pkg, h_to_module, THREAD);
} /* end AddModuleExports */


// module - pre-checked for NULL
// pkg_name - pre-checked for NULL
// to_module - pre-checked for NULL
jvmtiError
JvmtiEnv::AddModuleOpens(jobject module, const char* pkg_name, jobject to_module) {
  JavaThread* THREAD = JavaThread::current();
  Handle h_pkg = java_lang_String::create_from_str(pkg_name, THREAD);

  // check module
  Handle h_module(THREAD, JNIHandles::resolve(module));
  if (!java_lang_Module::is_instance(h_module())) {
    return JVMTI_ERROR_INVALID_MODULE;
  }
  // check to_module
  Handle h_to_module(THREAD, JNIHandles::resolve(to_module));
  if (!java_lang_Module::is_instance(h_to_module())) {
    return JVMTI_ERROR_INVALID_MODULE;
  }
  return JvmtiExport::add_module_opens(h_module, h_pkg, h_to_module, THREAD);
} /* end AddModuleOpens */


// module - pre-checked for NULL
// service - pre-checked for NULL
jvmtiError
JvmtiEnv::AddModuleUses(jobject module, jclass service) {
  JavaThread* THREAD = JavaThread::current();

  // check module
  Handle h_module(THREAD, JNIHandles::resolve(module));
  if (!java_lang_Module::is_instance(h_module())) {
    return JVMTI_ERROR_INVALID_MODULE;
  }
  // check service
  Handle h_service(THREAD, JNIHandles::resolve_external_guard(service));
  if (!java_lang_Class::is_instance(h_service()) ||
      java_lang_Class::is_primitive(h_service())) {
    return JVMTI_ERROR_INVALID_CLASS;
  }
  return JvmtiExport::add_module_uses(h_module, h_service, THREAD);
} /* end AddModuleUses */


// module - pre-checked for NULL
// service - pre-checked for NULL
// impl_class - pre-checked for NULL
jvmtiError
JvmtiEnv::AddModuleProvides(jobject module, jclass service, jclass impl_class) {
  JavaThread* THREAD = JavaThread::current();

  // check module
  Handle h_module(THREAD, JNIHandles::resolve(module));
  if (!java_lang_Module::is_instance(h_module())) {
    return JVMTI_ERROR_INVALID_MODULE;
  }
  // check service
  Handle h_service(THREAD, JNIHandles::resolve_external_guard(service));
  if (!java_lang_Class::is_instance(h_service()) ||
      java_lang_Class::is_primitive(h_service())) {
    return JVMTI_ERROR_INVALID_CLASS;
  }
  // check impl_class
  Handle h_impl_class(THREAD, JNIHandles::resolve_external_guard(impl_class));
  if (!java_lang_Class::is_instance(h_impl_class()) ||
      java_lang_Class::is_primitive(h_impl_class())) {
    return JVMTI_ERROR_INVALID_CLASS;
  }
  return JvmtiExport::add_module_provides(h_module, h_service, h_impl_class, THREAD);
} /* end AddModuleProvides */

// module - pre-checked for NULL
// is_modifiable_class_ptr - pre-checked for NULL
jvmtiError
JvmtiEnv::IsModifiableModule(jobject module, jboolean* is_modifiable_module_ptr) {
  JavaThread* THREAD = JavaThread::current();

  // check module
  Handle h_module(THREAD, JNIHandles::resolve(module));
  if (!java_lang_Module::is_instance(h_module())) {
    return JVMTI_ERROR_INVALID_MODULE;
  }

  *is_modifiable_module_ptr = JNI_TRUE;
  return JVMTI_ERROR_NONE;
} /* end IsModifiableModule */


  //
  // Class functions
  //

// class_count_ptr - pre-checked for NULL
// classes_ptr - pre-checked for NULL
jvmtiError
JvmtiEnv::GetLoadedClasses(jint* class_count_ptr, jclass** classes_ptr) {
  return JvmtiGetLoadedClasses::getLoadedClasses(this, class_count_ptr, classes_ptr);
} /* end GetLoadedClasses */


// initiating_loader - NULL is a valid value, must be checked
// class_count_ptr - pre-checked for NULL
// classes_ptr - pre-checked for NULL
jvmtiError
JvmtiEnv::GetClassLoaderClasses(jobject initiating_loader, jint* class_count_ptr, jclass** classes_ptr) {
  return JvmtiGetLoadedClasses::getClassLoaderClasses(this, initiating_loader,
                                                  class_count_ptr, classes_ptr);
} /* end GetClassLoaderClasses */

// k_mirror - may be primitive, this must be checked
// is_modifiable_class_ptr - pre-checked for NULL
jvmtiError
JvmtiEnv::IsModifiableClass(oop k_mirror, jboolean* is_modifiable_class_ptr) {
  *is_modifiable_class_ptr = VM_RedefineClasses::is_modifiable_class(k_mirror)?
                                                       JNI_TRUE : JNI_FALSE;
  return JVMTI_ERROR_NONE;
} /* end IsModifiableClass */

// class_count - pre-checked to be greater than or equal to 0
// classes - pre-checked for NULL
jvmtiError
JvmtiEnv::RetransformClasses(jint class_count, const jclass* classes) {
//TODO: add locking

  int index;
  JavaThread* current_thread = JavaThread::current();
  ResourceMark rm(current_thread);

  jvmtiClassDefinition* class_definitions =
                            NEW_RESOURCE_ARRAY(jvmtiClassDefinition, class_count);
  NULL_CHECK(class_definitions, JVMTI_ERROR_OUT_OF_MEMORY);

  for (index = 0; index < class_count; index++) {
    HandleMark hm(current_thread);

    jclass jcls = classes[index];
    oop k_mirror = JNIHandles::resolve_external_guard(jcls);
    if (k_mirror == NULL) {
      return JVMTI_ERROR_INVALID_CLASS;
    }
    if (!k_mirror->is_a(vmClasses::Class_klass())) {
      return JVMTI_ERROR_INVALID_CLASS;
    }

    if (!VM_RedefineClasses::is_modifiable_class(k_mirror)) {
      return JVMTI_ERROR_UNMODIFIABLE_CLASS;
    }

    Klass* klass = java_lang_Class::as_Klass(k_mirror);

    jint status = klass->jvmti_class_status();
    if (status & (JVMTI_CLASS_STATUS_ERROR)) {
      return JVMTI_ERROR_INVALID_CLASS;
    }

    InstanceKlass* ik = InstanceKlass::cast(klass);
    if (ik->get_cached_class_file_bytes() == NULL) {
      // Not cached, we need to reconstitute the class file from the
      // VM representation. We don't attach the reconstituted class
      // bytes to the InstanceKlass here because they have not been
      // validated and we're not at a safepoint.
      JvmtiClassFileReconstituter reconstituter(ik);
      if (reconstituter.get_error() != JVMTI_ERROR_NONE) {
        return reconstituter.get_error();
      }

      class_definitions[index].class_byte_count = (jint)reconstituter.class_file_size();
      class_definitions[index].class_bytes      = (unsigned char*)
                                                       reconstituter.class_file_bytes();
    } else {
      // it is cached, get it from the cache
      class_definitions[index].class_byte_count = ik->get_cached_class_file_len();
      class_definitions[index].class_bytes      = ik->get_cached_class_file_bytes();
    }
    class_definitions[index].klass              = jcls;
  }
  EventRetransformClasses event;
  VM_RedefineClasses op(class_count, class_definitions, jvmti_class_load_kind_retransform);
  VMThread::execute(&op);
  jvmtiError error = op.check_error();
  if (error == JVMTI_ERROR_NONE) {
    event.set_classCount(class_count);
    event.set_redefinitionId(op.id());
    event.commit();
  }
  return error;
} /* end RetransformClasses */


// class_count - pre-checked to be greater than or equal to 0
// class_definitions - pre-checked for NULL
jvmtiError
JvmtiEnv::RedefineClasses(jint class_count, const jvmtiClassDefinition* class_definitions) {
//TODO: add locking
  EventRedefineClasses event;
  VM_RedefineClasses op(class_count, class_definitions, jvmti_class_load_kind_redefine);
  VMThread::execute(&op);
  jvmtiError error = op.check_error();
  if (error == JVMTI_ERROR_NONE) {
    event.set_classCount(class_count);
    event.set_redefinitionId(op.id());
    event.commit();
  }
  return error;
} /* end RedefineClasses */


  //
  // Object functions
  //

// size_ptr - pre-checked for NULL
jvmtiError
JvmtiEnv::GetObjectSize(jobject object, jlong* size_ptr) {
  oop mirror = JNIHandles::resolve_external_guard(object);
  NULL_CHECK(mirror, JVMTI_ERROR_INVALID_OBJECT);
  *size_ptr = (jlong)mirror->size() * wordSize;
  return JVMTI_ERROR_NONE;
} /* end GetObjectSize */

  //
  // Method functions
  //

// prefix - NULL is a valid value, must be checked
jvmtiError
JvmtiEnv::SetNativeMethodPrefix(const char* prefix) {
  return prefix == NULL?
              SetNativeMethodPrefixes(0, NULL) :
              SetNativeMethodPrefixes(1, (char**)&prefix);
} /* end SetNativeMethodPrefix */


// prefix_count - pre-checked to be greater than or equal to 0
// prefixes - pre-checked for NULL
jvmtiError
JvmtiEnv::SetNativeMethodPrefixes(jint prefix_count, char** prefixes) {
  // Have to grab JVMTI thread state lock to be sure that some thread
  // isn't accessing the prefixes at the same time we are setting them.
  // No locks during VM bring-up.
  if (Threads::number_of_threads() == 0) {
    return set_native_method_prefixes(prefix_count, prefixes);
  } else {
    MutexLocker mu(JvmtiThreadState_lock);
    return set_native_method_prefixes(prefix_count, prefixes);
  }
} /* end SetNativeMethodPrefixes */

  //
  // Event Management functions
  //

// callbacks - NULL is a valid value, must be checked
// size_of_callbacks - pre-checked to be greater than or equal to 0
jvmtiError
JvmtiEnv::SetEventCallbacks(const jvmtiEventCallbacks* callbacks, jint size_of_callbacks) {
  JvmtiEventController::set_event_callbacks(this, callbacks, size_of_callbacks);
  return JVMTI_ERROR_NONE;
} /* end SetEventCallbacks */


// event_thread - NULL is a valid value, must be checked
jvmtiError
JvmtiEnv::SetEventNotificationMode(jvmtiEventMode mode, jvmtiEvent event_type, jthread event_thread,   ...) {
  bool enabled = (mode == JVMTI_ENABLE);

  // event_type must be valid
  if (!JvmtiEventController::is_valid_event_type(event_type)) {
    return JVMTI_ERROR_INVALID_EVENT_TYPE;
  }

  // assure that needed capabilities are present
  if (enabled && !JvmtiUtil::has_event_capability(event_type, get_capabilities())) {
    return JVMTI_ERROR_MUST_POSSESS_CAPABILITY;
  }

  if (event_type == JVMTI_EVENT_CLASS_FILE_LOAD_HOOK && enabled) {
    record_class_file_load_hook_enabled();
  }

  if (event_thread == NULL) {
    // Can be called at Agent_OnLoad() time with event_thread == NULL
    // when Thread::current() does not work yet so we cannot create a
    // ThreadsListHandle that is common to both thread-specific and
    // global code paths.

    JvmtiEventController::set_user_enabled(this, (JavaThread*) NULL, (oop) NULL, event_type, enabled);
  } else {
    // We have a specified event_thread.
    JavaThread* java_thread = NULL;
    ThreadsListHandle tlh;
    oop thread_obj = NULL;
    JvmtiVTMTDisabler vtmt_disabler;

    jvmtiError err = get_threadOop_and_JavaThread(tlh.list(), event_thread, &java_thread, &thread_obj);
    if (err != JVMTI_ERROR_NONE) {
      return err;
    }

    // global events cannot be controlled at thread level.
    if (JvmtiEventController::is_global_event(event_type)) {
      return JVMTI_ERROR_ILLEGAL_ARGUMENT;
    }

    // assure that needed capabilities are present
    if (java_lang_VirtualThread::is_instance(thread_obj) && !JvmtiExport::can_support_virtual_threads()) {
      return JVMTI_ERROR_MUST_POSSESS_CAPABILITY;
    }

    JvmtiEventController::set_user_enabled(this, java_thread, thread_obj, event_type, enabled);
  }

  return JVMTI_ERROR_NONE;
} /* end SetEventNotificationMode */

  //
  // Capability functions
  //

// capabilities_ptr - pre-checked for NULL
jvmtiError
JvmtiEnv::GetPotentialCapabilities(jvmtiCapabilities* capabilities_ptr) {
  JvmtiManageCapabilities::get_potential_capabilities(get_capabilities(),
                                                      get_prohibited_capabilities(),
                                                      capabilities_ptr);
  return JVMTI_ERROR_NONE;
} /* end GetPotentialCapabilities */


// capabilities_ptr - pre-checked for NULL
jvmtiError
JvmtiEnv::AddCapabilities(const jvmtiCapabilities* capabilities_ptr) {
  return JvmtiManageCapabilities::add_capabilities(get_capabilities(),
                                                   get_prohibited_capabilities(),
                                                   capabilities_ptr,
                                                   get_capabilities());
} /* end AddCapabilities */


// capabilities_ptr - pre-checked for NULL
jvmtiError
JvmtiEnv::RelinquishCapabilities(const jvmtiCapabilities* capabilities_ptr) {
  JvmtiManageCapabilities::relinquish_capabilities(get_capabilities(), capabilities_ptr, get_capabilities());
  return JVMTI_ERROR_NONE;
} /* end RelinquishCapabilities */


// capabilities_ptr - pre-checked for NULL
jvmtiError
JvmtiEnv::GetCapabilities(jvmtiCapabilities* capabilities_ptr) {
  JvmtiManageCapabilities::copy_capabilities(get_capabilities(), capabilities_ptr);
  return JVMTI_ERROR_NONE;
} /* end GetCapabilities */

  //
  // Class Loader Search functions
  //

// segment - pre-checked for NULL
jvmtiError
JvmtiEnv::AddToBootstrapClassLoaderSearch(const char* segment) {
  jvmtiPhase phase = get_phase();
  if (phase == JVMTI_PHASE_ONLOAD) {
    Arguments::append_sysclasspath(segment);
    return JVMTI_ERROR_NONE;
  } else if (use_version_1_0_semantics()) {
    // This JvmtiEnv requested version 1.0 semantics and this function
    // is only allowed in the ONLOAD phase in version 1.0 so we need to
    // return an error here.
    return JVMTI_ERROR_WRONG_PHASE;
  } else if (phase == JVMTI_PHASE_LIVE) {
    // The phase is checked by the wrapper that called this function,
    // but this thread could be racing with the thread that is
    // terminating the VM so we check one more time.

    // create the zip entry
    ClassPathZipEntry* zip_entry = ClassLoader::create_class_path_zip_entry(segment, true);
    if (zip_entry == NULL) {
      return JVMTI_ERROR_ILLEGAL_ARGUMENT;
    }

    // add the jar file to the bootclasspath
    log_info(class, load)("opened: %s", zip_entry->name());
#if INCLUDE_CDS
    ClassLoaderExt::append_boot_classpath(zip_entry);
#else
    ClassLoader::add_to_boot_append_entries(zip_entry);
#endif
    return JVMTI_ERROR_NONE;
  } else {
    return JVMTI_ERROR_WRONG_PHASE;
  }

} /* end AddToBootstrapClassLoaderSearch */


// segment - pre-checked for NULL
jvmtiError
JvmtiEnv::AddToSystemClassLoaderSearch(const char* segment) {
  jvmtiPhase phase = get_phase();

  if (phase == JVMTI_PHASE_ONLOAD) {
    for (SystemProperty* p = Arguments::system_properties(); p != NULL; p = p->next()) {
      if (strcmp("java.class.path", p->key()) == 0) {
        p->append_value(segment);
        break;
      }
    }
    return JVMTI_ERROR_NONE;
  } else if (phase == JVMTI_PHASE_LIVE) {
    // The phase is checked by the wrapper that called this function,
    // but this thread could be racing with the thread that is
    // terminating the VM so we check one more time.
    Thread* THREAD = Thread::current();
    HandleMark hm(THREAD);

    // create the zip entry (which will open the zip file and hence
    // check that the segment is indeed a zip file).
    ClassPathZipEntry* zip_entry = ClassLoader::create_class_path_zip_entry(segment, false);
    if (zip_entry == NULL) {
      return JVMTI_ERROR_ILLEGAL_ARGUMENT;
    }
    delete zip_entry;   // no longer needed

    // lock the loader
    Handle loader = Handle(THREAD, SystemDictionary::java_system_loader());
    ObjectLocker ol(loader, THREAD);

    // need the path as java.lang.String
    Handle path = java_lang_String::create_from_platform_dependent_str(segment, THREAD);
    if (HAS_PENDING_EXCEPTION) {
      CLEAR_PENDING_EXCEPTION;
      return JVMTI_ERROR_INTERNAL;
    }

    // Invoke the appendToClassPathForInstrumentation method - if the method
    // is not found it means the loader doesn't support adding to the class path
    // in the live phase.
    {
      JavaValue res(T_VOID);
      JavaCalls::call_special(&res,
                              loader,
                              loader->klass(),
                              vmSymbols::appendToClassPathForInstrumentation_name(),
                              vmSymbols::appendToClassPathForInstrumentation_signature(),
                              path,
                              THREAD);
      if (HAS_PENDING_EXCEPTION) {
        Symbol* ex_name = PENDING_EXCEPTION->klass()->name();
        CLEAR_PENDING_EXCEPTION;

        if (ex_name == vmSymbols::java_lang_NoSuchMethodError()) {
          return JVMTI_ERROR_CLASS_LOADER_UNSUPPORTED;
        } else {
          return JVMTI_ERROR_INTERNAL;
        }
      }
    }

    return JVMTI_ERROR_NONE;
  } else {
    return JVMTI_ERROR_WRONG_PHASE;
  }
} /* end AddToSystemClassLoaderSearch */

  //
  // General functions
  //

// phase_ptr - pre-checked for NULL
jvmtiError
JvmtiEnv::GetPhase(jvmtiPhase* phase_ptr) {
  *phase_ptr = phase();
  return JVMTI_ERROR_NONE;
} /* end GetPhase */


jvmtiError
JvmtiEnv::DisposeEnvironment() {
  dispose();
  return JVMTI_ERROR_NONE;
} /* end DisposeEnvironment */


// data - NULL is a valid value, must be checked
jvmtiError
JvmtiEnv::SetEnvironmentLocalStorage(const void* data) {
  set_env_local_storage(data);
  return JVMTI_ERROR_NONE;
} /* end SetEnvironmentLocalStorage */


// data_ptr - pre-checked for NULL
jvmtiError
JvmtiEnv::GetEnvironmentLocalStorage(void** data_ptr) {
  *data_ptr = (void*)get_env_local_storage();
  return JVMTI_ERROR_NONE;
} /* end GetEnvironmentLocalStorage */

// version_ptr - pre-checked for NULL
jvmtiError
JvmtiEnv::GetVersionNumber(jint* version_ptr) {
  *version_ptr = JVMTI_VERSION;
  return JVMTI_ERROR_NONE;
} /* end GetVersionNumber */


// name_ptr - pre-checked for NULL
jvmtiError
JvmtiEnv::GetErrorName(jvmtiError error, char** name_ptr) {
  if (error < JVMTI_ERROR_NONE || error > JVMTI_ERROR_MAX) {
    return JVMTI_ERROR_ILLEGAL_ARGUMENT;
  }
  const char *name = JvmtiUtil::error_name(error);
  if (name == NULL) {
    return JVMTI_ERROR_ILLEGAL_ARGUMENT;
  }
  size_t len = strlen(name) + 1;
  jvmtiError err = allocate(len, (unsigned char**)name_ptr);
  if (err == JVMTI_ERROR_NONE) {
    memcpy(*name_ptr, name, len);
  }
  return err;
} /* end GetErrorName */


jvmtiError
JvmtiEnv::SetVerboseFlag(jvmtiVerboseFlag flag, jboolean value) {
  LogLevelType level = value == 0 ? LogLevel::Off : LogLevel::Info;
  switch (flag) {
  case JVMTI_VERBOSE_OTHER:
    // ignore
    break;
  case JVMTI_VERBOSE_CLASS:
    LogConfiguration::configure_stdout(level, false, LOG_TAGS(class, unload));
    LogConfiguration::configure_stdout(level, false, LOG_TAGS(class, load));
    break;
  case JVMTI_VERBOSE_GC:
    LogConfiguration::configure_stdout(level, true, LOG_TAGS(gc));
    break;
  case JVMTI_VERBOSE_JNI:
    level = value == 0 ? LogLevel::Off : LogLevel::Debug;
    LogConfiguration::configure_stdout(level, true, LOG_TAGS(jni, resolve));
    break;
  default:
    return JVMTI_ERROR_ILLEGAL_ARGUMENT;
  };
  return JVMTI_ERROR_NONE;
} /* end SetVerboseFlag */


// format_ptr - pre-checked for NULL
jvmtiError
JvmtiEnv::GetJLocationFormat(jvmtiJlocationFormat* format_ptr) {
  *format_ptr = JVMTI_JLOCATION_JVMBCI;
  return JVMTI_ERROR_NONE;
} /* end GetJLocationFormat */

  //
  // Functions supporting virtual threads
  //

// java_thread - pre-checked
// vthread_ptr - pre-checked for NULL
jvmtiError
JvmtiEnv::GetVirtualThread(JavaThread* java_thread, jthread* vthread_ptr) {
  JavaThread* current_thread = JavaThread::current();
  ResourceMark rm(current_thread);
  oop vthread_oop = NULL;
  uint32_t debug_bits = 0;

  JvmtiThreadState *state = JvmtiThreadState::state_for(java_thread);
  if (state == NULL) {
    return JVMTI_ERROR_THREAD_NOT_ALIVE;
  }
  // if (!java_thread->is_thread_fully_suspended(true, &debug_bits)) {
  //   return JVMTI_ERROR_THREAD_NOT_SUSPENDED;
  // }
  vthread_oop = java_thread->mounted_vthread();
  if (!java_lang_VirtualThread::is_instance(vthread_oop)) { // not a virtual thread
    vthread_oop = NULL;
  }
  *vthread_ptr = (jthread)JNIHandles::make_local(current_thread, vthread_oop);
  return JVMTI_ERROR_NONE;
} /* end GetVirtualThread */

// thread_ptr - pre-checked for NULL
jvmtiError
JvmtiEnv::GetCarrierThread(jthread vthread, jthread* thread_ptr) {
  JavaThread* current_thread = JavaThread::current();
  HandleMark hm(current_thread);
  oop vthread_obj = JNIHandles::resolve_external_guard(vthread);

  if (!java_lang_VirtualThread::is_instance(vthread_obj)) {
    return JVMTI_ERROR_INVALID_THREAD;
  }
  VThreadGetThreadClosure op(Handle(current_thread, vthread_obj), thread_ptr);
  Handshake::execute(&op, current_thread);
  return op.result();
} /* end GetCarrierThread */

  //
  // Thread functions
  //

// Threads_lock NOT held
// thread - NOT pre-checked
// thread_state_ptr - pre-checked for NULL
jvmtiError
JvmtiEnv::GetThreadState(jthread thread, jint* thread_state_ptr) {
  JavaThread* current_thread = JavaThread::current();
  JavaThread* java_thread = NULL;
  oop thread_oop = NULL;
  JvmtiVTMTDisabler vtmt_disabler;
  ThreadsListHandle tlh(current_thread);

  if (thread == NULL) {
    java_thread = current_thread;
    thread_oop = get_vthread_or_thread_oop(java_thread);

    if (thread_oop == NULL || !thread_oop->is_a(vmClasses::Thread_klass())) {
      return JVMTI_ERROR_INVALID_THREAD;
    }
  } else {
    jvmtiError err = JvmtiExport::cv_external_thread_to_JavaThread(tlh.list(), thread, &java_thread, &thread_oop);
    if (err != JVMTI_ERROR_NONE) {
      // We got an error code so we don't have a JavaThread *, but
      // only return an error from here if we didn't get a valid
      // thread_oop.
      // In a vthread case the cv_external_thread_to_JavaThread is expected to correctly set
      // the thread_oop and return JVMTI_ERROR_INVALID_THREAD which we ignore here.
      if (thread_oop == NULL) {
        return err;
      }
      // We have a valid thread_oop so we can return some thread state.
    }
  }

  // Support for virtual thread
  if (java_lang_VirtualThread::is_instance(thread_oop)) {
    if (!JvmtiExport::can_support_virtual_threads()) {
      return JVMTI_ERROR_MUST_POSSESS_CAPABILITY;
    }
    *thread_state_ptr = JvmtiEnvBase::get_vthread_state(thread_oop);
  } else {
    *thread_state_ptr = JvmtiEnvBase::get_thread_state(thread_oop, java_thread);
  }
  return JVMTI_ERROR_NONE;
} /* end GetThreadState */


// thread_ptr - pre-checked for NULL
jvmtiError
JvmtiEnv::GetCurrentThread(jthread* thread_ptr) {
  JavaThread* cur_thread = JavaThread::current();
  oop thread_oop = get_vthread_or_thread_oop(cur_thread);

  *thread_ptr = (jthread)JNIHandles::make_local(cur_thread, thread_oop);
  return JVMTI_ERROR_NONE;
} /* end GetCurrentThread */


// threads_count_ptr - pre-checked for NULL
// threads_ptr - pre-checked for NULL
jvmtiError
JvmtiEnv::GetAllThreads(jint* threads_count_ptr, jthread** threads_ptr) {
  int nthreads        = 0;
  Handle *thread_objs = NULL;
  Thread* current_thread = Thread::current();
  ResourceMark rm(current_thread);
  HandleMark hm(current_thread);

  // enumerate threads (including agent threads)
  ThreadsListEnumerator tle(current_thread, true);
  nthreads = tle.num_threads();
  *threads_count_ptr = nthreads;

  if (nthreads == 0) {
    *threads_ptr = NULL;
    return JVMTI_ERROR_NONE;
  }

  thread_objs = NEW_RESOURCE_ARRAY(Handle, nthreads);
  NULL_CHECK(thread_objs, JVMTI_ERROR_OUT_OF_MEMORY);

  for (int i = 0; i < nthreads; i++) {
    thread_objs[i] = Handle(tle.get_threadObj(i));
  }

  jthread *jthreads  = new_jthreadArray(nthreads, thread_objs);
  NULL_CHECK(jthreads, JVMTI_ERROR_OUT_OF_MEMORY);

  *threads_ptr = jthreads;
  return JVMTI_ERROR_NONE;
} /* end GetAllThreads */


jvmtiError
JvmtiEnv::SuspendThread(jthread thread) {
  JavaThread* java_thread = NULL;
  oop thread_oop = NULL;
  JvmtiVTMTDisabler vtmt_disabler;
  ThreadsListHandle tlh;

  jvmtiError err = get_threadOop_and_JavaThread(tlh.list(), thread, &java_thread, &thread_oop);
  if (err != JVMTI_ERROR_NONE) {
    return err;
  }
  err = suspend_thread(thread_oop,
                       java_thread,
                       true,  // single suspend
                       NULL); // no need for extra safepoint
  return err;;
} /* end SuspendThread */


// request_count - pre-checked to be greater than or equal to 0
// request_list - pre-checked for NULL
// results - pre-checked for NULL
jvmtiError
JvmtiEnv::SuspendThreadList(jint request_count, const jthread* request_list, jvmtiError* results) {
  int needSafepoint = 0;  // > 0 if we need a safepoint
  oop thread_oop = NULL;
  JavaThread *java_thread = NULL;

  {
    JvmtiVTMTDisabler vtmt_disabler;
    ThreadsListHandle tlh;

    for (int i = 0; i < request_count; i++) {
      jthread thread = request_list[i];
      jvmtiError err = JvmtiExport::cv_external_thread_to_JavaThread(tlh.list(), thread, &java_thread, &thread_oop);
      if (err != JVMTI_ERROR_NONE) {
        if (thread_oop == NULL || err != JVMTI_ERROR_INVALID_THREAD) {
          results[i] = err;
          continue;
        }
      }
      results[i] = suspend_thread(thread_oop,
                                  java_thread,
                                  true, // single suspend
                                  &needSafepoint);
    }
  }
  if (needSafepoint > 0) {
    VM_ThreadsSuspendJVMTI tsj;
    VMThread::execute(&tsj);
  }
  // per-thread suspend results returned via results parameter
  return JVMTI_ERROR_NONE;
} /* end SuspendThreadList */


jvmtiError
JvmtiEnv::SuspendAllVirtualThreads() {
  int needSafepoint = 0;  // > 0 if a safepoint is needed
  if (!JvmtiExport::can_support_virtual_threads()) {
    return JVMTI_ERROR_MUST_POSSESS_CAPABILITY;
  }
  {
    ResourceMark rm;
    JvmtiVTMTDisabler vtmt_disabler;

    for (JavaThreadIteratorWithHandle jtiwh; JavaThread *java_thread = jtiwh.next(); ) {
      oop jt_oop = java_thread->threadObj();
      if (jt_oop == NULL || java_thread->is_exiting() ||
          !java_lang_Thread::is_alive(jt_oop) ||
          java_thread->is_jvmti_agent_thread() ||
          java_thread->is_hidden_from_external_view()) {
        continue;
      }
      oop thread_oop = java_thread->mounted_vthread();
      // suspend non-suspended vthreads only
      if (java_lang_VirtualThread::is_instance(thread_oop) &&
          !JvmtiVTSuspender::vthread_is_ext_suspended(thread_oop)) {
        suspend_thread(thread_oop,
                       java_thread,
                       false, // suspend all
                       &needSafepoint);
      }
    }
    JvmtiVTSuspender::register_all_vthreads_suspend();
  }
  if (needSafepoint > 0) {
    VM_ThreadsSuspendJVMTI tsj;
    VMThread::execute(&tsj);
  }
  return JVMTI_ERROR_NONE;
}


jvmtiError
JvmtiEnv::ResumeThread(jthread thread) {
  JavaThread* java_thread = NULL;
  oop thread_oop = NULL;
  JvmtiVTMTDisabler vtmt_disabler;
  ThreadsListHandle tlh;  

  jvmtiError err = get_threadOop_and_JavaThread(tlh.list(), thread, &java_thread, &thread_oop);  
  if (err != JVMTI_ERROR_NONE) {
    return err;
  }
  err = resume_thread(thread_oop, java_thread, true); // single suspend
  return err;
} /* end ResumeThread */


// request_count - pre-checked to be greater than or equal to 0
// request_list - pre-checked for NULL
// results - pre-checked for NULL
jvmtiError
JvmtiEnv::ResumeThreadList(jint request_count, const jthread* request_list, jvmtiError* results) {
  oop thread_oop = NULL;
  JavaThread* java_thread = NULL;
  JvmtiVTMTDisabler vtmt_disabler;
  ThreadsListHandle tlh;

  for (int i = 0; i < request_count; i++) {
    jthread thread = request_list[i];
    jvmtiError err = JvmtiExport::cv_external_thread_to_JavaThread(tlh.list(), thread, &java_thread, &thread_oop);
    if (err != JVMTI_ERROR_NONE) {
      if (thread_oop == NULL || err != JVMTI_ERROR_INVALID_THREAD) {
        results[i] = err;
        continue;
      }
    }
    results[i] = resume_thread(thread_oop, java_thread, true); // single suspend
  }
  // per-thread resume results returned via results parameter
  return JVMTI_ERROR_NONE;
} /* end ResumeThreadList */


jvmtiError
JvmtiEnv::ResumeAllVirtualThreads() {
  if (!JvmtiExport::can_support_virtual_threads()) {
    return JVMTI_ERROR_MUST_POSSESS_CAPABILITY;
  }
  JvmtiVTMTDisabler vtmt_disabler;
  ResourceMark rm;

  for (JavaThreadIteratorWithHandle jtiwh; JavaThread *java_thread = jtiwh.next(); ) {
    oop jt_oop = java_thread->threadObj();
    if (jt_oop == NULL || java_thread->is_exiting() ||
        !java_lang_Thread::is_alive(jt_oop) ||
        java_thread->is_jvmti_agent_thread() ||
        java_thread->is_hidden_from_external_view()) {
      continue;
    }
    oop thread_oop = java_thread->mounted_vthread();
    // resume suspended vthreads only
    if (java_lang_VirtualThread::is_instance(thread_oop) &&
        JvmtiVTSuspender::vthread_is_ext_suspended(thread_oop)) {
      resume_thread(thread_oop, java_thread, false); // suspend all
    }
  } 
  JvmtiVTSuspender::register_all_vthreads_resume();
  return JVMTI_ERROR_NONE;
}


// Threads_lock NOT held, java_thread not protected by lock
// java_thread - pre-checked
jvmtiError
JvmtiEnv::StopThread(JavaThread* java_thread, jobject exception) {
  oop e = JNIHandles::resolve_external_guard(exception);
  NULL_CHECK(e, JVMTI_ERROR_NULL_POINTER);

  JavaThread::send_async_exception(java_thread->threadObj(), e);

  return JVMTI_ERROR_NONE;

} /* end StopThread */


// Threads_lock NOT held
// thread - NOT pre-checked
jvmtiError
JvmtiEnv::InterruptThread(jthread thread) {
  JavaThread* current_thread  = JavaThread::current();
  JavaThread* java_thread = NULL;
  ThreadsListHandle tlh(current_thread);
  jvmtiError err = JvmtiExport::cv_external_thread_to_JavaThread(tlh.list(), thread, &java_thread, NULL);
  if (err != JVMTI_ERROR_NONE) {
    return err;
  }
  // Really this should be a Java call to Thread.interrupt to ensure the same
  // semantics, however historically this has not been done for some reason.
  // So we continue with that (which means we don't interact with any Java-level
  // Interruptible object) but we must set the Java-level interrupted state.
  java_lang_Thread::set_interrupted(JNIHandles::resolve(thread), true);
  java_thread->interrupt();

  return JVMTI_ERROR_NONE;
} /* end InterruptThread */


// Threads_lock NOT held
// thread - NOT pre-checked
// info_ptr - pre-checked for NULL
jvmtiError
JvmtiEnv::GetThreadInfo(jthread thread, jvmtiThreadInfo* info_ptr) {
  JavaThread* current_thread = JavaThread::current();
  ResourceMark rm(current_thread);
  HandleMark hm(current_thread);
  JavaThread* java_thread = NULL;
  oop thread_oop = NULL;

  ThreadsListHandle tlh(current_thread);

  // if thread is NULL the current thread is used
  if (thread == NULL) {
<<<<<<< HEAD
    java_thread = JavaThread::current();
    thread_oop = get_vthread_or_thread_oop(java_thread);
    if (thread_oop == NULL || !thread_oop->is_a(SystemDictionary::Thread_klass())) {
=======
    thread_oop = current_thread->threadObj();
    if (thread_oop == NULL || !thread_oop->is_a(vmClasses::Thread_klass())) {
>>>>>>> f025bc1d
      return JVMTI_ERROR_INVALID_THREAD;
    }
  } else {
    jvmtiError err = JvmtiExport::cv_external_thread_to_JavaThread(tlh.list(), thread, &java_thread, &thread_oop);
    if (err != JVMTI_ERROR_NONE) {
      // We got an error code so we don't have a JavaThread *, but
      // only return an error from here if we didn't get a valid
      // thread_oop.
      // In the virtual thread case the cv_external_thread_to_JavaThread is expected to correctly set
      // the thread_oop and return JVMTI_ERROR_INVALID_THREAD which we ignore here.
      if (thread_oop == NULL) {
        return err;
      }
    }
  }
  // We have a valid thread_oop so we can return some thread info.

  Handle thread_obj(current_thread, thread_oop);
  Handle name;
  ThreadPriority priority;
  Handle     thread_group;
  Handle context_class_loader;
  bool          is_daemon;

  name = Handle(current_thread, java_lang_Thread::name(thread_obj()));

  // Support for virtual threads
  if (java_lang_VirtualThread::is_instance(thread_obj())) {
    if (!JvmtiExport::can_support_virtual_threads()) {
      return JVMTI_ERROR_MUST_POSSESS_CAPABILITY;
    }
    priority = (ThreadPriority)JVMTI_THREAD_NORM_PRIORITY;
    is_daemon = true;
    if (java_lang_VirtualThread::state(thread_obj()) == java_lang_VirtualThread::TERMINATED) {
      thread_group = Handle(current_thread, NULL);
    } else {
      thread_group = Handle(current_thread, java_lang_Thread_VirtualThreads::get_THREAD_GROUP());
    }
  } else {
    priority = java_lang_Thread::priority(thread_obj());
    is_daemon = java_lang_Thread::is_daemon(thread_obj());
    if (java_lang_Thread::get_thread_status(thread_obj()) == JavaThreadStatus::TERMINATED) {
      thread_group = Handle(current_thread, NULL);
    } else {
      thread_group = Handle(current_thread, java_lang_Thread::threadGroup(thread_obj()));
    }
  }

  oop loader = java_lang_Thread::context_class_loader(thread_obj());
  context_class_loader = Handle(current_thread, loader);

  { const char *n;

    if (name() != NULL) {
      n = java_lang_String::as_utf8_string(name());
    } else {
      int utf8_length = 0;
      n = UNICODE::as_utf8((jchar*) NULL, utf8_length);
    }

    info_ptr->name = (char *) jvmtiMalloc(strlen(n)+1);
    if (info_ptr->name == NULL)
      return JVMTI_ERROR_OUT_OF_MEMORY;

    strcpy(info_ptr->name, n);
  }
  info_ptr->is_daemon = is_daemon;
  info_ptr->priority  = priority;

  info_ptr->context_class_loader = (context_class_loader.is_null()) ? NULL :
                                    jni_reference(context_class_loader);
  info_ptr->thread_group = jni_reference(thread_group);

  return JVMTI_ERROR_NONE;
} /* end GetThreadInfo */


// Threads_lock NOT held
// thread - NOT pre-checked
// owned_monitor_count_ptr - pre-checked for NULL
// owned_monitors_ptr - pre-checked for NULL
jvmtiError
JvmtiEnv::GetOwnedMonitorInfo(jthread thread, jint* owned_monitor_count_ptr, jobject** owned_monitors_ptr) {
  jvmtiError err = JVMTI_ERROR_NONE;
  JavaThread* calling_thread = JavaThread::current();
  JavaThread* java_thread = NULL;
  HandleMark hm(calling_thread);
  oop thread_oop = NULL;

  // growable array of jvmti monitors info on the C-heap
  GrowableArray<jvmtiMonitorStackDepthInfo*> *owned_monitors_list =
      new (ResourceObj::C_HEAP, mtServiceability) GrowableArray<jvmtiMonitorStackDepthInfo*>(1, mtServiceability);


  JvmtiVTMTDisabler vtmt_disabler;
  ThreadsListHandle tlh(calling_thread);

  err = get_threadOop_and_JavaThread(tlh.list(), thread, &java_thread, &thread_oop);
  if (err != JVMTI_ERROR_NONE) {
    return err;
  }

  // Support for virtual threads
  if (java_lang_VirtualThread::is_instance(thread_oop)) {
    if (!JvmtiExport::can_support_virtual_threads()) {
      return JVMTI_ERROR_MUST_POSSESS_CAPABILITY;
    }
    // there is no monitor info to collect if target virtual thread is unmounted
    if (java_thread != NULL) {
      VThreadGetOwnedMonitorInfoClosure op(this,
                                           Handle(calling_thread, thread_oop),
                                           owned_monitors_list);
      Handshake::execute(&op, java_thread);
      err = op.result();
    }
  } else {
    EscapeBarrier eb(true, calling_thread, java_thread);
    if (!eb.deoptimize_objects(MaxJavaStackTraceDepth)) {
      return JVMTI_ERROR_OUT_OF_MEMORY;
    }

    if (JvmtiEnvBase::cthread_with_continuation(java_thread)) {
      // Carrier thread with a mounted continuation case.
      // No contended monitor can be owned by carrier thread in this case.
    } else if (java_thread == calling_thread) {
      // It is only safe to make a direct call on the current thread.
      // All other usage needs to use a direct handshake for safety.
      err = get_owned_monitors(calling_thread, java_thread, owned_monitors_list);
    } else {
      // get owned monitors info with handshake
      GetOwnedMonitorInfoClosure op(calling_thread, this, owned_monitors_list);
      Handshake::execute(&op, java_thread);
      err = op.result();
    }
  }

  jint owned_monitor_count = owned_monitors_list->length();
  if (err == JVMTI_ERROR_NONE) {
    if ((err = allocate(owned_monitor_count * sizeof(jobject *),
                      (unsigned char**)owned_monitors_ptr)) == JVMTI_ERROR_NONE) {
      // copy into the returned array
      for (int i = 0; i < owned_monitor_count; i++) {
        (*owned_monitors_ptr)[i] =
          ((jvmtiMonitorStackDepthInfo*)owned_monitors_list->at(i))->monitor;
      }
      *owned_monitor_count_ptr = owned_monitor_count;
    }
  }
  // clean up.
  for (int i = 0; i < owned_monitor_count; i++) {
    deallocate((unsigned char*)owned_monitors_list->at(i));
  }
  delete owned_monitors_list;

  return err;
} /* end GetOwnedMonitorInfo */


// Threads_lock NOT held
// thread - NOT pre-checked
// monitor_info_count_ptr - pre-checked for NULL
// monitor_info_ptr - pre-checked for NULL
jvmtiError
JvmtiEnv::GetOwnedMonitorStackDepthInfo(jthread thread, jint* monitor_info_count_ptr, jvmtiMonitorStackDepthInfo** monitor_info_ptr) {
  jvmtiError err = JVMTI_ERROR_NONE;
  JavaThread* calling_thread = JavaThread::current();
  JavaThread* java_thread = NULL;
  HandleMark hm(calling_thread);
  oop thread_oop = NULL;

  // growable array of jvmti monitors info on the C-heap
  GrowableArray<jvmtiMonitorStackDepthInfo*> *owned_monitors_list =
         new (ResourceObj::C_HEAP, mtServiceability) GrowableArray<jvmtiMonitorStackDepthInfo*>(1, mtServiceability);

  JvmtiVTMTDisabler vtmt_disabler;
  ThreadsListHandle tlh(calling_thread);
 
  err = get_threadOop_and_JavaThread(tlh.list(), thread, &java_thread, &thread_oop);
  if (err != JVMTI_ERROR_NONE) {
    return err;
  }

  // Support for virtual threads
  if (java_lang_VirtualThread::is_instance(thread_oop)) {
    if (!JvmtiExport::can_support_virtual_threads()) {
      return JVMTI_ERROR_MUST_POSSESS_CAPABILITY;
    }
    // there is no monitor info to collect if target virtual thread is unmounted
    if (java_thread != NULL) {
      VThreadGetOwnedMonitorInfoClosure op(this,
                                           Handle(calling_thread, thread_oop),
                                           owned_monitors_list);
      Handshake::execute(&op, java_thread);
      err = op.result();
    }
  } else {
    EscapeBarrier eb(true, calling_thread, java_thread);
    if (!eb.deoptimize_objects(MaxJavaStackTraceDepth)) {
      return JVMTI_ERROR_OUT_OF_MEMORY;
    }

    if (JvmtiEnvBase::cthread_with_continuation(java_thread)) {
      // Carrier thread with a mounted continuation case.
      // No contended monitor can be owned by carrier thread in this case.
    } else if (java_thread == calling_thread) {
      // It is only safe to make a direct call on the current thread.
      // All other usage needs to use a direct handshake for safety.
      err = get_owned_monitors(calling_thread, java_thread, owned_monitors_list); 
    } else {
      // get owned monitors info with handshake
      GetOwnedMonitorInfoClosure op(calling_thread, this, owned_monitors_list);
      Handshake::execute(&op, java_thread);
      err = op.result();
    }
  }
  jint owned_monitor_count = owned_monitors_list->length();
  if (err == JVMTI_ERROR_NONE) {
    if ((err = allocate(owned_monitor_count * sizeof(jvmtiMonitorStackDepthInfo),
                        (unsigned char**)monitor_info_ptr)) == JVMTI_ERROR_NONE) {
      // copy to output array.
      for (int i = 0; i < owned_monitor_count; i++) {
        (*monitor_info_ptr)[i].monitor =
          ((jvmtiMonitorStackDepthInfo*)owned_monitors_list->at(i))->monitor;
        (*monitor_info_ptr)[i].stack_depth =
          ((jvmtiMonitorStackDepthInfo*)owned_monitors_list->at(i))->stack_depth;
      }
    }
    *monitor_info_count_ptr = owned_monitor_count;
  }

  // clean up.
  for (int i = 0; i < owned_monitor_count; i++) {
    deallocate((unsigned char*)owned_monitors_list->at(i));
  }
  delete owned_monitors_list;

  return err;
} /* end GetOwnedMonitorStackDepthInfo */


// Threads_lock NOT held
// thread - NOT pre-checked
// monitor_ptr - pre-checked for NULL
jvmtiError
JvmtiEnv::GetCurrentContendedMonitor(jthread thread, jobject* monitor_ptr) {
  jvmtiError err = JVMTI_ERROR_NONE;
  JavaThread* calling_thread = JavaThread::current();
  JavaThread* java_thread = NULL;
  HandleMark hm(calling_thread);
  oop thread_oop = NULL;

  JvmtiVTMTDisabler vtmt_disabler;
  ThreadsListHandle tlh(calling_thread);

  err = get_threadOop_and_JavaThread(tlh.list(), thread, &java_thread, &thread_oop);
  if (err != JVMTI_ERROR_NONE) {
    return err;
  }

  // Support for virtual threads
  if (java_lang_VirtualThread::is_instance(thread_oop)) {
    if (!JvmtiExport::can_support_virtual_threads()) {
      return JVMTI_ERROR_MUST_POSSESS_CAPABILITY;
    }
    // there is no monitor info to collect if target virtual thread is unmounted
    if (java_thread != NULL) {
      VThreadGetCurrentContendedMonitorClosure op(this,
                                                  Handle(calling_thread, thread_oop),
                                                  monitor_ptr);
      Handshake::execute(&op, java_thread);
      err = op.result();
    } else {
      *monitor_ptr = NULL;
    }
    return err;
  }
  if (JvmtiEnvBase::cthread_with_continuation(java_thread)) {
    // Carrier thread with a mounted continuation case.
    // No contended monitor can be owned by carrier thread in this case.
    *monitor_ptr = NULL;
  } else if (java_thread == calling_thread) {
    // It is only safe to make a direct call on the current thread.
    // All other usage needs to use a direct handshake for safety.
    err = get_current_contended_monitor(calling_thread, java_thread, monitor_ptr);
  } else {
    // get contended monitor information with handshake
    GetCurrentContendedMonitorClosure op(calling_thread, this, monitor_ptr);
    Handshake::execute(&op, java_thread);
    err = op.result();
  }
  return err;
} /* end GetCurrentContendedMonitor */


// Threads_lock NOT held
// thread - NOT pre-checked
// proc - pre-checked for NULL
// arg - NULL is a valid value, must be checked
jvmtiError
JvmtiEnv::RunAgentThread(jthread thread, jvmtiStartFunction proc, const void* arg, jint priority) {
  JavaThread* current_thread = JavaThread::current();

  JavaThread* java_thread = NULL;
  oop thread_oop = NULL;
  ThreadsListHandle tlh(current_thread);
  jvmtiError err = JvmtiExport::cv_external_thread_to_JavaThread(tlh.list(), thread, &java_thread, &thread_oop);
  if (err != JVMTI_ERROR_NONE) {
    // We got an error code so we don't have a JavaThread *, but
    // only return an error from here if we didn't get a valid
    // thread_oop.
    if (thread_oop == NULL) {
      return err;
    }
    // We have a valid thread_oop.
  }

  if (java_thread != NULL) {
    // 'thread' refers to an existing JavaThread.
    return JVMTI_ERROR_INVALID_THREAD;
  }

  if (priority < JVMTI_THREAD_MIN_PRIORITY || priority > JVMTI_THREAD_MAX_PRIORITY) {
    return JVMTI_ERROR_INVALID_PRIORITY;
  }

  Handle thread_hndl(current_thread, thread_oop);
  {
    MutexLocker mu(current_thread, Threads_lock); // grab Threads_lock

    JvmtiAgentThread *new_thread = new JvmtiAgentThread(this, proc, arg);

    // At this point it may be possible that no osthread was created for the
    // JavaThread due to lack of memory.
    if (new_thread == NULL || new_thread->osthread() == NULL) {
      if (new_thread != NULL) {
        new_thread->smr_delete();
      }
      return JVMTI_ERROR_OUT_OF_MEMORY;
    }

    java_lang_Thread::set_thread(thread_hndl(), new_thread);
    java_lang_Thread::set_priority(thread_hndl(), (ThreadPriority)priority);
    java_lang_Thread::set_daemon(thread_hndl());

    new_thread->set_threadOopHandles(thread_hndl());
    Threads::add(new_thread);
    Thread::start(new_thread);
  } // unlock Threads_lock

  return JVMTI_ERROR_NONE;
} /* end RunAgentThread */

  //
  // Thread Group functions
  //

// group_count_ptr - pre-checked for NULL
// groups_ptr - pre-checked for NULL
jvmtiError
JvmtiEnv::GetTopThreadGroups(jint* group_count_ptr, jthreadGroup** groups_ptr) {
  JavaThread* current_thread = JavaThread::current();

  // Only one top level thread group now.
  *group_count_ptr = 1;

  // Allocate memory to store global-refs to the thread groups.
  // Assume this area is freed by caller.
  *groups_ptr = (jthreadGroup *) jvmtiMalloc((sizeof(jthreadGroup)) * (*group_count_ptr));

  NULL_CHECK(*groups_ptr, JVMTI_ERROR_OUT_OF_MEMORY);

  // Convert oop to Handle, then convert Handle to global-ref.
  {
    HandleMark hm(current_thread);
    Handle system_thread_group(current_thread, Universe::system_thread_group());
    *groups_ptr[0] = jni_reference(system_thread_group);
  }

  return JVMTI_ERROR_NONE;
} /* end GetTopThreadGroups */


// info_ptr - pre-checked for NULL
jvmtiError
JvmtiEnv::GetThreadGroupInfo(jthreadGroup group, jvmtiThreadGroupInfo* info_ptr) {
  Thread* current_thread = Thread::current();
  ResourceMark rm(current_thread);
  HandleMark hm(current_thread);

  Handle group_obj (current_thread, JNIHandles::resolve_external_guard(group));
  NULL_CHECK(group_obj(), JVMTI_ERROR_INVALID_THREAD_GROUP);

  const char* name;
  Handle parent_group;
  ThreadPriority max_priority;

  name         = java_lang_ThreadGroup::name(group_obj());
  parent_group = Handle(current_thread, java_lang_ThreadGroup::parent(group_obj()));
  max_priority = java_lang_ThreadGroup::maxPriority(group_obj());

  if (name != NULL) {
    info_ptr->name = (char*)jvmtiMalloc(strlen(name)+1);
    NULL_CHECK(info_ptr->name, JVMTI_ERROR_OUT_OF_MEMORY);
    strcpy(info_ptr->name, name);
  } else {
    info_ptr->name = NULL;
  }

  info_ptr->parent       = jni_reference(parent_group);
  info_ptr->max_priority = max_priority;
  info_ptr->is_daemon    = JNI_FALSE;

  return JVMTI_ERROR_NONE;
} /* end GetThreadGroupInfo */

// thread_count_ptr - pre-checked for NULL
// threads_ptr - pre-checked for NULL
// group_count_ptr - pre-checked for NULL
// groups_ptr - pre-checked for NULL
jvmtiError
JvmtiEnv::GetThreadGroupChildren(jthreadGroup group, jint* thread_count_ptr, jthread** threads_ptr, jint* group_count_ptr, jthreadGroup** groups_ptr) {
  JavaThread* current_thread = JavaThread::current();
  oop group_obj = (oop) JNIHandles::resolve_external_guard(group);
  NULL_CHECK(group_obj, JVMTI_ERROR_INVALID_THREAD_GROUP);

  Handle *thread_objs = NULL;
  Handle *group_objs  = NULL;
  int nthreads = 0;
  int ngroups = 0;
  int hidden_threads = 0;

  ResourceMark rm(current_thread);
  HandleMark hm(current_thread);

  Handle group_hdl(current_thread, group_obj);

  nthreads = get_live_threads(current_thread, group_hdl, &thread_objs);
  ngroups = get_subgroups(current_thread, group_hdl, &group_objs);

  *group_count_ptr  = ngroups;
  *thread_count_ptr = nthreads;
  *threads_ptr     = new_jthreadArray(nthreads, thread_objs);
  *groups_ptr      = new_jthreadGroupArray(ngroups, group_objs);
  if ((nthreads > 0) && (*threads_ptr == NULL)) {
    return JVMTI_ERROR_OUT_OF_MEMORY;
  }
  if ((ngroups > 0) && (*groups_ptr == NULL)) {
    return JVMTI_ERROR_OUT_OF_MEMORY;
  }

  return JVMTI_ERROR_NONE;
} /* end GetThreadGroupChildren */


  //
  // Stack Frame functions
  //

// Threads_lock NOT held
// thread - NOT pre-checked
// max_frame_count - pre-checked to be greater than or equal to 0
// frame_buffer - pre-checked for NULL
// count_ptr - pre-checked for NULL
jvmtiError
JvmtiEnv::GetStackTrace(jthread thread, jint start_depth, jint max_frame_count, jvmtiFrameInfo* frame_buffer, jint* count_ptr) {
  jvmtiError err = JVMTI_ERROR_NONE;
  JavaThread* java_thread = NULL;
  JavaThread* current_thread = JavaThread::current();
  HandleMark hm(current_thread);
  oop thread_obj = NULL;

  JvmtiVTMTDisabler vtmt_disabler;
  ThreadsListHandle tlh(current_thread);

  err = get_threadOop_and_JavaThread(tlh.list(), thread, &java_thread, &thread_obj);
  if (err != JVMTI_ERROR_NONE) {
    return err;
  }

  // Support for virtual threads
  if (java_lang_VirtualThread::is_instance(thread_obj)) {
    if (!JvmtiExport::can_support_virtual_threads()) {
      return JVMTI_ERROR_MUST_POSSESS_CAPABILITY;
    }
    if (java_thread == NULL) { // target virtual thread is unmounted
      ResourceMark rm(current_thread);
      javaVFrame *jvf = JvmtiEnvBase::get_vthread_jvf(thread_obj);
      err = get_stack_trace(jvf, start_depth, max_frame_count, frame_buffer, count_ptr);
      return err;
    }
    VThreadGetStackTraceClosure op(this, Handle(current_thread, thread_obj),
                                   start_depth, max_frame_count, frame_buffer, count_ptr);
    Handshake::execute(&op, java_thread);
    return op.result();
  }

  // It is only safe to perform the direct operation on the current
  // thread. All other usage needs to use a direct handshake for safety.
  if (java_thread == JavaThread::current()) {
    err = get_stack_trace(java_thread, start_depth, max_frame_count, frame_buffer, count_ptr);
  } else {
    // Get stack trace with handshake.
    GetStackTraceClosure op(this, start_depth, max_frame_count, frame_buffer, count_ptr);
    Handshake::execute(&op, java_thread);
    err = op.result();
  }

  return err;
} /* end GetStackTrace */


// max_frame_count - pre-checked to be greater than or equal to 0
// stack_info_ptr - pre-checked for NULL
// thread_count_ptr - pre-checked for NULL
jvmtiError
JvmtiEnv::GetAllStackTraces(jint max_frame_count, jvmtiStackInfo** stack_info_ptr, jint* thread_count_ptr) {
  jvmtiError err = JVMTI_ERROR_NONE;
  JavaThread* calling_thread = JavaThread::current();

  // JVMTI get stack traces at safepoint.
  VM_GetAllStackTraces op(this, calling_thread, max_frame_count);
  VMThread::execute(&op);
  *thread_count_ptr = op.final_thread_count();
  *stack_info_ptr = op.stack_info();
  err = op.result();
  return err;
} /* end GetAllStackTraces */


// thread_count - pre-checked to be greater than or equal to 0
// thread_list - pre-checked for NULL
// max_frame_count - pre-checked to be greater than or equal to 0
// stack_info_ptr - pre-checked for NULL
jvmtiError
JvmtiEnv::GetThreadListStackTraces(jint thread_count, const jthread* thread_list, jint max_frame_count, jvmtiStackInfo** stack_info_ptr) {
  jvmtiError err = JVMTI_ERROR_NONE;

  if (thread_count == 1) {
    JvmtiVTMTDisabler vtmt_disabler;

    // Use direct handshake if we need to get only one stack trace.
    JavaThread *current_thread = JavaThread::current();
    ThreadsListHandle tlh(current_thread);
    jthread thread = thread_list[0];
    JavaThread *java_thread;
    oop thread_obj = NULL;
    err = get_threadOop_and_JavaThread(tlh.list(), thread, &java_thread, &thread_obj);
    if (err != JVMTI_ERROR_NONE) {
      return err;
    }

    // Support for virtual threads
    if (java_lang_VirtualThread::is_instance(thread_obj)) {
      if (!JvmtiExport::can_support_virtual_threads()) {
        return JVMTI_ERROR_MUST_POSSESS_CAPABILITY;
      }
      if (java_thread == NULL) { // target virtual thread is unmounted
        ResourceMark rm(current_thread);
        MultipleStackTracesCollector collector(this, max_frame_count);
        collector.fill_frames(thread, java_thread, thread_obj);
        collector.allocate_and_fill_stacks(1);
        *stack_info_ptr = collector.stack_info();
        return collector.result();
      }
    }

    GetSingleStackTraceClosure op(this, current_thread, thread, max_frame_count);
    Handshake::execute(&op, java_thread);
    err = op.result();
    if (err == JVMTI_ERROR_NONE) {
      *stack_info_ptr = op.stack_info();
    }
  } else {
    // JVMTI get stack traces at safepoint.
    VM_GetThreadListStackTraces op(this, thread_count, thread_list, max_frame_count);
    VMThread::execute(&op);
    err = op.result();
    if (err == JVMTI_ERROR_NONE) {
      *stack_info_ptr = op.stack_info();
    }
  }
  return err;
} /* end GetThreadListStackTraces */


// Threads_lock NOT held
// thread - NOT pre-checked
// count_ptr - pre-checked for NULL
jvmtiError
JvmtiEnv::GetFrameCount(jthread thread, jint* count_ptr) {
  jvmtiError err = JVMTI_ERROR_NONE;
  JavaThread* java_thread = NULL;
  JavaThread* current_thread = JavaThread::current();
  HandleMark hm(current_thread);
  oop thread_obj = NULL;

  JvmtiVTMTDisabler vtmt_disabler;
  ThreadsListHandle tlh(current_thread);

  err = get_threadOop_and_JavaThread(tlh.list(), thread, &java_thread, &thread_obj);
  if (err != JVMTI_ERROR_NONE) {
    return err;
  }

  // Support for virtual threads
  if (java_lang_VirtualThread::is_instance(thread_obj)) {
    if (!JvmtiExport::can_support_virtual_threads()) {
      return JVMTI_ERROR_MUST_POSSESS_CAPABILITY;
    }
    if (java_thread == NULL) { // target virtual thread is unmounted
      err = get_frame_count(thread_obj, count_ptr);
      return err;
    }
    VThreadGetFrameCountClosure op(this, Handle(current_thread, thread_obj), count_ptr);
    Handshake::execute(&op, java_thread);
    return op.result();
  }

  // It is only safe to perform the direct operation on the current
  // thread. All other usage needs to use a direct handshake for safety.
  if (java_thread == JavaThread::current()) {
    err = get_frame_count(java_thread, count_ptr);
  } else {
    // get java stack frame count with handshake.
    GetFrameCountClosure op(this, count_ptr);
    Handshake::execute(&op, java_thread);
    err = op.result();
  }
  return err;
} /* end GetFrameCount */


// Threads_lock NOT held, java_thread not protected by lock
// java_thread - pre-checked
jvmtiError
JvmtiEnv::PopFrame(JavaThread* java_thread) {
  // retrieve or create the state
  JvmtiThreadState* state = JvmtiThreadState::state_for(java_thread);
  if (state == NULL) {
    return JVMTI_ERROR_THREAD_NOT_ALIVE;
  }

  // Eagerly reallocate scalar replaced objects.
  JavaThread* current_thread = JavaThread::current();
  EscapeBarrier eb(true, current_thread, java_thread);
  if (!eb.deoptimize_objects(1)) {
    // Reallocation of scalar replaced objects failed -> return with error
    return JVMTI_ERROR_OUT_OF_MEMORY;
  }

  MutexLocker mu(JvmtiThreadState_lock);
  UpdateForPopTopFrameClosure op(state);
  if (java_thread == current_thread) {
    op.doit(java_thread, true /* self */);
  } else {
    Handshake::execute(&op, java_thread);
  }
  return op.result();
} /* end PopFrame */


// Threads_lock NOT held
// thread - NOT pre-checked
// depth - pre-checked as non-negative
// method_ptr - pre-checked for NULL
// location_ptr - pre-checked for NULL
jvmtiError
JvmtiEnv::GetFrameLocation(jthread thread, jint depth, jmethodID* method_ptr, jlocation* location_ptr) {
  jvmtiError err = JVMTI_ERROR_NONE;
  JavaThread* java_thread = NULL;
  JavaThread* current_thread = JavaThread::current();
  HandleMark hm(current_thread);
  oop thread_obj = NULL;

  JvmtiVTMTDisabler vtmt_disabler;
  ThreadsListHandle tlh(current_thread);

  err = get_threadOop_and_JavaThread(tlh.list(), thread, &java_thread, &thread_obj);
  if (err != JVMTI_ERROR_NONE) {
    return err;
  }

  // Support for virtual threads
  if (java_lang_VirtualThread::is_instance(thread_obj)) {
    if (!JvmtiExport::can_support_virtual_threads()) {
      return JVMTI_ERROR_MUST_POSSESS_CAPABILITY;
    }
    if (java_thread == NULL) { // target virtual thread is unmounted
      err = get_frame_location(thread_obj, depth, method_ptr, location_ptr);
      return err;
    }
    VThreadGetFrameLocationClosure op(this, Handle(current_thread, thread_obj),
                                      depth, method_ptr, location_ptr);
    Handshake::execute(&op, java_thread);
    return op.result();
  }

  // It is only safe to perform the direct operation on the current
  // thread. All other usage needs to use a direct handshake for safety.
  if (java_thread == JavaThread::current()) {
    err = get_frame_location(java_thread, depth, method_ptr, location_ptr);
  } else {
    // JVMTI get java stack frame location via direct handshake.
    GetFrameLocationClosure op(this, depth, method_ptr, location_ptr);
    Handshake::execute(&op, java_thread);
    err = op.result();
  }
  return err;
} /* end GetFrameLocation */


// Threads_lock NOT held, java_thread not protected by lock
// thread - NOT pre-checked
// depth - pre-checked as non-negative
jvmtiError
JvmtiEnv::NotifyFramePop(jthread thread, jint depth) {
  jvmtiError err = JVMTI_ERROR_NONE;
  ResourceMark rm;
  JavaThread* java_thread = NULL;
  oop thread_obj = NULL;
  ThreadsListHandle tlh;
  JvmtiVTMTDisabler vtmt_disabler;

  err = get_threadOop_and_JavaThread(tlh.list(), thread, &java_thread, &thread_obj);
  if (err != JVMTI_ERROR_NONE) {
    return err;
  }

  // Support for virtual threads
  if (java_lang_VirtualThread::is_instance(thread_obj)) {
    if (!JvmtiExport::can_support_virtual_threads()) {
      return JVMTI_ERROR_MUST_POSSESS_CAPABILITY;
    }
    if (java_thread == NULL) {
      // java_thread is NULL if virtual thread is unmounted
      JvmtiThreadState *state = JvmtiThreadState::state_for(java_thread, thread_obj);
      if (state == NULL) {
        return JVMTI_ERROR_THREAD_NOT_ALIVE;
      }
      MutexLocker mu(JvmtiThreadState_lock);
      int frame_number = state->count_frames() - depth;
      state->env_thread_state(this)->set_frame_pop(frame_number);
      return JVMTI_ERROR_NONE;
    }
  }

  JvmtiThreadState *state = JvmtiThreadState::state_for(java_thread, thread_obj);
  if (state == NULL) {
    return JVMTI_ERROR_THREAD_NOT_ALIVE;
  }

  SetFramePopClosure op(this, state, depth);
  MutexLocker mu(JvmtiThreadState_lock);
  if (java_thread == JavaThread::current()) {
    op.doit(java_thread, true /* self */);
  } else {
    Handshake::execute(&op, java_thread);
  }
  return op.result();
} /* end NotifyFramePop */


  //
  // Force Early Return functions
  //

// Threads_lock NOT held, java_thread not protected by lock
// java_thread - pre-checked
jvmtiError
JvmtiEnv::ForceEarlyReturnObject(JavaThread* java_thread, jobject value) {
  jvalue val;
  val.l = value;
  return force_early_return(java_thread, val, atos);
} /* end ForceEarlyReturnObject */


// Threads_lock NOT held, java_thread not protected by lock
// java_thread - pre-checked
jvmtiError
JvmtiEnv::ForceEarlyReturnInt(JavaThread* java_thread, jint value) {
  jvalue val;
  val.i = value;
  return force_early_return(java_thread, val, itos);
} /* end ForceEarlyReturnInt */


// Threads_lock NOT held, java_thread not protected by lock
// java_thread - pre-checked
jvmtiError
JvmtiEnv::ForceEarlyReturnLong(JavaThread* java_thread, jlong value) {
  jvalue val;
  val.j = value;
  return force_early_return(java_thread, val, ltos);
} /* end ForceEarlyReturnLong */


// Threads_lock NOT held, java_thread not protected by lock
// java_thread - pre-checked
jvmtiError
JvmtiEnv::ForceEarlyReturnFloat(JavaThread* java_thread, jfloat value) {
  jvalue val;
  val.f = value;
  return force_early_return(java_thread, val, ftos);
} /* end ForceEarlyReturnFloat */


// Threads_lock NOT held, java_thread not protected by lock
// java_thread - pre-checked
jvmtiError
JvmtiEnv::ForceEarlyReturnDouble(JavaThread* java_thread, jdouble value) {
  jvalue val;
  val.d = value;
  return force_early_return(java_thread, val, dtos);
} /* end ForceEarlyReturnDouble */


// Threads_lock NOT held, java_thread not protected by lock
// java_thread - pre-checked
jvmtiError
JvmtiEnv::ForceEarlyReturnVoid(JavaThread* java_thread) {
  jvalue val;
  val.j = 0L;
  return force_early_return(java_thread, val, vtos);
} /* end ForceEarlyReturnVoid */


  //
  // Heap functions
  //

// klass - NULL is a valid value, must be checked
// initial_object - NULL is a valid value, must be checked
// callbacks - pre-checked for NULL
// user_data - NULL is a valid value, must be checked
jvmtiError
JvmtiEnv::FollowReferences(jint heap_filter, jclass klass, jobject initial_object, const jvmtiHeapCallbacks* callbacks, const void* user_data) {
  // check klass if provided
  Klass* k = NULL;
  if (klass != NULL) {
    oop k_mirror = JNIHandles::resolve_external_guard(klass);
    if (k_mirror == NULL) {
      return JVMTI_ERROR_INVALID_CLASS;
    }
    if (java_lang_Class::is_primitive(k_mirror)) {
      return JVMTI_ERROR_NONE;
    }
    k = java_lang_Class::as_Klass(k_mirror);
    if (klass == NULL) {
      return JVMTI_ERROR_INVALID_CLASS;
    }
  }

  if (initial_object != NULL) {
    oop init_obj = JNIHandles::resolve_external_guard(initial_object);
    if (init_obj == NULL) {
      return JVMTI_ERROR_INVALID_OBJECT;
    }
  }

  Thread *thread = Thread::current();
  HandleMark hm(thread);

  TraceTime t("FollowReferences", TRACETIME_LOG(Debug, jvmti, objecttagging));
  JvmtiTagMap::tag_map_for(this)->follow_references(heap_filter, k, initial_object, callbacks, user_data);
  return JVMTI_ERROR_NONE;
} /* end FollowReferences */


// klass - NULL is a valid value, must be checked
// callbacks - pre-checked for NULL
// user_data - NULL is a valid value, must be checked
jvmtiError
JvmtiEnv::IterateThroughHeap(jint heap_filter, jclass klass, const jvmtiHeapCallbacks* callbacks, const void* user_data) {
  // check klass if provided
  Klass* k = NULL;
  if (klass != NULL) {
    oop k_mirror = JNIHandles::resolve_external_guard(klass);
    if (k_mirror == NULL) {
      return JVMTI_ERROR_INVALID_CLASS;
    }
    if (java_lang_Class::is_primitive(k_mirror)) {
      return JVMTI_ERROR_NONE;
    }
    k = java_lang_Class::as_Klass(k_mirror);
    if (k == NULL) {
      return JVMTI_ERROR_INVALID_CLASS;
    }
  }

  TraceTime t("IterateThroughHeap", TRACETIME_LOG(Debug, jvmti, objecttagging));
  JvmtiTagMap::tag_map_for(this)->iterate_through_heap(heap_filter, k, callbacks, user_data);
  return JVMTI_ERROR_NONE;
} /* end IterateThroughHeap */


// tag_ptr - pre-checked for NULL
jvmtiError
JvmtiEnv::GetTag(jobject object, jlong* tag_ptr) {
  oop o = JNIHandles::resolve_external_guard(object);
  NULL_CHECK(o, JVMTI_ERROR_INVALID_OBJECT);
  *tag_ptr = JvmtiTagMap::tag_map_for(this)->get_tag(object);
  return JVMTI_ERROR_NONE;
} /* end GetTag */


jvmtiError
JvmtiEnv::SetTag(jobject object, jlong tag) {
  oop o = JNIHandles::resolve_external_guard(object);
  NULL_CHECK(o, JVMTI_ERROR_INVALID_OBJECT);
  JvmtiTagMap::tag_map_for(this)->set_tag(object, tag);
  return JVMTI_ERROR_NONE;
} /* end SetTag */


// tag_count - pre-checked to be greater than or equal to 0
// tags - pre-checked for NULL
// count_ptr - pre-checked for NULL
// object_result_ptr - NULL is a valid value, must be checked
// tag_result_ptr - NULL is a valid value, must be checked
jvmtiError
JvmtiEnv::GetObjectsWithTags(jint tag_count, const jlong* tags, jint* count_ptr, jobject** object_result_ptr, jlong** tag_result_ptr) {
  TraceTime t("GetObjectsWithTags", TRACETIME_LOG(Debug, jvmti, objecttagging));
  return JvmtiTagMap::tag_map_for(this)->get_objects_with_tags((jlong*)tags, tag_count, count_ptr, object_result_ptr, tag_result_ptr);
} /* end GetObjectsWithTags */


jvmtiError
JvmtiEnv::ForceGarbageCollection() {
  Universe::heap()->collect(GCCause::_jvmti_force_gc);
  return JVMTI_ERROR_NONE;
} /* end ForceGarbageCollection */


  //
  // Heap (1.0) functions
  //

// object_reference_callback - pre-checked for NULL
// user_data - NULL is a valid value, must be checked
jvmtiError
JvmtiEnv::IterateOverObjectsReachableFromObject(jobject object, jvmtiObjectReferenceCallback object_reference_callback, const void* user_data) {
  oop o = JNIHandles::resolve_external_guard(object);
  NULL_CHECK(o, JVMTI_ERROR_INVALID_OBJECT);
  JvmtiTagMap::tag_map_for(this)->iterate_over_objects_reachable_from_object(object, object_reference_callback, user_data);
  return JVMTI_ERROR_NONE;
} /* end IterateOverObjectsReachableFromObject */


// heap_root_callback - NULL is a valid value, must be checked
// stack_ref_callback - NULL is a valid value, must be checked
// object_ref_callback - NULL is a valid value, must be checked
// user_data - NULL is a valid value, must be checked
jvmtiError
JvmtiEnv::IterateOverReachableObjects(jvmtiHeapRootCallback heap_root_callback, jvmtiStackReferenceCallback stack_ref_callback, jvmtiObjectReferenceCallback object_ref_callback, const void* user_data) {
  TraceTime t("IterateOverReachableObjects", TRACETIME_LOG(Debug, jvmti, objecttagging));
  JvmtiTagMap::tag_map_for(this)->iterate_over_reachable_objects(heap_root_callback, stack_ref_callback, object_ref_callback, user_data);
  return JVMTI_ERROR_NONE;
} /* end IterateOverReachableObjects */


// heap_object_callback - pre-checked for NULL
// user_data - NULL is a valid value, must be checked
jvmtiError
JvmtiEnv::IterateOverHeap(jvmtiHeapObjectFilter object_filter, jvmtiHeapObjectCallback heap_object_callback, const void* user_data) {
  TraceTime t("IterateOverHeap", TRACETIME_LOG(Debug, jvmti, objecttagging));
  Thread *thread = Thread::current();
  HandleMark hm(thread);
  JvmtiTagMap::tag_map_for(this)->iterate_over_heap(object_filter, NULL, heap_object_callback, user_data);
  return JVMTI_ERROR_NONE;
} /* end IterateOverHeap */


// k_mirror - may be primitive, this must be checked
// heap_object_callback - pre-checked for NULL
// user_data - NULL is a valid value, must be checked
jvmtiError
JvmtiEnv::IterateOverInstancesOfClass(oop k_mirror, jvmtiHeapObjectFilter object_filter, jvmtiHeapObjectCallback heap_object_callback, const void* user_data) {
  if (java_lang_Class::is_primitive(k_mirror)) {
    // DO PRIMITIVE CLASS PROCESSING
    return JVMTI_ERROR_NONE;
  }
  Klass* klass = java_lang_Class::as_Klass(k_mirror);
  if (klass == NULL) {
    return JVMTI_ERROR_INVALID_CLASS;
  }
  TraceTime t("IterateOverInstancesOfClass", TRACETIME_LOG(Debug, jvmti, objecttagging));
  JvmtiTagMap::tag_map_for(this)->iterate_over_heap(object_filter, klass, heap_object_callback, user_data);
  return JVMTI_ERROR_NONE;
} /* end IterateOverInstancesOfClass */


  //
  // Local Variable functions
  //

// Threads_lock NOT held
// thread - NOT pre-checked
// depth - pre-checked as non-negative
// value_ptr - pre-checked for NULL
jvmtiError
JvmtiEnv::GetLocalObject(jthread thread, jint depth, jint slot, jobject* value_ptr) {
  jvmtiError err = JVMTI_ERROR_NONE;
  JavaThread* java_thread = NULL;
  JavaThread* current_thread = JavaThread::current();
  // rm object is created to clean up the javaVFrame created in
  // doit_prologue(), but after doit() is finished with it.
  ResourceMark rm(current_thread);
  HandleMark hm(current_thread);
  oop thread_obj = JNIHandles::resolve_external_guard(thread);

  if (java_lang_VirtualThread::is_instance(thread_obj)) {
    // Support for virtual threads
    if (!JvmtiExport::can_support_virtual_threads()) {
      return JVMTI_ERROR_MUST_POSSESS_CAPABILITY;
    }
    VM_VirtualThreadGetOrSetLocal op(this, Handle(current_thread, thread_obj),
                                   current_thread, depth, slot);
    VMThread::execute(&op);
    err = op.result();
    if (err == JVMTI_ERROR_NONE) {
      *value_ptr = op.value().l;
    }
  } else {
    // Support for ordinary threads
    ThreadsListHandle tlh(current_thread);
    err = get_JavaThread(tlh.list(), thread, &java_thread);
    if (err != JVMTI_ERROR_NONE) {
      return err;
    }
    VM_GetOrSetLocal op(java_thread, current_thread, depth, slot);
    VMThread::execute(&op);
    err = op.result();
    if (err == JVMTI_ERROR_NONE) {
      *value_ptr = op.value().l;
    }
  }
  return err;
} /* end GetLocalObject */

// Threads_lock NOT held
// thread - NOT pre-checked
// depth - pre-checked as non-negative
// value - pre-checked for NULL
jvmtiError
JvmtiEnv::GetLocalInstance(jthread thread, jint depth, jobject* value_ptr){
  jvmtiError err = JVMTI_ERROR_NONE;
  JavaThread* java_thread = NULL;
  JavaThread* current_thread = JavaThread::current();
  // rm object is created to clean up the javaVFrame created in
  // doit_prologue(), but after doit() is finished with it.
  ResourceMark rm(current_thread);
  HandleMark hm(current_thread);
  oop thread_obj = JNIHandles::resolve_external_guard(thread);

  if (java_lang_VirtualThread::is_instance(thread_obj)) {
    // Support for virtual threads
    if (!JvmtiExport::can_support_virtual_threads()) {
      return JVMTI_ERROR_MUST_POSSESS_CAPABILITY;
    }
    VM_VirtualThreadGetReceiver op(this, Handle(current_thread, thread_obj),
                                 current_thread, depth);
    VMThread::execute(&op);
    err = op.result();
    if (err == JVMTI_ERROR_NONE) {
      *value_ptr = op.value().l;
    }
  } else {
    // Support for ordinary threads
    ThreadsListHandle tlh(current_thread);
    err = get_JavaThread(tlh.list(), thread, &java_thread);
    if (err != JVMTI_ERROR_NONE) {
      return err;
    }
    VM_GetReceiver op(java_thread, current_thread, depth);
    VMThread::execute(&op);
    err = op.result();
    if (err == JVMTI_ERROR_NONE) {
      *value_ptr = op.value().l;
    }
  }
  return err;
} /* end GetLocalInstance */


// Threads_lock NOT held
// thread - NOT pre-checked
// depth - pre-checked as non-negative
// value_ptr - pre-checked for NULL
jvmtiError
JvmtiEnv::GetLocalInt(jthread thread, jint depth, jint slot, jint* value_ptr) {
  jvmtiError err = JVMTI_ERROR_NONE;
  JavaThread* java_thread = NULL;
  JavaThread* current_thread = JavaThread::current();
  // rm object is created to clean up the javaVFrame created in
  // doit_prologue(), but after doit() is finished with it.
  ResourceMark rm(current_thread);
  HandleMark hm(current_thread);
  oop thread_obj = JNIHandles::resolve_external_guard(thread);

  if (java_lang_VirtualThread::is_instance(thread_obj)) {
    // Support for virtual threads
    if (!JvmtiExport::can_support_virtual_threads()) {
      return JVMTI_ERROR_MUST_POSSESS_CAPABILITY;
    }
    VM_VirtualThreadGetOrSetLocal op(this, Handle(current_thread, thread_obj),
                                   depth, slot, T_INT);
    VMThread::execute(&op);
    err = op.result();
    if (err == JVMTI_ERROR_NONE) {
      *value_ptr = op.value().i;
    }
  } else {
    // Support for ordinary threads
    ThreadsListHandle tlh(current_thread);
    err = get_JavaThread(tlh.list(), thread, &java_thread);
    if (err != JVMTI_ERROR_NONE) {
      return err;
    }
    VM_GetOrSetLocal op(java_thread, depth, slot, T_INT);
    VMThread::execute(&op);
    err = op.result();
    if (err == JVMTI_ERROR_NONE) {
      *value_ptr = op.value().i;
    }
  }
  return err;
} /* end GetLocalInt */


// Threads_lock NOT held
// thread - NOT pre-checked
// depth - pre-checked as non-negative
// value_ptr - pre-checked for NULL
jvmtiError
JvmtiEnv::GetLocalLong(jthread thread, jint depth, jint slot, jlong* value_ptr) {
  jvmtiError err = JVMTI_ERROR_NONE;
  JavaThread* java_thread = NULL;
  JavaThread* current_thread = JavaThread::current();
  // rm object is created to clean up the javaVFrame created in
  // doit_prologue(), but after doit() is finished with it.
  ResourceMark rm(current_thread);
  HandleMark hm(current_thread);
  oop thread_obj = JNIHandles::resolve_external_guard(thread);

  if (java_lang_VirtualThread::is_instance(thread_obj)) {
    // Support for virtual threads
    if (!JvmtiExport::can_support_virtual_threads()) {
      return JVMTI_ERROR_MUST_POSSESS_CAPABILITY;
    }
    VM_VirtualThreadGetOrSetLocal op(this, Handle(current_thread, thread_obj),
                                   depth, slot, T_LONG);
    VMThread::execute(&op);
    err = op.result();
    if (err == JVMTI_ERROR_NONE) {
      *value_ptr = op.value().j;
    }
  } else {
    // Support for ordinary threads
    ThreadsListHandle tlh(current_thread);
    err = get_JavaThread(tlh.list(), thread, &java_thread);
    if (err != JVMTI_ERROR_NONE) {
      return err;
    }
    VM_GetOrSetLocal op(java_thread, depth, slot, T_LONG);
    VMThread::execute(&op);
    err = op.result();
    if (err == JVMTI_ERROR_NONE) {
      *value_ptr = op.value().j;
    }
  }
  return err;
} /* end GetLocalLong */


// Threads_lock NOT held
// thread - NOT pre-checked
// depth - pre-checked as non-negative
// value_ptr - pre-checked for NULL
jvmtiError
JvmtiEnv::GetLocalFloat(jthread thread, jint depth, jint slot, jfloat* value_ptr) {
  jvmtiError err = JVMTI_ERROR_NONE;
  JavaThread* java_thread = NULL;
  JavaThread* current_thread = JavaThread::current();
  // rm object is created to clean up the javaVFrame created in
  // doit_prologue(), but after doit() is finished with it.
  ResourceMark rm(current_thread);
  HandleMark hm(current_thread);
  oop thread_obj = JNIHandles::resolve_external_guard(thread);

  if (java_lang_VirtualThread::is_instance(thread_obj)) {
    // Support for virtual threads
    if (!JvmtiExport::can_support_virtual_threads()) {
      return JVMTI_ERROR_MUST_POSSESS_CAPABILITY;
    }
    VM_VirtualThreadGetOrSetLocal op(this, Handle(current_thread, thread_obj),
                                   depth, slot, T_FLOAT);
    VMThread::execute(&op);
    err = op.result();
    if (err == JVMTI_ERROR_NONE) {
      *value_ptr = op.value().f;
    }
  } else {
    // Support for ordinary threads
    ThreadsListHandle tlh(current_thread);
    err = get_JavaThread(tlh.list(), thread, &java_thread);
    if (err != JVMTI_ERROR_NONE) {
      return err;
    }
    VM_GetOrSetLocal op(java_thread, depth, slot, T_FLOAT);
    VMThread::execute(&op);
    err = op.result();
    if (err == JVMTI_ERROR_NONE) {
      *value_ptr = op.value().f;
    }
  }
  return err;
} /* end GetLocalFloat */


// Threads_lock NOT held
// thread - NOT pre-checked
// depth - pre-checked as non-negative
// value_ptr - pre-checked for NULL
jvmtiError
JvmtiEnv::GetLocalDouble(jthread thread, jint depth, jint slot, jdouble* value_ptr) {
  jvmtiError err = JVMTI_ERROR_NONE;
  JavaThread* java_thread = NULL;
  JavaThread* current_thread = JavaThread::current();
  // rm object is created to clean up the javaVFrame created in
  // doit_prologue(), but after doit() is finished with it.
  ResourceMark rm(current_thread);
  HandleMark hm(current_thread);
  oop thread_obj = JNIHandles::resolve_external_guard(thread);

  if (java_lang_VirtualThread::is_instance(thread_obj)) {
    // Support for virtual threads
    if (!JvmtiExport::can_support_virtual_threads()) {
      return JVMTI_ERROR_MUST_POSSESS_CAPABILITY;
    }
    VM_VirtualThreadGetOrSetLocal op(this, Handle(current_thread, thread_obj),
                                   depth, slot, T_DOUBLE);
    VMThread::execute(&op);
    err = op.result();
    if (err == JVMTI_ERROR_NONE) {
      *value_ptr = op.value().d;
    }
  } else {
    // Support for ordinary threads
    ThreadsListHandle tlh(current_thread);
    err = get_JavaThread(tlh.list(), thread, &java_thread);
    if (err != JVMTI_ERROR_NONE) {
      return err;
    }
    VM_GetOrSetLocal op(java_thread, depth, slot, T_DOUBLE);
    VMThread::execute(&op);
    err = op.result();
    if (err == JVMTI_ERROR_NONE) {
      *value_ptr = op.value().d;
    }
  }
  return err;
} /* end GetLocalDouble */


// Threads_lock NOT held, java_thread not protected by lock
// java_thread - pre-checked
// java_thread - unchecked
// depth - pre-checked as non-negative
jvmtiError
JvmtiEnv::SetLocalObject(JavaThread* java_thread, jint depth, jint slot, jobject value) {
  // rm object is created to clean up the javaVFrame created in
  // doit_prologue(), but after doit() is finished with it.
  ResourceMark rm;
  jvalue val;
  val.l = value;
  VM_GetOrSetLocal op(java_thread, depth, slot, T_OBJECT, val);
  VMThread::execute(&op);
  return op.result();
} /* end SetLocalObject */


// Threads_lock NOT held, java_thread not protected by lock
// java_thread - pre-checked
// java_thread - unchecked
// depth - pre-checked as non-negative
jvmtiError
JvmtiEnv::SetLocalInt(JavaThread* java_thread, jint depth, jint slot, jint value) {
  // rm object is created to clean up the javaVFrame created in
  // doit_prologue(), but after doit() is finished with it.
  ResourceMark rm;
  jvalue val;
  val.i = value;
  VM_GetOrSetLocal op(java_thread, depth, slot, T_INT, val);
  VMThread::execute(&op);
  return op.result();
} /* end SetLocalInt */


// Threads_lock NOT held, java_thread not protected by lock
// java_thread - pre-checked
// java_thread - unchecked
// depth - pre-checked as non-negative
jvmtiError
JvmtiEnv::SetLocalLong(JavaThread* java_thread, jint depth, jint slot, jlong value) {
  // rm object is created to clean up the javaVFrame created in
  // doit_prologue(), but after doit() is finished with it.
  ResourceMark rm;
  jvalue val;
  val.j = value;
  VM_GetOrSetLocal op(java_thread, depth, slot, T_LONG, val);
  VMThread::execute(&op);
  return op.result();
} /* end SetLocalLong */


// Threads_lock NOT held, java_thread not protected by lock
// java_thread - pre-checked
// java_thread - unchecked
// depth - pre-checked as non-negative
jvmtiError
JvmtiEnv::SetLocalFloat(JavaThread* java_thread, jint depth, jint slot, jfloat value) {
  // rm object is created to clean up the javaVFrame created in
  // doit_prologue(), but after doit() is finished with it.
  ResourceMark rm;
  jvalue val;
  val.f = value;
  VM_GetOrSetLocal op(java_thread, depth, slot, T_FLOAT, val);
  VMThread::execute(&op);
  return op.result();
} /* end SetLocalFloat */


// Threads_lock NOT held, java_thread not protected by lock
// java_thread - pre-checked
// java_thread - unchecked
// depth - pre-checked as non-negative
jvmtiError
JvmtiEnv::SetLocalDouble(JavaThread* java_thread, jint depth, jint slot, jdouble value) {
  // rm object is created to clean up the javaVFrame created in
  // doit_prologue(), but after doit() is finished with it.
  ResourceMark rm;
  jvalue val;
  val.d = value;
  VM_GetOrSetLocal op(java_thread, depth, slot, T_DOUBLE, val);
  VMThread::execute(&op);
  return op.result();
} /* end SetLocalDouble */


  //
  // Breakpoint functions
  //

// method - pre-checked for validity, but may be NULL meaning obsolete method
jvmtiError
JvmtiEnv::SetBreakpoint(Method* method, jlocation location) {
  NULL_CHECK(method, JVMTI_ERROR_INVALID_METHODID);
  if (location < 0) {   // simple invalid location check first
    return JVMTI_ERROR_INVALID_LOCATION;
  }
  // verify that the breakpoint is not past the end of the method
  if (location >= (jlocation) method->code_size()) {
    return JVMTI_ERROR_INVALID_LOCATION;
  }

  ResourceMark rm;
  JvmtiBreakpoint bp(method, location);
  JvmtiBreakpoints& jvmti_breakpoints = JvmtiCurrentBreakpoints::get_jvmti_breakpoints();
  if (jvmti_breakpoints.set(bp) == JVMTI_ERROR_DUPLICATE)
    return JVMTI_ERROR_DUPLICATE;

  if (TraceJVMTICalls) {
    jvmti_breakpoints.print();
  }

  return JVMTI_ERROR_NONE;
} /* end SetBreakpoint */


// method - pre-checked for validity, but may be NULL meaning obsolete method
jvmtiError
JvmtiEnv::ClearBreakpoint(Method* method, jlocation location) {
  NULL_CHECK(method, JVMTI_ERROR_INVALID_METHODID);

  if (location < 0) {   // simple invalid location check first
    return JVMTI_ERROR_INVALID_LOCATION;
  }

  // verify that the breakpoint is not past the end of the method
  if (location >= (jlocation) method->code_size()) {
    return JVMTI_ERROR_INVALID_LOCATION;
  }

  JvmtiBreakpoint bp(method, location);

  JvmtiBreakpoints& jvmti_breakpoints = JvmtiCurrentBreakpoints::get_jvmti_breakpoints();
  if (jvmti_breakpoints.clear(bp) == JVMTI_ERROR_NOT_FOUND)
    return JVMTI_ERROR_NOT_FOUND;

  if (TraceJVMTICalls) {
    jvmti_breakpoints.print();
  }

  return JVMTI_ERROR_NONE;
} /* end ClearBreakpoint */


  //
  // Watched Field functions
  //

jvmtiError
JvmtiEnv::SetFieldAccessWatch(fieldDescriptor* fdesc_ptr) {
  // make sure we haven't set this watch before
  if (fdesc_ptr->is_field_access_watched()) return JVMTI_ERROR_DUPLICATE;
  fdesc_ptr->set_is_field_access_watched(true);

  JvmtiEventController::change_field_watch(JVMTI_EVENT_FIELD_ACCESS, true);

  return JVMTI_ERROR_NONE;
} /* end SetFieldAccessWatch */


jvmtiError
JvmtiEnv::ClearFieldAccessWatch(fieldDescriptor* fdesc_ptr) {
  // make sure we have a watch to clear
  if (!fdesc_ptr->is_field_access_watched()) return JVMTI_ERROR_NOT_FOUND;
  fdesc_ptr->set_is_field_access_watched(false);

  JvmtiEventController::change_field_watch(JVMTI_EVENT_FIELD_ACCESS, false);

  return JVMTI_ERROR_NONE;
} /* end ClearFieldAccessWatch */


jvmtiError
JvmtiEnv::SetFieldModificationWatch(fieldDescriptor* fdesc_ptr) {
  // make sure we haven't set this watch before
  if (fdesc_ptr->is_field_modification_watched()) return JVMTI_ERROR_DUPLICATE;
  fdesc_ptr->set_is_field_modification_watched(true);

  JvmtiEventController::change_field_watch(JVMTI_EVENT_FIELD_MODIFICATION, true);

  return JVMTI_ERROR_NONE;
} /* end SetFieldModificationWatch */


jvmtiError
JvmtiEnv::ClearFieldModificationWatch(fieldDescriptor* fdesc_ptr) {
   // make sure we have a watch to clear
  if (!fdesc_ptr->is_field_modification_watched()) return JVMTI_ERROR_NOT_FOUND;
  fdesc_ptr->set_is_field_modification_watched(false);

  JvmtiEventController::change_field_watch(JVMTI_EVENT_FIELD_MODIFICATION, false);

  return JVMTI_ERROR_NONE;
} /* end ClearFieldModificationWatch */

  //
  // Class functions
  //


// k_mirror - may be primitive, this must be checked
// signature_ptr - NULL is a valid value, must be checked
// generic_ptr - NULL is a valid value, must be checked
jvmtiError
JvmtiEnv::GetClassSignature(oop k_mirror, char** signature_ptr, char** generic_ptr) {
  ResourceMark rm;
  bool isPrimitive = java_lang_Class::is_primitive(k_mirror);
  Klass* k = NULL;
  if (!isPrimitive) {
    k = java_lang_Class::as_Klass(k_mirror);
    NULL_CHECK(k, JVMTI_ERROR_INVALID_CLASS);
  }
  if (signature_ptr != NULL) {
    char* result = NULL;
    if (isPrimitive) {
      char tchar = type2char(java_lang_Class::primitive_type(k_mirror));
      result = (char*) jvmtiMalloc(2);
      result[0] = tchar;
      result[1] = '\0';
    } else {
      const char* class_sig = k->signature_name();
      result = (char *) jvmtiMalloc(strlen(class_sig)+1);
      strcpy(result, class_sig);
    }
    *signature_ptr = result;
  }
  if (generic_ptr != NULL) {
    *generic_ptr = NULL;
    if (!isPrimitive && k->is_instance_klass()) {
      Symbol* soo = InstanceKlass::cast(k)->generic_signature();
      if (soo != NULL) {
        const char *gen_sig = soo->as_C_string();
        if (gen_sig != NULL) {
          char* gen_result;
          jvmtiError err = allocate(strlen(gen_sig) + 1,
                                    (unsigned char **)&gen_result);
          if (err != JVMTI_ERROR_NONE) {
            return err;
          }
          strcpy(gen_result, gen_sig);
          *generic_ptr = gen_result;
        }
      }
    }
  }
  return JVMTI_ERROR_NONE;
} /* end GetClassSignature */


// k_mirror - may be primitive, this must be checked
// status_ptr - pre-checked for NULL
jvmtiError
JvmtiEnv::GetClassStatus(oop k_mirror, jint* status_ptr) {
  jint result = 0;
  if (java_lang_Class::is_primitive(k_mirror)) {
    result |= JVMTI_CLASS_STATUS_PRIMITIVE;
  } else {
    Klass* k = java_lang_Class::as_Klass(k_mirror);
    NULL_CHECK(k, JVMTI_ERROR_INVALID_CLASS);
    result = k->jvmti_class_status();
  }
  *status_ptr = result;

  return JVMTI_ERROR_NONE;
} /* end GetClassStatus */


// k_mirror - may be primitive, this must be checked
// source_name_ptr - pre-checked for NULL
jvmtiError
JvmtiEnv::GetSourceFileName(oop k_mirror, char** source_name_ptr) {
  if (java_lang_Class::is_primitive(k_mirror)) {
     return JVMTI_ERROR_ABSENT_INFORMATION;
  }
  Klass* k_klass = java_lang_Class::as_Klass(k_mirror);
  NULL_CHECK(k_klass, JVMTI_ERROR_INVALID_CLASS);

  if (!k_klass->is_instance_klass()) {
    return JVMTI_ERROR_ABSENT_INFORMATION;
  }

  Symbol* sfnOop = InstanceKlass::cast(k_klass)->source_file_name();
  NULL_CHECK(sfnOop, JVMTI_ERROR_ABSENT_INFORMATION);
  {
    JavaThread* current_thread  = JavaThread::current();
    ResourceMark rm(current_thread);
    const char* sfncp = (const char*) sfnOop->as_C_string();
    *source_name_ptr = (char *) jvmtiMalloc(strlen(sfncp)+1);
    strcpy(*source_name_ptr, sfncp);
  }

  return JVMTI_ERROR_NONE;
} /* end GetSourceFileName */


// k_mirror - may be primitive, this must be checked
// modifiers_ptr - pre-checked for NULL
jvmtiError
JvmtiEnv::GetClassModifiers(oop k_mirror, jint* modifiers_ptr) {
  JavaThread* current_thread  = JavaThread::current();
  jint result = 0;
  if (!java_lang_Class::is_primitive(k_mirror)) {
    Klass* k = java_lang_Class::as_Klass(k_mirror);
    NULL_CHECK(k, JVMTI_ERROR_INVALID_CLASS);
    result = k->compute_modifier_flags(current_thread);
    JavaThread* THREAD = current_thread; // pass to macros
    if (HAS_PENDING_EXCEPTION) {
      CLEAR_PENDING_EXCEPTION;
      return JVMTI_ERROR_INTERNAL;
    };

    // Reset the deleted  ACC_SUPER bit ( deleted in compute_modifier_flags()).
    if(k->is_super()) {
      result |= JVM_ACC_SUPER;
    }
  } else {
    result = (JVM_ACC_ABSTRACT | JVM_ACC_FINAL | JVM_ACC_PUBLIC);
  }
  *modifiers_ptr = result;

  return JVMTI_ERROR_NONE;
} /* end GetClassModifiers */


// k_mirror - may be primitive, this must be checked
// method_count_ptr - pre-checked for NULL
// methods_ptr - pre-checked for NULL
jvmtiError
JvmtiEnv::GetClassMethods(oop k_mirror, jint* method_count_ptr, jmethodID** methods_ptr) {
  JavaThread* current_thread  = JavaThread::current();
  HandleMark hm(current_thread);

  if (java_lang_Class::is_primitive(k_mirror)) {
    *method_count_ptr = 0;
    *methods_ptr = (jmethodID*) jvmtiMalloc(0 * sizeof(jmethodID));
    return JVMTI_ERROR_NONE;
  }
  Klass* k = java_lang_Class::as_Klass(k_mirror);
  NULL_CHECK(k, JVMTI_ERROR_INVALID_CLASS);

  // Return CLASS_NOT_PREPARED error as per JVMTI spec.
  if (!(k->jvmti_class_status() & (JVMTI_CLASS_STATUS_PREPARED|JVMTI_CLASS_STATUS_ARRAY) )) {
    return JVMTI_ERROR_CLASS_NOT_PREPARED;
  }

  if (!k->is_instance_klass()) {
    *method_count_ptr = 0;
    *methods_ptr = (jmethodID*) jvmtiMalloc(0 * sizeof(jmethodID));
    return JVMTI_ERROR_NONE;
  }
  InstanceKlass* ik = InstanceKlass::cast(k);
  // Allocate the result and fill it in
  int result_length = ik->methods()->length();
  jmethodID* result_list = (jmethodID*)jvmtiMalloc(result_length * sizeof(jmethodID));
  int index;
  bool jmethodids_found = true;
  int skipped = 0;  // skip overpass methods

  for (index = 0; index < result_length; index++) {
    Method* m = ik->methods()->at(index);
    // Depending on can_maintain_original_method_order capability use the original
    // method ordering indices stored in the class, so we can emit jmethodIDs in
    // the order they appeared in the class file or just copy in current order.
    int result_index = JvmtiExport::can_maintain_original_method_order() ? ik->method_ordering()->at(index) : index;
    assert(result_index >= 0 && result_index < result_length, "invalid original method index");
    if (m->is_overpass()) {
      result_list[result_index] = NULL;
      skipped++;
      continue;
    }
    jmethodID id;
    if (jmethodids_found) {
      id = m->find_jmethod_id_or_null();
      if (id == NULL) {
        // If we find an uninitialized value, make sure there is
        // enough space for all the uninitialized values we might
        // find.
        ik->ensure_space_for_methodids(index);
        jmethodids_found = false;
        id = m->jmethod_id();
      }
    } else {
      id = m->jmethod_id();
    }
    result_list[result_index] = id;
  }

  // Fill in return value.
  if (skipped > 0) {
    // copy results skipping NULL methodIDs
    *methods_ptr = (jmethodID*)jvmtiMalloc((result_length - skipped) * sizeof(jmethodID));
    *method_count_ptr = result_length - skipped;
    for (index = 0, skipped = 0; index < result_length; index++) {
      if (result_list[index] == NULL) {
        skipped++;
      } else {
        (*methods_ptr)[index - skipped] = result_list[index];
      }
    }
    deallocate((unsigned char *)result_list);
  } else {
    *method_count_ptr = result_length;
    *methods_ptr = result_list;
  }

  return JVMTI_ERROR_NONE;
} /* end GetClassMethods */


// k_mirror - may be primitive, this must be checked
// field_count_ptr - pre-checked for NULL
// fields_ptr - pre-checked for NULL
jvmtiError
JvmtiEnv::GetClassFields(oop k_mirror, jint* field_count_ptr, jfieldID** fields_ptr) {
  if (java_lang_Class::is_primitive(k_mirror)) {
    *field_count_ptr = 0;
    *fields_ptr = (jfieldID*) jvmtiMalloc(0 * sizeof(jfieldID));
    return JVMTI_ERROR_NONE;
  }
  JavaThread* current_thread = JavaThread::current();
  HandleMark hm(current_thread);
  Klass* k = java_lang_Class::as_Klass(k_mirror);
  NULL_CHECK(k, JVMTI_ERROR_INVALID_CLASS);

  // Return CLASS_NOT_PREPARED error as per JVMTI spec.
  if (!(k->jvmti_class_status() & (JVMTI_CLASS_STATUS_PREPARED|JVMTI_CLASS_STATUS_ARRAY) )) {
    return JVMTI_ERROR_CLASS_NOT_PREPARED;
  }

  if (!k->is_instance_klass()) {
    *field_count_ptr = 0;
    *fields_ptr = (jfieldID*) jvmtiMalloc(0 * sizeof(jfieldID));
    return JVMTI_ERROR_NONE;
  }


  InstanceKlass* ik = InstanceKlass::cast(k);

  int result_count = 0;
  // First, count the fields.
  FilteredFieldStream flds(ik, true, true);
  result_count = flds.field_count();

  // Allocate the result and fill it in
  jfieldID* result_list = (jfieldID*) jvmtiMalloc(result_count * sizeof(jfieldID));
  // The JVMTI spec requires fields in the order they occur in the class file,
  // this is the reverse order of what FieldStream hands out.
  int id_index = (result_count - 1);

  for (FilteredFieldStream src_st(ik, true, true); !src_st.eos(); src_st.next()) {
    result_list[id_index--] = jfieldIDWorkaround::to_jfieldID(
                                            ik, src_st.offset(),
                                            src_st.access_flags().is_static());
  }
  assert(id_index == -1, "just checking");
  // Fill in the results
  *field_count_ptr = result_count;
  *fields_ptr = result_list;

  return JVMTI_ERROR_NONE;
} /* end GetClassFields */


// k_mirror - may be primitive, this must be checked
// interface_count_ptr - pre-checked for NULL
// interfaces_ptr - pre-checked for NULL
jvmtiError
JvmtiEnv::GetImplementedInterfaces(oop k_mirror, jint* interface_count_ptr, jclass** interfaces_ptr) {
  {
    if (java_lang_Class::is_primitive(k_mirror)) {
      *interface_count_ptr = 0;
      *interfaces_ptr = (jclass*) jvmtiMalloc(0 * sizeof(jclass));
      return JVMTI_ERROR_NONE;
    }
    JavaThread* current_thread = JavaThread::current();
    HandleMark hm(current_thread);
    Klass* k = java_lang_Class::as_Klass(k_mirror);
    NULL_CHECK(k, JVMTI_ERROR_INVALID_CLASS);

    // Return CLASS_NOT_PREPARED error as per JVMTI spec.
    if (!(k->jvmti_class_status() & (JVMTI_CLASS_STATUS_PREPARED|JVMTI_CLASS_STATUS_ARRAY) ))
      return JVMTI_ERROR_CLASS_NOT_PREPARED;

    if (!k->is_instance_klass()) {
      *interface_count_ptr = 0;
      *interfaces_ptr = (jclass*) jvmtiMalloc(0 * sizeof(jclass));
      return JVMTI_ERROR_NONE;
    }

    Array<InstanceKlass*>* interface_list = InstanceKlass::cast(k)->local_interfaces();
    const int result_length = (interface_list == NULL ? 0 : interface_list->length());
    jclass* result_list = (jclass*) jvmtiMalloc(result_length * sizeof(jclass));
    for (int i_index = 0; i_index < result_length; i_index += 1) {
      InstanceKlass* klass_at = interface_list->at(i_index);
      assert(klass_at->is_klass(), "interfaces must be Klass*s");
      assert(klass_at->is_interface(), "interfaces must be interfaces");
      oop mirror_at = klass_at->java_mirror();
      Handle handle_at = Handle(current_thread, mirror_at);
      result_list[i_index] = (jclass) jni_reference(handle_at);
    }
    *interface_count_ptr = result_length;
    *interfaces_ptr = result_list;
  }

  return JVMTI_ERROR_NONE;
} /* end GetImplementedInterfaces */


// k_mirror - may be primitive, this must be checked
// minor_version_ptr - pre-checked for NULL
// major_version_ptr - pre-checked for NULL
jvmtiError
JvmtiEnv::GetClassVersionNumbers(oop k_mirror, jint* minor_version_ptr, jint* major_version_ptr) {
  if (java_lang_Class::is_primitive(k_mirror)) {
    return JVMTI_ERROR_ABSENT_INFORMATION;
  }
  Klass* klass = java_lang_Class::as_Klass(k_mirror);

  jint status = klass->jvmti_class_status();
  if (status & (JVMTI_CLASS_STATUS_ERROR)) {
    return JVMTI_ERROR_INVALID_CLASS;
  }
  if (status & (JVMTI_CLASS_STATUS_ARRAY)) {
    return JVMTI_ERROR_ABSENT_INFORMATION;
  }

  InstanceKlass* ik = InstanceKlass::cast(klass);
  *minor_version_ptr = ik->minor_version();
  *major_version_ptr = ik->major_version();

  return JVMTI_ERROR_NONE;
} /* end GetClassVersionNumbers */


// k_mirror - may be primitive, this must be checked
// constant_pool_count_ptr - pre-checked for NULL
// constant_pool_byte_count_ptr - pre-checked for NULL
// constant_pool_bytes_ptr - pre-checked for NULL
jvmtiError
JvmtiEnv::GetConstantPool(oop k_mirror, jint* constant_pool_count_ptr, jint* constant_pool_byte_count_ptr, unsigned char** constant_pool_bytes_ptr) {
  if (java_lang_Class::is_primitive(k_mirror)) {
    return JVMTI_ERROR_ABSENT_INFORMATION;
  }

  Klass* klass = java_lang_Class::as_Klass(k_mirror);
  Thread *thread = Thread::current();
  ResourceMark rm(thread);

  jint status = klass->jvmti_class_status();
  if (status & (JVMTI_CLASS_STATUS_ERROR)) {
    return JVMTI_ERROR_INVALID_CLASS;
  }
  if (status & (JVMTI_CLASS_STATUS_ARRAY)) {
    return JVMTI_ERROR_ABSENT_INFORMATION;
  }

  InstanceKlass* ik = InstanceKlass::cast(klass);
  JvmtiConstantPoolReconstituter reconstituter(ik);
  if (reconstituter.get_error() != JVMTI_ERROR_NONE) {
    return reconstituter.get_error();
  }

  unsigned char *cpool_bytes;
  int cpool_size = reconstituter.cpool_size();
  if (reconstituter.get_error() != JVMTI_ERROR_NONE) {
    return reconstituter.get_error();
  }
  jvmtiError res = allocate(cpool_size, &cpool_bytes);
  if (res != JVMTI_ERROR_NONE) {
    return res;
  }
  reconstituter.copy_cpool_bytes(cpool_bytes);
  if (reconstituter.get_error() != JVMTI_ERROR_NONE) {
    return reconstituter.get_error();
  }

  constantPoolHandle  constants(thread, ik->constants());
  *constant_pool_count_ptr      = constants->length();
  *constant_pool_byte_count_ptr = cpool_size;
  *constant_pool_bytes_ptr      = cpool_bytes;

  return JVMTI_ERROR_NONE;
} /* end GetConstantPool */


// k_mirror - may be primitive, this must be checked
// is_interface_ptr - pre-checked for NULL
jvmtiError
JvmtiEnv::IsInterface(oop k_mirror, jboolean* is_interface_ptr) {
  {
    bool result = false;
    if (!java_lang_Class::is_primitive(k_mirror)) {
      Klass* k = java_lang_Class::as_Klass(k_mirror);
      if (k != NULL && k->is_interface()) {
        result = true;
      }
    }
    *is_interface_ptr = result;
  }

  return JVMTI_ERROR_NONE;
} /* end IsInterface */


// k_mirror - may be primitive, this must be checked
// is_array_class_ptr - pre-checked for NULL
jvmtiError
JvmtiEnv::IsArrayClass(oop k_mirror, jboolean* is_array_class_ptr) {
  {
    bool result = false;
    if (!java_lang_Class::is_primitive(k_mirror)) {
      Klass* k = java_lang_Class::as_Klass(k_mirror);
      if (k != NULL && k->is_array_klass()) {
        result = true;
      }
    }
    *is_array_class_ptr = result;
  }

  return JVMTI_ERROR_NONE;
} /* end IsArrayClass */


// k_mirror - may be primitive, this must be checked
// classloader_ptr - pre-checked for NULL
jvmtiError
JvmtiEnv::GetClassLoader(oop k_mirror, jobject* classloader_ptr) {
  {
    if (java_lang_Class::is_primitive(k_mirror)) {
      *classloader_ptr = (jclass) jni_reference(Handle());
      return JVMTI_ERROR_NONE;
    }
    JavaThread* current_thread = JavaThread::current();
    HandleMark hm(current_thread);
    Klass* k = java_lang_Class::as_Klass(k_mirror);
    NULL_CHECK(k, JVMTI_ERROR_INVALID_CLASS);

    oop result_oop = k->class_loader();
    if (result_oop == NULL) {
      *classloader_ptr = (jclass) jni_reference(Handle());
      return JVMTI_ERROR_NONE;
    }
    Handle result_handle = Handle(current_thread, result_oop);
    jclass result_jnihandle = (jclass) jni_reference(result_handle);
    *classloader_ptr = result_jnihandle;
  }
  return JVMTI_ERROR_NONE;
} /* end GetClassLoader */


// k_mirror - may be primitive, this must be checked
// source_debug_extension_ptr - pre-checked for NULL
jvmtiError
JvmtiEnv::GetSourceDebugExtension(oop k_mirror, char** source_debug_extension_ptr) {
  {
    if (java_lang_Class::is_primitive(k_mirror)) {
      return JVMTI_ERROR_ABSENT_INFORMATION;
    }
    Klass* k = java_lang_Class::as_Klass(k_mirror);
    NULL_CHECK(k, JVMTI_ERROR_INVALID_CLASS);
    if (!k->is_instance_klass()) {
      return JVMTI_ERROR_ABSENT_INFORMATION;
    }
    const char* sde = InstanceKlass::cast(k)->source_debug_extension();
    NULL_CHECK(sde, JVMTI_ERROR_ABSENT_INFORMATION);

    {
      *source_debug_extension_ptr = (char *) jvmtiMalloc(strlen(sde)+1);
      strcpy(*source_debug_extension_ptr, sde);
    }
  }

  return JVMTI_ERROR_NONE;
} /* end GetSourceDebugExtension */

  //
  // Object functions
  //

// hash_code_ptr - pre-checked for NULL
jvmtiError
JvmtiEnv::GetObjectHashCode(jobject object, jint* hash_code_ptr) {
  oop mirror = JNIHandles::resolve_external_guard(object);
  NULL_CHECK(mirror, JVMTI_ERROR_INVALID_OBJECT);
  NULL_CHECK(hash_code_ptr, JVMTI_ERROR_NULL_POINTER);

  {
    jint result = (jint) mirror->identity_hash();
    *hash_code_ptr = result;
  }
  return JVMTI_ERROR_NONE;
} /* end GetObjectHashCode */


// info_ptr - pre-checked for NULL
jvmtiError
JvmtiEnv::GetObjectMonitorUsage(jobject object, jvmtiMonitorUsage* info_ptr) {
  // This needs to be performed at a safepoint to gather stable data
  // because monitor owner / waiters might not be suspended.
  VM_GetObjectMonitorUsage op(this, JavaThread::current(), object, info_ptr);
  VMThread::execute(&op);
  return op.result();
} /* end GetObjectMonitorUsage */


  //
  // Field functions
  //

// name_ptr - NULL is a valid value, must be checked
// signature_ptr - NULL is a valid value, must be checked
// generic_ptr - NULL is a valid value, must be checked
jvmtiError
JvmtiEnv::GetFieldName(fieldDescriptor* fdesc_ptr, char** name_ptr, char** signature_ptr, char** generic_ptr) {
  JavaThread* current_thread  = JavaThread::current();
  ResourceMark rm(current_thread);
  if (name_ptr == NULL) {
    // just don't return the name
  } else {
    const char* fieldName = fdesc_ptr->name()->as_C_string();
    *name_ptr =  (char*) jvmtiMalloc(strlen(fieldName) + 1);
    if (*name_ptr == NULL)
      return JVMTI_ERROR_OUT_OF_MEMORY;
    strcpy(*name_ptr, fieldName);
  }
  if (signature_ptr== NULL) {
    // just don't return the signature
  } else {
    const char* fieldSignature = fdesc_ptr->signature()->as_C_string();
    *signature_ptr = (char*) jvmtiMalloc(strlen(fieldSignature) + 1);
    if (*signature_ptr == NULL)
      return JVMTI_ERROR_OUT_OF_MEMORY;
    strcpy(*signature_ptr, fieldSignature);
  }
  if (generic_ptr != NULL) {
    *generic_ptr = NULL;
    Symbol* soop = fdesc_ptr->generic_signature();
    if (soop != NULL) {
      const char* gen_sig = soop->as_C_string();
      if (gen_sig != NULL) {
        jvmtiError err = allocate(strlen(gen_sig) + 1, (unsigned char **)generic_ptr);
        if (err != JVMTI_ERROR_NONE) {
          return err;
        }
        strcpy(*generic_ptr, gen_sig);
      }
    }
  }
  return JVMTI_ERROR_NONE;
} /* end GetFieldName */


// declaring_class_ptr - pre-checked for NULL
jvmtiError
JvmtiEnv::GetFieldDeclaringClass(fieldDescriptor* fdesc_ptr, jclass* declaring_class_ptr) {

  *declaring_class_ptr = get_jni_class_non_null(fdesc_ptr->field_holder());
  return JVMTI_ERROR_NONE;
} /* end GetFieldDeclaringClass */


// modifiers_ptr - pre-checked for NULL
jvmtiError
JvmtiEnv::GetFieldModifiers(fieldDescriptor* fdesc_ptr, jint* modifiers_ptr) {

  AccessFlags resultFlags = fdesc_ptr->access_flags();
  jint result = resultFlags.as_int();
  *modifiers_ptr = result;

  return JVMTI_ERROR_NONE;
} /* end GetFieldModifiers */


// is_synthetic_ptr - pre-checked for NULL
jvmtiError
JvmtiEnv::IsFieldSynthetic(fieldDescriptor* fdesc_ptr, jboolean* is_synthetic_ptr) {
  *is_synthetic_ptr = fdesc_ptr->is_synthetic();
  return JVMTI_ERROR_NONE;
} /* end IsFieldSynthetic */


  //
  // Method functions
  //

// method - pre-checked for validity, but may be NULL meaning obsolete method
// name_ptr - NULL is a valid value, must be checked
// signature_ptr - NULL is a valid value, must be checked
// generic_ptr - NULL is a valid value, must be checked
jvmtiError
JvmtiEnv::GetMethodName(Method* method, char** name_ptr, char** signature_ptr, char** generic_ptr) {
  NULL_CHECK(method, JVMTI_ERROR_INVALID_METHODID);
  JavaThread* current_thread  = JavaThread::current();

  ResourceMark rm(current_thread); // get the utf8 name and signature
  if (name_ptr == NULL) {
    // just don't return the name
  } else {
    const char* utf8_name = (const char *) method->name()->as_utf8();
    *name_ptr = (char *) jvmtiMalloc(strlen(utf8_name)+1);
    strcpy(*name_ptr, utf8_name);
  }
  if (signature_ptr == NULL) {
    // just don't return the signature
  } else {
    const char* utf8_signature = (const char *) method->signature()->as_utf8();
    *signature_ptr = (char *) jvmtiMalloc(strlen(utf8_signature) + 1);
    strcpy(*signature_ptr, utf8_signature);
  }

  if (generic_ptr != NULL) {
    *generic_ptr = NULL;
    Symbol* soop = method->generic_signature();
    if (soop != NULL) {
      const char* gen_sig = soop->as_C_string();
      if (gen_sig != NULL) {
        jvmtiError err = allocate(strlen(gen_sig) + 1, (unsigned char **)generic_ptr);
        if (err != JVMTI_ERROR_NONE) {
          return err;
        }
        strcpy(*generic_ptr, gen_sig);
      }
    }
  }
  return JVMTI_ERROR_NONE;
} /* end GetMethodName */


// method - pre-checked for validity, but may be NULL meaning obsolete method
// declaring_class_ptr - pre-checked for NULL
jvmtiError
JvmtiEnv::GetMethodDeclaringClass(Method* method, jclass* declaring_class_ptr) {
  NULL_CHECK(method, JVMTI_ERROR_INVALID_METHODID);
  (*declaring_class_ptr) = get_jni_class_non_null(method->method_holder());
  return JVMTI_ERROR_NONE;
} /* end GetMethodDeclaringClass */


// method - pre-checked for validity, but may be NULL meaning obsolete method
// modifiers_ptr - pre-checked for NULL
jvmtiError
JvmtiEnv::GetMethodModifiers(Method* method, jint* modifiers_ptr) {
  NULL_CHECK(method, JVMTI_ERROR_INVALID_METHODID);
  (*modifiers_ptr) = method->access_flags().as_int() & JVM_RECOGNIZED_METHOD_MODIFIERS;
  return JVMTI_ERROR_NONE;
} /* end GetMethodModifiers */


// method - pre-checked for validity, but may be NULL meaning obsolete method
// max_ptr - pre-checked for NULL
jvmtiError
JvmtiEnv::GetMaxLocals(Method* method, jint* max_ptr) {
  NULL_CHECK(method, JVMTI_ERROR_INVALID_METHODID);
  // get max stack
  (*max_ptr) = method->max_locals();
  return JVMTI_ERROR_NONE;
} /* end GetMaxLocals */


// method - pre-checked for validity, but may be NULL meaning obsolete method
// size_ptr - pre-checked for NULL
jvmtiError
JvmtiEnv::GetArgumentsSize(Method* method, jint* size_ptr) {
  NULL_CHECK(method, JVMTI_ERROR_INVALID_METHODID);
  // get size of arguments

  (*size_ptr) = method->size_of_parameters();
  return JVMTI_ERROR_NONE;
} /* end GetArgumentsSize */


// method - pre-checked for validity, but may be NULL meaning obsolete method
// entry_count_ptr - pre-checked for NULL
// table_ptr - pre-checked for NULL
jvmtiError
JvmtiEnv::GetLineNumberTable(Method* method, jint* entry_count_ptr, jvmtiLineNumberEntry** table_ptr) {
  NULL_CHECK(method, JVMTI_ERROR_INVALID_METHODID);
  if (!method->has_linenumber_table()) {
    return (JVMTI_ERROR_ABSENT_INFORMATION);
  }

  // The line number table is compressed so we don't know how big it is until decompressed.
  // Decompression is really fast so we just do it twice.

  // Compute size of table
  jint num_entries = 0;
  CompressedLineNumberReadStream stream(method->compressed_linenumber_table());
  while (stream.read_pair()) {
    num_entries++;
  }
  jvmtiLineNumberEntry *jvmti_table =
            (jvmtiLineNumberEntry *)jvmtiMalloc(num_entries * (sizeof(jvmtiLineNumberEntry)));

  // Fill jvmti table
  if (num_entries > 0) {
    int index = 0;
    CompressedLineNumberReadStream stream(method->compressed_linenumber_table());
    while (stream.read_pair()) {
      jvmti_table[index].start_location = (jlocation) stream.bci();
      jvmti_table[index].line_number = (jint) stream.line();
      index++;
    }
    assert(index == num_entries, "sanity check");
  }

  // Set up results
  (*entry_count_ptr) = num_entries;
  (*table_ptr) = jvmti_table;

  return JVMTI_ERROR_NONE;
} /* end GetLineNumberTable */


// method - pre-checked for validity, but may be NULL meaning obsolete method
// start_location_ptr - pre-checked for NULL
// end_location_ptr - pre-checked for NULL
jvmtiError
JvmtiEnv::GetMethodLocation(Method* method, jlocation* start_location_ptr, jlocation* end_location_ptr) {

  NULL_CHECK(method, JVMTI_ERROR_INVALID_METHODID);
  // get start and end location
  (*end_location_ptr) = (jlocation) (method->code_size() - 1);
  if (method->code_size() == 0) {
    // there is no code so there is no start location
    (*start_location_ptr) = (jlocation)(-1);
  } else {
    (*start_location_ptr) = (jlocation)(0);
  }

  return JVMTI_ERROR_NONE;
} /* end GetMethodLocation */


// method - pre-checked for validity, but may be NULL meaning obsolete method
// entry_count_ptr - pre-checked for NULL
// table_ptr - pre-checked for NULL
jvmtiError
JvmtiEnv::GetLocalVariableTable(Method* method, jint* entry_count_ptr, jvmtiLocalVariableEntry** table_ptr) {

  NULL_CHECK(method, JVMTI_ERROR_INVALID_METHODID);
  JavaThread* current_thread  = JavaThread::current();

  // does the klass have any local variable information?
  InstanceKlass* ik = method->method_holder();
  if (!ik->access_flags().has_localvariable_table()) {
    return (JVMTI_ERROR_ABSENT_INFORMATION);
  }

  ConstantPool* constants = method->constants();
  NULL_CHECK(constants, JVMTI_ERROR_ABSENT_INFORMATION);

  // in the vm localvariable table representation, 6 consecutive elements in the table
  // represent a 6-tuple of shorts
  // [start_pc, length, name_index, descriptor_index, signature_index, index]
  jint num_entries = method->localvariable_table_length();
  jvmtiLocalVariableEntry *jvmti_table = (jvmtiLocalVariableEntry *)
                jvmtiMalloc(num_entries * (sizeof(jvmtiLocalVariableEntry)));

  if (num_entries > 0) {
    LocalVariableTableElement* table = method->localvariable_table_start();
    for (int i = 0; i < num_entries; i++) {
      // get the 5 tuple information from the vm table
      jlocation start_location = (jlocation) table[i].start_bci;
      jint length = (jint) table[i].length;
      int name_index = (int) table[i].name_cp_index;
      int signature_index = (int) table[i].descriptor_cp_index;
      int generic_signature_index = (int) table[i].signature_cp_index;
      jint slot = (jint) table[i].slot;

      // get utf8 name and signature
      char *name_buf = NULL;
      char *sig_buf = NULL;
      char *gen_sig_buf = NULL;
      {
        ResourceMark rm(current_thread);

        const char *utf8_name = (const char *) constants->symbol_at(name_index)->as_utf8();
        name_buf = (char *) jvmtiMalloc(strlen(utf8_name)+1);
        strcpy(name_buf, utf8_name);

        const char *utf8_signature = (const char *) constants->symbol_at(signature_index)->as_utf8();
        sig_buf = (char *) jvmtiMalloc(strlen(utf8_signature)+1);
        strcpy(sig_buf, utf8_signature);

        if (generic_signature_index > 0) {
          const char *utf8_gen_sign = (const char *)
                                       constants->symbol_at(generic_signature_index)->as_utf8();
          gen_sig_buf = (char *) jvmtiMalloc(strlen(utf8_gen_sign)+1);
          strcpy(gen_sig_buf, utf8_gen_sign);
        }
      }

      // fill in the jvmti local variable table
      jvmti_table[i].start_location = start_location;
      jvmti_table[i].length = length;
      jvmti_table[i].name = name_buf;
      jvmti_table[i].signature = sig_buf;
      jvmti_table[i].generic_signature = gen_sig_buf;
      jvmti_table[i].slot = slot;
    }
  }

  // set results
  (*entry_count_ptr) = num_entries;
  (*table_ptr) = jvmti_table;

  return JVMTI_ERROR_NONE;
} /* end GetLocalVariableTable */


// method - pre-checked for validity, but may be NULL meaning obsolete method
// bytecode_count_ptr - pre-checked for NULL
// bytecodes_ptr - pre-checked for NULL
jvmtiError
JvmtiEnv::GetBytecodes(Method* method, jint* bytecode_count_ptr, unsigned char** bytecodes_ptr) {
  NULL_CHECK(method, JVMTI_ERROR_INVALID_METHODID);

  methodHandle mh(Thread::current(), method);
  jint size = (jint)mh->code_size();
  jvmtiError err = allocate(size, bytecodes_ptr);
  if (err != JVMTI_ERROR_NONE) {
    return err;
  }

  (*bytecode_count_ptr) = size;
  // get byte codes
  JvmtiClassFileReconstituter::copy_bytecodes(mh, *bytecodes_ptr);

  return JVMTI_ERROR_NONE;
} /* end GetBytecodes */


// method - pre-checked for validity, but may be NULL meaning obsolete method
// is_native_ptr - pre-checked for NULL
jvmtiError
JvmtiEnv::IsMethodNative(Method* method, jboolean* is_native_ptr) {
  NULL_CHECK(method, JVMTI_ERROR_INVALID_METHODID);
  (*is_native_ptr) = method->is_native();
  return JVMTI_ERROR_NONE;
} /* end IsMethodNative */


// method - pre-checked for validity, but may be NULL meaning obsolete method
// is_synthetic_ptr - pre-checked for NULL
jvmtiError
JvmtiEnv::IsMethodSynthetic(Method* method, jboolean* is_synthetic_ptr) {
  NULL_CHECK(method, JVMTI_ERROR_INVALID_METHODID);
  (*is_synthetic_ptr) = method->is_synthetic();
  return JVMTI_ERROR_NONE;
} /* end IsMethodSynthetic */


// method - pre-checked for validity, but may be NULL meaning obsolete method
// is_obsolete_ptr - pre-checked for NULL
jvmtiError
JvmtiEnv::IsMethodObsolete(Method* method, jboolean* is_obsolete_ptr) {
  if (use_version_1_0_semantics() &&
      get_capabilities()->can_redefine_classes == 0) {
    // This JvmtiEnv requested version 1.0 semantics and this function
    // requires the can_redefine_classes capability in version 1.0 so
    // we need to return an error here.
    return JVMTI_ERROR_MUST_POSSESS_CAPABILITY;
  }

  if (method == NULL || method->is_obsolete()) {
    *is_obsolete_ptr = true;
  } else {
    *is_obsolete_ptr = false;
  }
  return JVMTI_ERROR_NONE;
} /* end IsMethodObsolete */

  //
  // Raw Monitor functions
  //

// name - pre-checked for NULL
// monitor_ptr - pre-checked for NULL
jvmtiError
JvmtiEnv::CreateRawMonitor(const char* name, jrawMonitorID* monitor_ptr) {
  JvmtiRawMonitor* rmonitor = new JvmtiRawMonitor(name);
  NULL_CHECK(rmonitor, JVMTI_ERROR_OUT_OF_MEMORY);

  *monitor_ptr = (jrawMonitorID)rmonitor;

  return JVMTI_ERROR_NONE;
} /* end CreateRawMonitor */


// rmonitor - pre-checked for validity
jvmtiError
JvmtiEnv::DestroyRawMonitor(JvmtiRawMonitor * rmonitor) {
  if (Threads::number_of_threads() == 0) {
    // Remove this monitor from pending raw monitors list
    // if it has entered in onload or start phase.
    JvmtiPendingMonitors::destroy(rmonitor);
  } else {
    Thread* thread  = Thread::current();
    if (rmonitor->owner() == thread) {
      // The caller owns this monitor which we are about to destroy.
      // We exit the underlying synchronization object so that the
      // "delete monitor" call below can work without an assertion
      // failure on systems that don't like destroying synchronization
      // objects that are locked.
      int r;
      int recursion = rmonitor->recursions();
      for (int i = 0; i <= recursion; i++) {
        r = rmonitor->raw_exit(thread);
        assert(r == JvmtiRawMonitor::M_OK, "raw_exit should have worked");
        if (r != JvmtiRawMonitor::M_OK) {  // robustness
          return JVMTI_ERROR_INTERNAL;
        }
      }
    }
    if (rmonitor->owner() != NULL) {
      // The caller is trying to destroy a monitor that is locked by
      // someone else. While this is not forbidden by the JVMTI
      // spec, it will cause an assertion failure on systems that don't
      // like destroying synchronization objects that are locked.
      // We indicate a problem with the error return (and leak the
      // monitor's memory).
      return JVMTI_ERROR_NOT_MONITOR_OWNER;
    }
  }

  delete rmonitor;

  return JVMTI_ERROR_NONE;
} /* end DestroyRawMonitor */


// rmonitor - pre-checked for validity
jvmtiError
JvmtiEnv::RawMonitorEnter(JvmtiRawMonitor * rmonitor) {
  if (Threads::number_of_threads() == 0) {
    // No JavaThreads exist so JvmtiRawMonitor enter cannot be
    // used, add this raw monitor to the pending list.
    // The pending monitors will be actually entered when
    // the VM is setup.
    // See transition_pending_raw_monitors in create_vm()
    // in thread.cpp.
    JvmtiPendingMonitors::enter(rmonitor);
  } else {
    Thread* thread = Thread::current();
    if (thread->is_Java_thread()) {
      JavaThread* current_thread = thread->as_Java_thread();

      /* Transition to thread_blocked without entering vm state          */
      /* This is really evil. Normally you can't undo _thread_blocked    */
      /* transitions like this because it would cause us to miss a       */
      /* safepoint but since the thread was already in _thread_in_native */
      /* the thread is not leaving a safepoint safe state and it will    */
      /* block when it tries to return from native. We can't safepoint   */
      /* block in here because we could deadlock the vmthread. Blech.    */

      JavaThreadState state = current_thread->thread_state();
      assert(state == _thread_in_native, "Must be _thread_in_native");
      // frame should already be walkable since we are in native
      assert(!current_thread->has_last_Java_frame() ||
             current_thread->frame_anchor()->walkable(), "Must be walkable");
      current_thread->set_thread_state(_thread_blocked);

      rmonitor->raw_enter(current_thread);
      // restore state, still at a safepoint safe state
      current_thread->set_thread_state(state);
    } else {
      rmonitor->raw_enter(thread);
    }
  }
  return JVMTI_ERROR_NONE;
} /* end RawMonitorEnter */


// rmonitor - pre-checked for validity
jvmtiError
JvmtiEnv::RawMonitorExit(JvmtiRawMonitor * rmonitor) {
  jvmtiError err = JVMTI_ERROR_NONE;

  if (Threads::number_of_threads() == 0) {
    // No JavaThreads exist so just remove this monitor from the pending list.
    // Bool value from exit is false if rmonitor is not in the list.
    if (!JvmtiPendingMonitors::exit(rmonitor)) {
      err = JVMTI_ERROR_NOT_MONITOR_OWNER;
    }
  } else {
    Thread* thread = Thread::current();
    int r = rmonitor->raw_exit(thread);
    if (r == JvmtiRawMonitor::M_ILLEGAL_MONITOR_STATE) {
      err = JVMTI_ERROR_NOT_MONITOR_OWNER;
    }
  }
  return err;
} /* end RawMonitorExit */


// rmonitor - pre-checked for validity
jvmtiError
JvmtiEnv::RawMonitorWait(JvmtiRawMonitor * rmonitor, jlong millis) {
  Thread* thread = Thread::current();
  int r = rmonitor->raw_wait(millis, thread);

  switch (r) {
  case JvmtiRawMonitor::M_INTERRUPTED:
    return JVMTI_ERROR_INTERRUPT;
  case JvmtiRawMonitor::M_ILLEGAL_MONITOR_STATE:
    return JVMTI_ERROR_NOT_MONITOR_OWNER;
  default:
    return JVMTI_ERROR_NONE;
  }
} /* end RawMonitorWait */


// rmonitor - pre-checked for validity
jvmtiError
JvmtiEnv::RawMonitorNotify(JvmtiRawMonitor * rmonitor) {
  Thread* thread = Thread::current();
  int r = rmonitor->raw_notify(thread);

  if (r == JvmtiRawMonitor::M_ILLEGAL_MONITOR_STATE) {
    return JVMTI_ERROR_NOT_MONITOR_OWNER;
  }
  return JVMTI_ERROR_NONE;
} /* end RawMonitorNotify */


// rmonitor - pre-checked for validity
jvmtiError
JvmtiEnv::RawMonitorNotifyAll(JvmtiRawMonitor * rmonitor) {
  Thread* thread = Thread::current();
  int r = rmonitor->raw_notifyAll(thread);

  if (r == JvmtiRawMonitor::M_ILLEGAL_MONITOR_STATE) {
    return JVMTI_ERROR_NOT_MONITOR_OWNER;
  }
  return JVMTI_ERROR_NONE;
} /* end RawMonitorNotifyAll */


  //
  // JNI Function Interception functions
  //


// function_table - pre-checked for NULL
jvmtiError
JvmtiEnv::SetJNIFunctionTable(const jniNativeInterface* function_table) {
  // Copy jni function table at safepoint.
  VM_JNIFunctionTableCopier copier(function_table);
  VMThread::execute(&copier);

  return JVMTI_ERROR_NONE;
} /* end SetJNIFunctionTable */


// function_table - pre-checked for NULL
jvmtiError
JvmtiEnv::GetJNIFunctionTable(jniNativeInterface** function_table) {
  *function_table=(jniNativeInterface*)jvmtiMalloc(sizeof(jniNativeInterface));
  if (*function_table == NULL)
    return JVMTI_ERROR_OUT_OF_MEMORY;
  memcpy(*function_table,(JavaThread::current())->get_jni_functions(),sizeof(jniNativeInterface));
  return JVMTI_ERROR_NONE;
} /* end GetJNIFunctionTable */


  //
  // Event Management functions
  //

jvmtiError
JvmtiEnv::GenerateEvents(jvmtiEvent event_type) {
  // can only generate two event types
  if (event_type != JVMTI_EVENT_COMPILED_METHOD_LOAD &&
      event_type != JVMTI_EVENT_DYNAMIC_CODE_GENERATED) {
    return JVMTI_ERROR_ILLEGAL_ARGUMENT;
  }

  // for compiled_method_load events we must check that the environment
  // has the can_generate_compiled_method_load_events capability.
  if (event_type == JVMTI_EVENT_COMPILED_METHOD_LOAD) {
    if (get_capabilities()->can_generate_compiled_method_load_events == 0) {
      return JVMTI_ERROR_MUST_POSSESS_CAPABILITY;
    }
    return JvmtiCodeBlobEvents::generate_compiled_method_load_events(this);
  } else {
    return JvmtiCodeBlobEvents::generate_dynamic_code_events(this);
  }

} /* end GenerateEvents */


  //
  // Extension Mechanism functions
  //

// extension_count_ptr - pre-checked for NULL
// extensions - pre-checked for NULL
jvmtiError
JvmtiEnv::GetExtensionFunctions(jint* extension_count_ptr, jvmtiExtensionFunctionInfo** extensions) {
  return JvmtiExtensions::get_functions(this, extension_count_ptr, extensions);
} /* end GetExtensionFunctions */


// extension_count_ptr - pre-checked for NULL
// extensions - pre-checked for NULL
jvmtiError
JvmtiEnv::GetExtensionEvents(jint* extension_count_ptr, jvmtiExtensionEventInfo** extensions) {
  return JvmtiExtensions::get_events(this, extension_count_ptr, extensions);
} /* end GetExtensionEvents */


// callback - NULL is a valid value, must be checked
jvmtiError
JvmtiEnv::SetExtensionEventCallback(jint extension_event_index, jvmtiExtensionEvent callback) {
  return JvmtiExtensions::set_event_callback(this, extension_event_index, callback);
} /* end SetExtensionEventCallback */

  //
  // Timers functions
  //

// info_ptr - pre-checked for NULL
jvmtiError
JvmtiEnv::GetCurrentThreadCpuTimerInfo(jvmtiTimerInfo* info_ptr) {
  os::current_thread_cpu_time_info(info_ptr);
  return JVMTI_ERROR_NONE;
} /* end GetCurrentThreadCpuTimerInfo */


// nanos_ptr - pre-checked for NULL
jvmtiError
JvmtiEnv::GetCurrentThreadCpuTime(jlong* nanos_ptr) {
  *nanos_ptr = os::current_thread_cpu_time();
  return JVMTI_ERROR_NONE;
} /* end GetCurrentThreadCpuTime */


// info_ptr - pre-checked for NULL
jvmtiError
JvmtiEnv::GetThreadCpuTimerInfo(jvmtiTimerInfo* info_ptr) {
  os::thread_cpu_time_info(info_ptr);
  return JVMTI_ERROR_NONE;
} /* end GetThreadCpuTimerInfo */


// Threads_lock NOT held, java_thread not protected by lock
// java_thread - pre-checked
// nanos_ptr - pre-checked for NULL
jvmtiError
JvmtiEnv::GetThreadCpuTime(JavaThread* java_thread, jlong* nanos_ptr) {
  *nanos_ptr = os::thread_cpu_time(java_thread);
  return JVMTI_ERROR_NONE;
} /* end GetThreadCpuTime */


// info_ptr - pre-checked for NULL
jvmtiError
JvmtiEnv::GetTimerInfo(jvmtiTimerInfo* info_ptr) {
  os::javaTimeNanos_info(info_ptr);
  return JVMTI_ERROR_NONE;
} /* end GetTimerInfo */


// nanos_ptr - pre-checked for NULL
jvmtiError
JvmtiEnv::GetTime(jlong* nanos_ptr) {
  *nanos_ptr = os::javaTimeNanos();
  return JVMTI_ERROR_NONE;
} /* end GetTime */


// processor_count_ptr - pre-checked for NULL
jvmtiError
JvmtiEnv::GetAvailableProcessors(jint* processor_count_ptr) {
  *processor_count_ptr = os::active_processor_count();
  return JVMTI_ERROR_NONE;
} /* end GetAvailableProcessors */

jvmtiError
JvmtiEnv::SetHeapSamplingInterval(jint sampling_interval) {
  if (sampling_interval < 0) {
    return JVMTI_ERROR_ILLEGAL_ARGUMENT;
  }
  ThreadHeapSampler::set_sampling_interval(sampling_interval);
  return JVMTI_ERROR_NONE;
} /* end SetHeapSamplingInterval */

  //
  // System Properties functions
  //

// count_ptr - pre-checked for NULL
// property_ptr - pre-checked for NULL
jvmtiError
JvmtiEnv::GetSystemProperties(jint* count_ptr, char*** property_ptr) {
  jvmtiError err = JVMTI_ERROR_NONE;

  // Get the number of readable properties.
  *count_ptr = Arguments::PropertyList_readable_count(Arguments::system_properties());

  // Allocate memory to hold the exact number of readable properties.
  err = allocate(*count_ptr * sizeof(char *), (unsigned char **)property_ptr);
  if (err != JVMTI_ERROR_NONE) {
    return err;
  }
  int readable_count = 0;
  // Loop through the system properties until all the readable properties are found.
  for (SystemProperty* p = Arguments::system_properties(); p != NULL && readable_count < *count_ptr; p = p->next()) {
    if (p->is_readable()) {
      const char *key = p->key();
      char **tmp_value = *property_ptr+readable_count;
      readable_count++;
      err = allocate((strlen(key)+1) * sizeof(char), (unsigned char**)tmp_value);
      if (err == JVMTI_ERROR_NONE) {
        strcpy(*tmp_value, key);
      } else {
        // clean up previously allocated memory.
        for (int j = 0; j < readable_count; j++) {
          Deallocate((unsigned char*)*property_ptr+j);
        }
        Deallocate((unsigned char*)property_ptr);
        break;
      }
    }
  }
  assert(err != JVMTI_ERROR_NONE || readable_count == *count_ptr, "Bad readable property count");
  return err;
} /* end GetSystemProperties */


// property - pre-checked for NULL
// value_ptr - pre-checked for NULL
jvmtiError
JvmtiEnv::GetSystemProperty(const char* property, char** value_ptr) {
  jvmtiError err = JVMTI_ERROR_NONE;
  const char *value;

  // Return JVMTI_ERROR_NOT_AVAILABLE if property is not readable or doesn't exist.
  value = Arguments::PropertyList_get_readable_value(Arguments::system_properties(), property);
  if (value == NULL) {
    err =  JVMTI_ERROR_NOT_AVAILABLE;
  } else {
    err = allocate((strlen(value)+1) * sizeof(char), (unsigned char **)value_ptr);
    if (err == JVMTI_ERROR_NONE) {
      strcpy(*value_ptr, value);
    }
  }
  return err;
} /* end GetSystemProperty */


// property - pre-checked for NULL
// value - NULL is a valid value, must be checked
jvmtiError
JvmtiEnv::SetSystemProperty(const char* property, const char* value_ptr) {
  jvmtiError err =JVMTI_ERROR_NOT_AVAILABLE;

  for (SystemProperty* p = Arguments::system_properties(); p != NULL; p = p->next()) {
    if (strcmp(property, p->key()) == 0) {
      if (p->set_writeable_value(value_ptr)) {
        err =  JVMTI_ERROR_NONE;
      }
    }
  }
  return err;
} /* end SetSystemProperty */<|MERGE_RESOLUTION|>--- conflicted
+++ resolved
@@ -1221,14 +1221,9 @@
 
   // if thread is NULL the current thread is used
   if (thread == NULL) {
-<<<<<<< HEAD
     java_thread = JavaThread::current();
     thread_oop = get_vthread_or_thread_oop(java_thread);
-    if (thread_oop == NULL || !thread_oop->is_a(SystemDictionary::Thread_klass())) {
-=======
-    thread_oop = current_thread->threadObj();
     if (thread_oop == NULL || !thread_oop->is_a(vmClasses::Thread_klass())) {
->>>>>>> f025bc1d
       return JVMTI_ERROR_INVALID_THREAD;
     }
   } else {
