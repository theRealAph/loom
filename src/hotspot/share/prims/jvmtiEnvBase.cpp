--- conflicted
+++ resolved
@@ -702,13 +702,43 @@
   return JVMTI_ERROR_NONE;
 }
 
-
 jvmtiError
-<<<<<<< HEAD
-JvmtiEnvBase::get_owned_monitors(JavaThread* calling_thread, JavaThread* java_thread, javaVFrame* jvf,
-=======
+JvmtiEnvBase::get_current_contended_monitor(JavaThread *calling_thread, JavaThread *java_thread, jobject *monitor_ptr) {
+#ifdef ASSERT
+  uint32_t debug_bits = 0;
+#endif
+  assert((SafepointSynchronize::is_at_safepoint() ||
+          java_thread->is_thread_fully_suspended(false, &debug_bits)),
+         "at safepoint or target thread is suspended");
+  oop obj = NULL;
+  ObjectMonitor *mon = java_thread->current_waiting_monitor();
+  if (mon == NULL) {
+    // thread is not doing an Object.wait() call
+    mon = java_thread->current_pending_monitor();
+    if (mon != NULL) {
+      // The thread is trying to enter() an ObjectMonitor.
+      obj = (oop)mon->object();
+      assert(obj != NULL, "ObjectMonitor should have a valid object!");
+    }
+    // implied else: no contended ObjectMonitor
+  } else {
+    // thread is doing an Object.wait() call
+    obj = (oop)mon->object();
+    assert(obj != NULL, "Object.wait() should have an object");
+  }
+
+  if (obj == NULL) {
+    *monitor_ptr = NULL;
+  } else {
+    HandleMark hm;
+    Handle     hobj(Thread::current(), obj);
+    *monitor_ptr = jni_reference(calling_thread, hobj);
+  }
+  return JVMTI_ERROR_NONE;
+}
+
+jvmtiError
 JvmtiEnvBase::get_owned_monitors(JavaThread* java_thread,
->>>>>>> 7f634155
                                  GrowableArray<jvmtiMonitorStackDepthInfo*> *owned_monitors_list) {
   jvmtiError err = JVMTI_ERROR_NONE;
   JavaThread *current_jt = JavaThread::current();
@@ -716,15 +746,6 @@
          current_jt == java_thread->active_handshaker(),
          "call by myself or at direct handshake");
 
-<<<<<<< HEAD
-  int depth = 0;
-  for ( ; jvf != NULL; jvf = jvf->java_sender()) {
-    if (MaxJavaStackTraceDepth == 0 || depth++ < MaxJavaStackTraceDepth) {  // check for stack too deep
-      // add locked objects for this frame into list
-      err = get_locked_objects_in_frame(calling_thread, java_thread, jvf, owned_monitors_list, depth-1);
-      if (err != JVMTI_ERROR_NONE) {
-        return err;
-=======
   if (java_thread->has_last_Java_frame()) {
     ResourceMark rm;
     HandleMark   hm;
@@ -739,7 +760,6 @@
         if (err != JVMTI_ERROR_NONE) {
           return err;
         }
->>>>>>> 7f634155
       }
     }
   }
@@ -753,16 +773,32 @@
 }
 
 jvmtiError
-JvmtiEnvBase::get_owned_monitors(JavaThread* calling_thread, JavaThread* java_thread,
+JvmtiEnvBase::get_owned_monitors(JavaThread* calling_thread, JavaThread* java_thread, javaVFrame* jvf,
                                  GrowableArray<jvmtiMonitorStackDepthInfo*> *owned_monitors_list) {
   jvmtiError err = JVMTI_ERROR_NONE;
-  if (java_thread->has_last_Java_frame()) {
-    ResourceMark rm;
-    HandleMark   hm;
-    RegisterMap  reg_map(java_thread, true, true);
-    javaVFrame *jvf = java_thread->last_java_vframe(&reg_map);
-    err = get_owned_monitors(calling_thread, java_thread, jvf, owned_monitors_list);
-  }
+#ifdef ASSERT
+  uint32_t debug_bits = 0;
+#endif
+  assert((SafepointSynchronize::is_at_safepoint() ||
+          java_thread->is_thread_fully_suspended(false, &debug_bits)),
+         "at safepoint or target thread is suspended");
+
+  int depth = 0;
+  for ( ; jvf != NULL; jvf = jvf->java_sender()) {
+    if (MaxJavaStackTraceDepth == 0 || depth++ < MaxJavaStackTraceDepth) {  // check for stack too deep
+      // add locked objects for this frame into list
+      err = get_locked_objects_in_frame(calling_thread, java_thread, jvf, owned_monitors_list, depth-1);
+      if (err != JVMTI_ERROR_NONE) {
+        return err;
+      }
+    }
+  }
+
+  // Get off stack monitors. (e.g. acquired via jni MonitorEnter).
+  JvmtiMonitorClosure jmc(java_thread, calling_thread, owned_monitors_list, this);
+  ObjectSynchronizer::monitors_iterate(&jmc);
+  err = jmc.error();
+
   return err;
 }
 
@@ -1686,19 +1722,6 @@
 }
 
 void
-<<<<<<< HEAD
-VM_GetOwnedMonitorInfo::doit() {
-  _result = JVMTI_ERROR_THREAD_NOT_ALIVE;
-  ThreadsListHandle tlh;
-  if (_java_thread != NULL && tlh.includes(_java_thread)
-      && !_java_thread->is_exiting() && _java_thread->threadObj() != NULL) {
-    _result = ((JvmtiEnvBase *)_env)->get_owned_monitors(_calling_thread,
-                                                         _java_thread,
-                                                         _owned_monitors_list);
-  }
-}
-
-void
 VM_VirtualThreadGetOwnedMonitorInfo::doit() {
   Thread* cur_thread = Thread::current();
   ResourceMark rm(cur_thread);
@@ -1728,18 +1751,6 @@
 }
 
 void
-VM_GetCurrentContendedMonitor::doit() {
-  _result = JVMTI_ERROR_THREAD_NOT_ALIVE;
-  ThreadsListHandle tlh;
-  if (_java_thread != NULL && tlh.includes(_java_thread)
-      && !_java_thread->is_exiting() && _java_thread->threadObj() != NULL) {
-    _result = ((JvmtiEnvBase *)_env)->get_current_contended_monitor(_calling_thread,
-                                                                    _java_thread,
-                                                                    _owned_monitor_ptr);
-  }
-}
-
-void
 VM_VirtualThreadGetCurrentContendedMonitor::doit() {
   oop carrier_thread = java_lang_VirtualThread::carrier_thread(_vthread_h());
   if (carrier_thread == NULL) {
@@ -1758,7 +1769,9 @@
                                                                     java_thread,
                                                                     _owned_monitor_ptr);
   }
-=======
+}
+
+void
 GetOwnedMonitorInfoClosure::do_thread(Thread *target) {
   _result = ((JvmtiEnvBase *)_env)->get_owned_monitors((JavaThread *)target, _owned_monitors_list);
 }
@@ -1766,7 +1779,6 @@
 void
 GetCurrentContendedMonitorClosure::do_thread(Thread *target) {
   _result = ((JvmtiEnvBase *)_env)->get_current_contended_monitor((JavaThread *)target, _owned_monitor_ptr);
->>>>>>> 7f634155
 }
 
 void
