--- conflicted
+++ resolved
@@ -421,10 +421,9 @@
                     int frame_count, int start_index, objArrayHandle frames_array,
                     TRAPS) {
   ResourceMark rm(THREAD);
-<<<<<<< HEAD
   HandleMark hm(THREAD); // needed to store a continuation in the RegisterMap
 
-  JavaThread* jt = THREAD->as_Java_thread();
+  JavaThread* jt = THREAD;
   log_debug(stackwalk)("Start walking: mode " JLONG_FORMAT " skip %d frames batch size %d", mode, skip_frames, frame_count);
   LogTarget(Debug, stackwalk) lt;
   if (lt.is_enabled()) {
@@ -434,11 +433,6 @@
     cont_scope()->print_on(&ls);
     ls.cr();
   }
-=======
-  JavaThread* jt = THREAD;
-  log_debug(stackwalk)("Start walking: mode " JLONG_FORMAT " skip %d frames batch size %d",
-                       mode, skip_frames, frame_count);
->>>>>>> fdd03528
 
   if (frames_array.is_null()) {
     THROW_MSG_(vmSymbols::java_lang_NullPointerException(), "frames_array is NULL", NULL);
