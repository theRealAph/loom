--- conflicted
+++ resolved
@@ -64,11 +64,7 @@
         }
     }
 
-<<<<<<< HEAD
     private final ThreadFactory factory;
-=======
-    //private final Lifetime lifetime = Lifetime.start();   // experimental
->>>>>>> 711119b2
     private final Set<Thread> threads = ConcurrentHashMap.newKeySet();
     private final ReentrantLock terminationLock = new ReentrantLock();
     private final Condition terminationCondition = terminationLock.newCondition();
@@ -231,12 +227,8 @@
      */
     private Thread newThread(Runnable task) {
         Thread thread = factory.newThread(task);
-<<<<<<< HEAD
-=======
         if (thread == null)
             throw new RejectedExecutionException();
-        //JLA.unsafeSetLifetime(thread, lifetime);  // experimental
->>>>>>> 711119b2
         return thread;
     }
 
