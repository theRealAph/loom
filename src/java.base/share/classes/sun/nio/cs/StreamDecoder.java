/*
 * Copyright (c) 2001, 2021, Oracle and/or its affiliates. All rights reserved.
 * DO NOT ALTER OR REMOVE COPYRIGHT NOTICES OR THIS FILE HEADER.
 *
 * This code is free software; you can redistribute it and/or modify it
 * under the terms of the GNU General Public License version 2 only, as
 * published by the Free Software Foundation.  Oracle designates this
 * particular file as subject to the "Classpath" exception as provided
 * by Oracle in the LICENSE file that accompanied this code.
 *
 * This code is distributed in the hope that it will be useful, but WITHOUT
 * ANY WARRANTY; without even the implied warranty of MERCHANTABILITY or
 * FITNESS FOR A PARTICULAR PURPOSE.  See the GNU General Public License
 * version 2 for more details (a copy is included in the LICENSE file that
 * accompanied this code).
 *
 * You should have received a copy of the GNU General Public License version
 * 2 along with this work; if not, write to the Free Software Foundation,
 * Inc., 51 Franklin St, Fifth Floor, Boston, MA 02110-1301 USA.
 *
 * Please contact Oracle, 500 Oracle Parkway, Redwood Shores, CA 94065 USA
 * or visit www.oracle.com if you need additional information or have any
 * questions.
 */

/*
 */

package sun.nio.cs;

import java.io.IOException;
import java.io.InputStream;
import java.io.UnsupportedEncodingException;
import java.io.Reader;
import java.nio.ByteBuffer;
import java.nio.CharBuffer;
import java.nio.channels.FileChannel;
import java.nio.channels.ReadableByteChannel;
import java.nio.charset.Charset;
import java.nio.charset.CharsetDecoder;
import java.nio.charset.CoderResult;
import java.nio.charset.CodingErrorAction;
import java.nio.charset.IllegalCharsetNameException;
<<<<<<< HEAD
import jdk.internal.misc.InternalLock;
=======
import java.nio.charset.UnsupportedCharsetException;
>>>>>>> a50725db

public class StreamDecoder extends Reader {

    private static final int MIN_BYTE_BUFFER_SIZE = 32;
    private static final int DEFAULT_BYTE_BUFFER_SIZE = 8192;

    private volatile boolean closed;

    private void ensureOpen() throws IOException {
        if (closed)
            throw new IOException("Stream closed");
    }

    // In order to handle surrogates properly we must never try to produce
    // fewer than two characters at a time.  If we're only asked to return one
    // character then the other is saved here to be returned later.
    //
    private boolean haveLeftoverChar = false;
    private char leftoverChar;


    // Factories for java.io.InputStreamReader

    public static StreamDecoder forInputStreamReader(InputStream in,
                                                     Object lock,
                                                     String charsetName)
        throws UnsupportedEncodingException
    {
        String csn = charsetName;
        if (csn == null) {
            csn = Charset.defaultCharset().name();
        }
        try {
            return new StreamDecoder(in, lock, Charset.forName(csn));
        } catch (IllegalCharsetNameException | UnsupportedCharsetException x) {
            throw new UnsupportedEncodingException (csn);
        }
    }

    public static StreamDecoder forInputStreamReader(InputStream in,
                                                     Object lock,
                                                     Charset cs)
    {
        return new StreamDecoder(in, lock, cs);
    }

    public static StreamDecoder forInputStreamReader(InputStream in,
                                                     Object lock,
                                                     CharsetDecoder dec)
    {
        return new StreamDecoder(in, lock, dec);
    }


    // Factory for java.nio.channels.Channels.newReader

    public static StreamDecoder forDecoder(ReadableByteChannel ch,
                                           CharsetDecoder dec,
                                           int minBufferCap)
    {
        return new StreamDecoder(ch, dec, minBufferCap);
    }


    // -- Public methods corresponding to those in InputStreamReader --

    // All synchronization and state/argument checking is done in these public
    // methods; the concrete stream-decoder subclasses defined below need not
    // do any such checking.

    public String getEncoding() {
        if (isOpen())
            return encodingName();
        return null;
    }

    public int read() throws IOException {
        return read0();
    }

    private int read0() throws IOException {
        if (lock instanceof InternalLock locker) {
            locker.lock();
            try {
                return lockedRead0();
            } finally {
                locker.unlock();
            }
        } else {
            synchronized (lock) {
                return lockedRead0();
            }
        }
    }

<<<<<<< HEAD
    @SuppressWarnings("fallthrough")
    private int lockedRead0() throws IOException {
        // Return the leftover char, if there is one
        if (haveLeftoverChar) {
            haveLeftoverChar = false;
            return leftoverChar;
        }

        // Convert more bytes
        char[] cb = new char[2];
        int n = read(cb, 0, 2);
        switch (n) {
        case -1:
            return -1;
        case 2:
            leftoverChar = cb[1];
            haveLeftoverChar = true;
            // FALL THROUGH
        case 1:
            return cb[0];
        default:
            assert false : n;
            return -1;
        }
    }

    public int read(char[] cbuf, int offset, int length) throws IOException {
        if (lock instanceof InternalLock locker) {
            locker.lock();
            try {
                return lockedRead(cbuf, offset, length);
            } finally {
                locker.unlock();
            }
        } else {
            synchronized (lock) {
                return lockedRead(cbuf, offset, length);
            }
        }
    }

    private int lockedRead(char[] cbuf, int offset, int length) throws IOException {
=======
            // Convert more bytes
            char[] cb = new char[2];
            int n = read(cb, 0, 2);
            switch (n) {
            case -1:
                return -1;
            case 2:
                leftoverChar = cb[1];
                haveLeftoverChar = true;
                // FALL THROUGH
            case 1:
                return cb[0];
            default:
                assert false : n;
                return -1;
            }
        }
    }

    public int read(char[] cbuf, int offset, int length) throws IOException {
>>>>>>> a50725db
        int off = offset;
        int len = length;

        ensureOpen();
        if ((off < 0) || (off > cbuf.length) || (len < 0) ||
            ((off + len) > cbuf.length) || ((off + len) < 0)) {
            throw new IndexOutOfBoundsException();
        }
        if (len == 0)
            return 0;

        int n = 0;

        if (haveLeftoverChar) {
            // Copy the leftover char into the buffer
            cbuf[off] = leftoverChar;
            off++; len--;
            haveLeftoverChar = false;
            n = 1;
            if ((len == 0) || !implReady())
                // Return now if this is all we can produce w/o blocking
                return n;
        }

        if (len == 1) {
            // Treat single-character array reads just like read()
            int c = read0();
            if (c == -1)
                return (n == 0) ? -1 : n;
            cbuf[off] = (char)c;
            return n + 1;
        }

        return n + implRead(cbuf, off, off + len);
    }

    public boolean ready() throws IOException {
        if (lock instanceof InternalLock locker) {
            locker.lock();
            try {
                return lockedReady();
            } finally {
                locker.unlock();
            }
        } else {
            synchronized (lock) {
                return lockedReady();
            }
        }
    }

    private boolean lockedReady() throws IOException {
        ensureOpen();
        return haveLeftoverChar || implReady();
    }

    public void close() throws IOException {
        if (lock instanceof InternalLock locker) {
            locker.lock();
            try {
                lockedClose();
            } finally {
                locker.unlock();
            }
        } else {
            synchronized (lock) {
                lockedClose();
            }
        }
    }

    private void lockedClose() throws IOException {
        if (closed)
            return;
        try {
            implClose();
        } finally {
            closed = true;
        }
    }

    private boolean isOpen() {
        return !closed;
    }


    // -- Charset-based stream decoder impl --

    private final Charset cs;
    private final CharsetDecoder decoder;
    private final ByteBuffer bb;

    // Exactly one of these is non-null
    private final InputStream in;
    private final ReadableByteChannel ch;

    StreamDecoder(InputStream in, Object lock, Charset cs) {
        this(in, lock,
            cs.newDecoder()
                .onMalformedInput(CodingErrorAction.REPLACE)
                .onUnmappableCharacter(CodingErrorAction.REPLACE));
    }

    StreamDecoder(InputStream in, Object lock, CharsetDecoder dec) {
        super(lock);
        this.cs = dec.charset();
        this.decoder = dec;
        this.in = in;
        this.ch = null;
<<<<<<< HEAD
        this.bb = ByteBuffer.allocate(DEFAULT_BYTE_BUFFER_SIZE);
=======
        bb = ByteBuffer.allocate(DEFAULT_BYTE_BUFFER_SIZE);
>>>>>>> a50725db
        bb.flip();                      // So that bb is initially empty
    }

    StreamDecoder(ReadableByteChannel ch, CharsetDecoder dec, int mbc) {
        this.in = null;
        this.ch = ch;
        this.decoder = dec;
        this.cs = dec.charset();
        this.bb = ByteBuffer.allocate(mbc < 0
                                  ? DEFAULT_BYTE_BUFFER_SIZE
                                  : (mbc < MIN_BYTE_BUFFER_SIZE
                                     ? MIN_BYTE_BUFFER_SIZE
                                     : mbc));
        bb.flip();
    }

    private int readBytes() throws IOException {
        bb.compact();
        try {
            if (ch != null) {
                // Read from the channel
                int n = ch.read(bb);
                if (n < 0)
                    return n;
            } else {
                // Read from the input stream, and then update the buffer
                int lim = bb.limit();
                int pos = bb.position();
                assert (pos <= lim);
                int rem = (pos <= lim ? lim - pos : 0);
<<<<<<< HEAD
                assert rem > 0;
=======
>>>>>>> a50725db
                int n = in.read(bb.array(), bb.arrayOffset() + pos, rem);
                if (n < 0)
                    return n;
                if (n == 0)
                    throw new IOException("Underlying input stream returned zero bytes");
                assert (n <= rem) : "n = " + n + ", rem = " + rem;
                bb.position(pos + n);
            }
        } finally {
            // Flip even when an IOException is thrown,
            // otherwise the stream will stutter
            bb.flip();
        }

        int rem = bb.remaining();
        assert (rem != 0) : rem;
        return rem;
    }

    int implRead(char[] cbuf, int off, int end) throws IOException {

        // In order to handle surrogate pairs, this method requires that
        // the invoker attempt to read at least two characters.  Saving the
        // extra character, if any, at a higher level is easier than trying
        // to deal with it here.
        assert (end - off > 1);

        CharBuffer cb = CharBuffer.wrap(cbuf, off, end - off);
        if (cb.position() != 0) {
            // Ensure that cb[0] == cbuf[off]
            cb = cb.slice();
        }

        boolean eof = false;
        for (;;) {
            CoderResult cr = decoder.decode(bb, cb, eof);
            if (cr.isUnderflow()) {
                if (eof)
                    break;
                if (!cb.hasRemaining())
                    break;
                if ((cb.position() > 0) && !inReady())
                    break;          // Block at most once
                int n = readBytes();
                if (n < 0) {
                    eof = true;
                    if ((cb.position() == 0) && (!bb.hasRemaining()))
                        break;
                    decoder.reset();
                }
                continue;
            }
            if (cr.isOverflow()) {
                assert cb.position() > 0;
                break;
            }
            cr.throwException();
        }

        if (eof) {
            // ## Need to flush decoder
            decoder.reset();
        }

        if (cb.position() == 0) {
            if (eof) {
                return -1;
            }
            assert false;
        }
        return cb.position();
    }

    String encodingName() {
        return ((cs instanceof HistoricallyNamedCharset)
            ? ((HistoricallyNamedCharset)cs).historicalName()
            : cs.name());
    }

    private boolean inReady() {
        try {
            return (((in != null) && (in.available() > 0))
<<<<<<< HEAD
                || (ch instanceof FileChannel)); // ## RBC.available()?
=======
                    || (ch instanceof FileChannel)); // ## RBC.available()?
>>>>>>> a50725db
        } catch (IOException x) {
            return false;
        }
    }

    boolean implReady() {
        return bb.hasRemaining() || inReady();
    }

    void implClose() throws IOException {
        if (ch != null) {
            ch.close();
        } else {
            in.close();
        }
    }
}<|MERGE_RESOLUTION|>--- conflicted
+++ resolved
@@ -41,11 +41,8 @@
 import java.nio.charset.CoderResult;
 import java.nio.charset.CodingErrorAction;
 import java.nio.charset.IllegalCharsetNameException;
-<<<<<<< HEAD
+import java.nio.charset.UnsupportedCharsetException;
 import jdk.internal.misc.InternalLock;
-=======
-import java.nio.charset.UnsupportedCharsetException;
->>>>>>> a50725db
 
 public class StreamDecoder extends Reader {
 
@@ -141,7 +138,6 @@
         }
     }
 
-<<<<<<< HEAD
     @SuppressWarnings("fallthrough")
     private int lockedRead0() throws IOException {
         // Return the leftover char, if there is one
@@ -184,28 +180,6 @@
     }
 
     private int lockedRead(char[] cbuf, int offset, int length) throws IOException {
-=======
-            // Convert more bytes
-            char[] cb = new char[2];
-            int n = read(cb, 0, 2);
-            switch (n) {
-            case -1:
-                return -1;
-            case 2:
-                leftoverChar = cb[1];
-                haveLeftoverChar = true;
-                // FALL THROUGH
-            case 1:
-                return cb[0];
-            default:
-                assert false : n;
-                return -1;
-            }
-        }
-    }
-
-    public int read(char[] cbuf, int offset, int length) throws IOException {
->>>>>>> a50725db
         int off = offset;
         int len = length;
 
@@ -315,11 +289,7 @@
         this.decoder = dec;
         this.in = in;
         this.ch = null;
-<<<<<<< HEAD
         this.bb = ByteBuffer.allocate(DEFAULT_BYTE_BUFFER_SIZE);
-=======
-        bb = ByteBuffer.allocate(DEFAULT_BYTE_BUFFER_SIZE);
->>>>>>> a50725db
         bb.flip();                      // So that bb is initially empty
     }
 
@@ -350,10 +320,6 @@
                 int pos = bb.position();
                 assert (pos <= lim);
                 int rem = (pos <= lim ? lim - pos : 0);
-<<<<<<< HEAD
-                assert rem > 0;
-=======
->>>>>>> a50725db
                 int n = in.read(bb.array(), bb.arrayOffset() + pos, rem);
                 if (n < 0)
                     return n;
@@ -436,11 +402,7 @@
     private boolean inReady() {
         try {
             return (((in != null) && (in.available() > 0))
-<<<<<<< HEAD
-                || (ch instanceof FileChannel)); // ## RBC.available()?
-=======
                     || (ch instanceof FileChannel)); // ## RBC.available()?
->>>>>>> a50725db
         } catch (IOException x) {
             return false;
         }
