--- conflicted
+++ resolved
@@ -64,20 +64,14 @@
     }
 
     public static void main(String... args) throws Exception {
-<<<<<<< HEAD
-        TestJFRIntrinsic ti = new TestJFRIntrinsic();
-=======
         JVM.getJVM().createNativeJFR();
         TestJFRIntrinsic ti = new TestJFRIntrinsic();
         Method classid = TestJFRIntrinsic.class.getDeclaredMethod("getClassIdIntrinsic",  Class.class);
         ti.runIntrinsicTest(classid);
->>>>>>> 9c346a1e
         Method eventWriterMethod = TestJFRIntrinsic.class.getDeclaredMethod("getEventWriterIntrinsic", Class.class);
         ti.runIntrinsicTest(eventWriterMethod);
     }
 
-<<<<<<< HEAD
-=======
     public void getClassIdIntrinsic(Class<?> cls) {
         long exp = JVM.getClassId(cls);
         if (exp == 0) {
@@ -85,7 +79,6 @@
         }
     }
 
->>>>>>> 9c346a1e
     public void getEventWriterIntrinsic(Class<?> cls) {
         Object o = JVM.getEventWriter();
         if (o != null) {
